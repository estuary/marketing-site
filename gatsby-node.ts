<<<<<<< HEAD
import { copyLibFiles } from '@builder.io/partytown/utils';
import { GatsbyNode } from 'gatsby';
import { createRemoteFileNode } from 'gatsby-source-filesystem';
import pg from 'pg';
import { SUPABASE_CONNECTION_STRING } from './config';
import { normalizeConnector } from './src/utils';
=======
import { GatsbyNode, graphql } from 'gatsby';
import { createRemoteFileNode } from 'gatsby-source-filesystem';
import { normalizeConnector } from './src/utils';
import pg from 'pg';
import { SUPABASE_CONNECTION_STRING } from './config';
>>>>>>> 0b2a421c

/**
 * Implement Gatsby's Node APIs in this file.
 *
 * See: https://www.gatsbyjs.com/docs/reference/config-files/gatsby-node/
 */

const path = require(`path`);
const { createFilePath } = require(`gatsby-source-filesystem`);

// Define the template for blog and blog post
const blogPost = path.resolve(`./src/templates/blog-post.tsx`);
const blog = path.resolve(`./src/templates/blog.tsx`);
const comparisonTemplate = path.resolve(`./src/templates/product-comparison.tsx`);
const caseStudyTemplate = path.resolve(`./src/layouts/CaseStudy/index.tsx`);

<<<<<<< HEAD
const connector = path.resolve(`./src/templates/connector/index.tsx`);
const connection = path.resolve(`./src/templates/connection.tsx`);

export const createPages: GatsbyNode['createPages'] = async ({ graphql, actions, reporter }) => {
    const { createPage, createRedirect } = actions;

    createRedirect({
        fromPath: `/blogs`,
        toPath: `/blog`,
    });

    // Get all strapi blog posts sorted by date
    const result = await graphql<{
        allStrapiBlogPost: {
            nodes: {
                updatedAt: any;
                Slug: string;
                id: string;
                tags: {
                    Name: string;
                    Slug: string;
                    Type: string;
                    IsTab: boolean;
                }[];
            }[];
        };
    }>(`
=======
const connector = path.resolve(`./src/templates/connector.tsx`);
const connection = path.resolve(`./src/templates/connection.tsx`);

export const createPages: GatsbyNode['createPages'] = async ({ graphql, actions, reporter }) => {
  const { createPage, createRedirect } = actions;

  createRedirect({
    fromPath: `/blogs`,
    toPath: `/blog`,
  });

  // Get all strapi blog posts sorted by date
  const result = await graphql<{
    allStrapiBlogPost: {
      nodes: {
        updatedAt: any;
        Slug: string;
        id: string;
        tags: {
          Name: string;
          Slug: string;
          Type: string;
          IsTab: boolean;
        }[];
      }[];
    };
  }>(`
>>>>>>> 0b2a421c
    {
      allStrapiBlogPost(sort: { publishedAt: DESC }, filter: { publishedAt: { ne: null } }) {
        nodes {
          updatedAt
          Slug
          id
          tags {
            Name
            Slug
            Type
            IsTab
          }
        }
      }
<<<<<<< HEAD
    }
  `);

    const caseStudyPages = await graphql<{
        allStrapiCaseStudy: {
            nodes: {
                Slug: string;
                id: string;
            }[];
        };
    }>(`
    {
      allStrapiCaseStudy {
        nodes {
          id
          Slug
        }
      }
    }
  `);

    const allCaseStudies = caseStudyPages.data.allStrapiCaseStudy.nodes;

    allCaseStudies.forEach((node) => {
        createPage({
            path: `customers/${node.Slug}`,
            component: caseStudyTemplate,
            context: {
                id: node.id,
            },
        });
    });

    // Get all strapi comparison pages
    const comparisonPages = await graphql<{
        allStrapiProductComparisonPage: {
            nodes: {
                Slug: string;
                id: string;
            }[];
        };
    }>(`
    {
      allStrapiProductComparisonPage {
        nodes {
          id
          Slug
        }
      }
    }
  `);
    if (result.errors || comparisonPages.errors || caseStudyPages.errors) {
        reporter.panicOnBuild(`There was an error loading your blog posts`, result.errors);
        return;
    }

    const allPosts = result.data.allStrapiBlogPost.nodes;
    const allComparisonPages = comparisonPages.data.allStrapiProductComparisonPage.nodes;

    allComparisonPages.forEach((node) => {
        createPage({
            path: node.Slug,
            component: comparisonTemplate,
            context: {
                id: node.id,
            },
        });
    });

    const categories: {
        [key: string]: {
            Type: string;
            Slug: string;
            Name: string;
            IsTab: string;
        };
    } = Object.assign(
        {},
        ...allPosts.flatMap((post) =>
            post.tags.filter((tag) => tag.Type === 'category').map((tag) => ({ [tag.Slug]: tag })),
        ),
    );

    const postsByCategory = [
        ...Object.keys(categories).map((category) =>
            allPosts.filter((post) => post.tags.some((tag) => tag.Slug === category)),
        ),
        // Let's not forget posts that have no category!
        allPosts.filter((post) => post.tags.every((tag) => tag.Type !== 'category')),
    ];

    const tabCategories = Object.values(categories)
        .filter((cat) => cat.IsTab)
        .sort((a, b) => (a.Slug === 'featured' ? -999999999 : a.Name.localeCompare(b.Name)));

    const blogPageSlug = (path, page) => (page > 0 ? `${path}/${page + 1}` : path);

    const createBlogPostPages = (postIds: string[], path: string, title: string, slug: string, pageSize = 30) => {
        const totalPages = Math.ceil(postIds.length / pageSize);
        for (let page = 0; page < totalPages; page += 1) {
            const pagePostIds = postIds.slice(page * pageSize, (page + 1) * pageSize);

            const calculatedPath = blogPageSlug(path, page);
            const prevPage = page > 0 ? blogPageSlug(path, page - 1) : null;
            const nextPage = page + 1 < totalPages ? blogPageSlug(path, page + 1) : null;

            createPage({
                path: calculatedPath,
                component: blog,
                context: {
                    blogPostIds: pagePostIds,
                    categoryTitle: title,
                    categorySlug: slug,
                    pagination: {
                        page,
                        totalPages,
                        nextPage,
                        prevPage,
                    },
                    tabCategories,
                },
            });
        }
    };

    for (const category of tabCategories) {
        createBlogPostPages(
            allPosts.filter((post) => post.tags.some((tag) => tag.Slug === category.Slug)).map((post) => post.id),
            `/blog/${category.Slug}`,
            category.Name,
            category.Slug,
        );
=======
    }
  `);

  const caseStudyPages = await graphql<{
    allStrapiCaseStudy: {
      nodes: {
        Slug: string;
        id: string;
      }[];
    };
  }>(`
    {
      allStrapiCaseStudy {
        nodes {
          id
          Slug
        }
      }
    }
  `);

  const allCaseStudies = caseStudyPages.data.allStrapiCaseStudy.nodes;

  allCaseStudies.forEach((node) => {
    createPage({
      path: `customers/${node.Slug}`,
      component: caseStudyTemplate,
      context: {
        id: node.id,
      },
    });
  });

  // Get all strapi comparison pages
  const comparisonPages = await graphql<{
    allStrapiProductComparisonPage: {
      nodes: {
        Slug: string;
        id: string;
      }[];
    };
  }>(`
    {
      allStrapiProductComparisonPage {
        nodes {
          id
          Slug
        }
      }
    }
  `);
  if (result.errors || comparisonPages.errors || caseStudyPages.errors) {
    reporter.panicOnBuild(`There was an error loading your blog posts`, result.errors);
    return;
  }

  const allPosts = result.data.allStrapiBlogPost.nodes;
  const allComparisonPages = comparisonPages.data.allStrapiProductComparisonPage.nodes;

  allComparisonPages.forEach((node) => {
    createPage({
      path: node.Slug,
      component: comparisonTemplate,
      context: {
        id: node.id,
      },
    });
  });

  const categories: {
    [key: string]: {
      Type: string;
      Slug: string;
      Name: string;
      IsTab: string;
    };
  } = Object.assign(
    {},
    ...allPosts.flatMap((post) =>
      post.tags.filter((tag) => tag.Type === 'category').map((tag) => ({ [tag.Slug]: tag })),
    ),
  );

  const postsByCategory = [
    ...Object.keys(categories).map((category) =>
      allPosts.filter((post) => post.tags.some((tag) => tag.Slug === category)),
    ),
    // Let's not forget posts that have no category!
    allPosts.filter((post) => post.tags.every((tag) => tag.Type !== 'category')),
  ];

  const tabCategories = Object.values(categories)
    .filter((cat) => cat.IsTab)
    .sort((a, b) => (a.Slug === 'featured' ? -999999999 : a.Name.localeCompare(b.Name)));

  const blogPageSlug = (path, page) => (page > 0 ? `${path}/${page + 1}` : path);

  const createBlogPostPages = (postIds: string[], path: string, title: string, slug: string, pageSize = 30) => {
    const totalPages = Math.ceil(postIds.length / pageSize);
    for (let page = 0; page < totalPages; page += 1) {
      const pagePostIds = postIds.slice(page * pageSize, (page + 1) * pageSize);

      const calculatedPath = blogPageSlug(path, page);
      const prevPage = page > 0 ? blogPageSlug(path, page - 1) : null;
      const nextPage = page + 1 < totalPages ? blogPageSlug(path, page + 1) : null;

      createPage({
        path: calculatedPath,
        component: blog,
        context: {
          blogPostIds: pagePostIds,
          categoryTitle: title,
          categorySlug: slug,
          pagination: {
            page,
            totalPages,
            nextPage,
            prevPage,
          },
          tabCategories,
        },
      });
>>>>>>> 0b2a421c
    }
  };

  for (const category of tabCategories) {
    createBlogPostPages(
<<<<<<< HEAD
        allPosts.map((post) => post.id),
        '/blog',
        'All',
        '',
    );

    // Create blog posts pages
    // But only if there's at least one markdown file found at "content/blog" (defined in gatsby-config.js)
    // `context` is available in the template as a prop and as a variable in GraphQL

    for (const posts of postsByCategory) {
        if (posts.length > 0) {
            posts.forEach((post, index) => {
                const previousPostId = index === 0 ? null : posts[index - 1].id;
                const nextPostId = index === posts.length - 1 ? null : posts[index + 1].id;

                createPage({
                    path: post.Slug,
                    component: blogPost,
                    context: {
                        id: post.id,
                        previousPostId,
                        nextPostId,
                        lastMod: post.updatedAt,
                    },
                });
            });
        }
    }

    const connectors = await graphql<{
        postgres: {
            allConnectors: {
                nodes: any[];
            };
        };
    }>(`
=======
      allPosts.filter((post) => post.tags.some((tag) => tag.Slug === category.Slug)).map((post) => post.id),
      `/blog/${category.Slug}`,
      category.Name,
      category.Slug,
    );
  }

  createBlogPostPages(
    allPosts.map((post) => post.id),
    '/blog',
    'All',
    '',
  );

  // Create blog posts pages
  // But only if there's at least one markdown file found at "content/blog" (defined in gatsby-config.js)
  // `context` is available in the template as a prop and as a variable in GraphQL

  for (const posts of postsByCategory) {
    if (posts.length > 0) {
      posts.forEach((post, index) => {
        const previousPostId = index === 0 ? null : posts[index - 1].id;
        const nextPostId = index === posts.length - 1 ? null : posts[index + 1].id;

        createPage({
          path: post.Slug,
          component: blogPost,
          context: {
            id: post.id,
            previousPostId,
            nextPostId,
            lastMod: post.updatedAt,
          },
        });
      });
    }
  }

  const connectors = await graphql<{
    postgres: {
      allConnectors: {
        nodes: any[];
      };
    };
  }>(`
>>>>>>> 0b2a421c
    {
      postgres {
        allConnectors(orderBy: [RECOMMENDED_DESC, CREATED_AT_DESC]) {
          nodes {
            id
            externalUrl
            imageName
            shortDescription
            longDescription
            title
            logoUrl
            recommended
            connectorTagsByConnectorIdList {
              protocol
            }
          }
        }
      }
<<<<<<< HEAD
    }
  `);

    const mapped_connectors = connectors.data.postgres.allConnectors.nodes
        .filter((connector) => connector?.connectorTagsByConnectorIdList?.length > 0)
        .map(normalizeConnector);

    for (const normalized_connector of mapped_connectors) {
        if (!normalized_connector.slug) {
            throw new Error(`Unable to figure out a slug for the connector with image: ${normalized_connector.imageName}`);
        } else {
            createPage({
                path: normalized_connector.slug,
                component: connector,
                context: {
                    id: normalized_connector.id,
                    type: normalized_connector.type,
                },
            });

            if (normalized_connector.type === 'capture')
                for (const destination_connector of mapped_connectors.filter((con) => con.type === 'materialization')) {
                    createPage({
                        path: `/integrations/${normalized_connector.slugified_name}-to-${destination_connector.slugified_name}`,
                        component: connection,
                        context: {
                            source_id: normalized_connector.id,
                            destination_id: destination_connector.id,
                        },
                    });
                }
        }
    }
=======
    }
  `);

  const mapped_connectors = connectors.data.postgres.allConnectors.nodes
    .filter((connector) => connector?.connectorTagsByConnectorIdList?.length > 0)
    .map(normalizeConnector);

  for (const normalized_connector of mapped_connectors) {
    if (!normalized_connector.slug) {
      throw new Error(`Unable to figure out a slug for the connector with image: ${normalized_connector.imageName}`);
    } else {
      createPage({
        path: normalized_connector.slug,
        component: connector,
        context: {
          id: normalized_connector.id,
          type: normalized_connector.type,
        },
      });

      if (normalized_connector.type === 'capture')
        for (const destination_connector of mapped_connectors.filter((con) => con.type === 'materialization')) {
          createPage({
            path: `/integrations/${normalized_connector.slugified_name}-to-${destination_connector.slugified_name}`,
            component: connection,
            context: {
              source_id: normalized_connector.id,
              destination_id: destination_connector.id,
            },
          });
        }
    }
  }
>>>>>>> 0b2a421c
};

// Hacky hack :(
// tl;dr `gatsby-source-pg` doesn't go through the normal gatsby `createNode` workflow.
// As a result, we can't look up the nodes for connectors in order to download their logo.
// You used to be able to call `createRemoteFileNode` inside `createResolvers`, but
// that breaks Gatsby invariants, see:
// https://www.gatsbyjs.com/docs/reference/release-notes/migrating-from-v3-to-v4/#do-not-create-nodes-in-custom-resolvers
// So instead what we have to do is just know that we're going to want connector logos
// and query them all through a "side-channel" here, so that we can actually pass them through Gatsby's Sharp
// transformer. Then we can just attach a much simpler resolver to `PostGraphile_Connector` that just
// looks up that previously created and processed logo.
exports.createSchemaCustomization = ({ actions }) => {
<<<<<<< HEAD
    const { createTypes } = actions;
    const typeDefs = `
=======
  const { createTypes } = actions;
  const typeDefs = `
>>>>>>> 0b2a421c
      type ConnectorLogo implements Node @dontInfer {
        connectorId: String!
        logoUrl: String!
        logo: File!
      }
    `;
<<<<<<< HEAD
    createTypes(typeDefs);
=======
  createTypes(typeDefs);
>>>>>>> 0b2a421c
};

const createLogoNodeId = (connectorId: string) => `ConnectorLogo-${connectorId}`;

export const sourceNodes: GatsbyNode['sourceNodes'] = async ({
<<<<<<< HEAD
    actions: { createNode },
    createNodeId,
    getCache,
    createContentDigest,
}) => {
    const pool = new pg.Pool({
        connectionString: SUPABASE_CONNECTION_STRING,
        connectionTimeoutMillis: 5 * 1000,
    });

    const connectors = await pool.query(
        'select connectors.id as id, connectors.logo_url as logo_url from public.connectors;',
    );

    for (const connector of connectors.rows) {
        const usUrl = connector.logo_url?.['en-US'];
        if (!usUrl) {
            return null;
        }
        const fileNode = await createRemoteFileNode({
            url: usUrl,
            createNode,
            createNodeId,
            getCache,
        });

        await createNode({
            connectorId: connector.id,
            logoUrl: usUrl,
            logo: fileNode,
            id: createNodeId(createLogoNodeId(connector.id)),
            internal: {
                type: 'ConnectorLogo',
                contentDigest: createContentDigest(fileNode),
            },
        });
    }
};

export const createResolvers: GatsbyNode['createResolvers'] = async ({ createResolvers, createNodeId }) => {
    createResolvers({
        PostGraphile_Connector: {
            logo: {
                type: 'File',
                async resolve(node, _, ctx) {
                    const { id } = node;
                    const logoNode = await ctx.nodeModel.findOne({
                        type: `ConnectorLogo`,
                        query: { filter: { connectorId: { eq: id } } },
                    });
                    return logoNode.logo;
                },
            },
        },
    });
};

export const onPreBuild = async () => {
    await copyLibFiles(path.join(__dirname, 'static', '~partytown'));
=======
  actions: { createNode },
  createNodeId,
  getCache,
  createContentDigest,
}) => {
  const pool = new pg.Pool({
    connectionString: SUPABASE_CONNECTION_STRING,
    connectionTimeoutMillis: 5 * 1000,
  });

  const connectors = await pool.query(
    'select connectors.id as id, connectors.logo_url as logo_url from public.connectors;',
  );

  for (const connector of connectors.rows) {
    const usUrl = connector.logo_url?.['en-US'];
    if (!usUrl) {
      return null;
    }
    const fileNode = await createRemoteFileNode({
      url: usUrl,
      createNode,
      createNodeId,
      getCache,
    });

    await createNode({
      connectorId: connector.id,
      logoUrl: usUrl,
      logo: fileNode,
      id: createNodeId(createLogoNodeId(connector.id)),
      internal: {
        type: 'ConnectorLogo',
        contentDigest: createContentDigest(fileNode),
      },
    });
  }
};

export const createResolvers: GatsbyNode['createResolvers'] = async ({ createResolvers, createNodeId }) => {
  createResolvers({
    PostGraphile_Connector: {
      logo: {
        type: 'File',
        async resolve(node, _, ctx) {
          const { id } = node;
          const logoNode = await ctx.nodeModel.findOne({
            type: `ConnectorLogo`,
            query: { filter: { connectorId: { eq: id } } },
          });
          return logoNode.logo;
        },
      },
    },
  });
>>>>>>> 0b2a421c
};<|MERGE_RESOLUTION|>--- conflicted
+++ resolved
@@ -1,17 +1,8 @@
-<<<<<<< HEAD
-import { copyLibFiles } from '@builder.io/partytown/utils';
-import { GatsbyNode } from 'gatsby';
-import { createRemoteFileNode } from 'gatsby-source-filesystem';
-import pg from 'pg';
-import { SUPABASE_CONNECTION_STRING } from './config';
-import { normalizeConnector } from './src/utils';
-=======
 import { GatsbyNode, graphql } from 'gatsby';
 import { createRemoteFileNode } from 'gatsby-source-filesystem';
 import { normalizeConnector } from './src/utils';
 import pg from 'pg';
 import { SUPABASE_CONNECTION_STRING } from './config';
->>>>>>> 0b2a421c
 
 /**
  * Implement Gatsby's Node APIs in this file.
@@ -28,36 +19,8 @@
 const comparisonTemplate = path.resolve(`./src/templates/product-comparison.tsx`);
 const caseStudyTemplate = path.resolve(`./src/layouts/CaseStudy/index.tsx`);
 
-<<<<<<< HEAD
+
 const connector = path.resolve(`./src/templates/connector/index.tsx`);
-const connection = path.resolve(`./src/templates/connection.tsx`);
-
-export const createPages: GatsbyNode['createPages'] = async ({ graphql, actions, reporter }) => {
-    const { createPage, createRedirect } = actions;
-
-    createRedirect({
-        fromPath: `/blogs`,
-        toPath: `/blog`,
-    });
-
-    // Get all strapi blog posts sorted by date
-    const result = await graphql<{
-        allStrapiBlogPost: {
-            nodes: {
-                updatedAt: any;
-                Slug: string;
-                id: string;
-                tags: {
-                    Name: string;
-                    Slug: string;
-                    Type: string;
-                    IsTab: boolean;
-                }[];
-            }[];
-        };
-    }>(`
-=======
-const connector = path.resolve(`./src/templates/connector.tsx`);
 const connection = path.resolve(`./src/templates/connection.tsx`);
 
 export const createPages: GatsbyNode['createPages'] = async ({ graphql, actions, reporter }) => {
@@ -84,7 +47,6 @@
       }[];
     };
   }>(`
->>>>>>> 0b2a421c
     {
       allStrapiBlogPost(sort: { publishedAt: DESC }, filter: { publishedAt: { ne: null } }) {
         nodes {
@@ -99,140 +61,6 @@
           }
         }
       }
-<<<<<<< HEAD
-    }
-  `);
-
-    const caseStudyPages = await graphql<{
-        allStrapiCaseStudy: {
-            nodes: {
-                Slug: string;
-                id: string;
-            }[];
-        };
-    }>(`
-    {
-      allStrapiCaseStudy {
-        nodes {
-          id
-          Slug
-        }
-      }
-    }
-  `);
-
-    const allCaseStudies = caseStudyPages.data.allStrapiCaseStudy.nodes;
-
-    allCaseStudies.forEach((node) => {
-        createPage({
-            path: `customers/${node.Slug}`,
-            component: caseStudyTemplate,
-            context: {
-                id: node.id,
-            },
-        });
-    });
-
-    // Get all strapi comparison pages
-    const comparisonPages = await graphql<{
-        allStrapiProductComparisonPage: {
-            nodes: {
-                Slug: string;
-                id: string;
-            }[];
-        };
-    }>(`
-    {
-      allStrapiProductComparisonPage {
-        nodes {
-          id
-          Slug
-        }
-      }
-    }
-  `);
-    if (result.errors || comparisonPages.errors || caseStudyPages.errors) {
-        reporter.panicOnBuild(`There was an error loading your blog posts`, result.errors);
-        return;
-    }
-
-    const allPosts = result.data.allStrapiBlogPost.nodes;
-    const allComparisonPages = comparisonPages.data.allStrapiProductComparisonPage.nodes;
-
-    allComparisonPages.forEach((node) => {
-        createPage({
-            path: node.Slug,
-            component: comparisonTemplate,
-            context: {
-                id: node.id,
-            },
-        });
-    });
-
-    const categories: {
-        [key: string]: {
-            Type: string;
-            Slug: string;
-            Name: string;
-            IsTab: string;
-        };
-    } = Object.assign(
-        {},
-        ...allPosts.flatMap((post) =>
-            post.tags.filter((tag) => tag.Type === 'category').map((tag) => ({ [tag.Slug]: tag })),
-        ),
-    );
-
-    const postsByCategory = [
-        ...Object.keys(categories).map((category) =>
-            allPosts.filter((post) => post.tags.some((tag) => tag.Slug === category)),
-        ),
-        // Let's not forget posts that have no category!
-        allPosts.filter((post) => post.tags.every((tag) => tag.Type !== 'category')),
-    ];
-
-    const tabCategories = Object.values(categories)
-        .filter((cat) => cat.IsTab)
-        .sort((a, b) => (a.Slug === 'featured' ? -999999999 : a.Name.localeCompare(b.Name)));
-
-    const blogPageSlug = (path, page) => (page > 0 ? `${path}/${page + 1}` : path);
-
-    const createBlogPostPages = (postIds: string[], path: string, title: string, slug: string, pageSize = 30) => {
-        const totalPages = Math.ceil(postIds.length / pageSize);
-        for (let page = 0; page < totalPages; page += 1) {
-            const pagePostIds = postIds.slice(page * pageSize, (page + 1) * pageSize);
-
-            const calculatedPath = blogPageSlug(path, page);
-            const prevPage = page > 0 ? blogPageSlug(path, page - 1) : null;
-            const nextPage = page + 1 < totalPages ? blogPageSlug(path, page + 1) : null;
-
-            createPage({
-                path: calculatedPath,
-                component: blog,
-                context: {
-                    blogPostIds: pagePostIds,
-                    categoryTitle: title,
-                    categorySlug: slug,
-                    pagination: {
-                        page,
-                        totalPages,
-                        nextPage,
-                        prevPage,
-                    },
-                    tabCategories,
-                },
-            });
-        }
-    };
-
-    for (const category of tabCategories) {
-        createBlogPostPages(
-            allPosts.filter((post) => post.tags.some((tag) => tag.Slug === category.Slug)).map((post) => post.id),
-            `/blog/${category.Slug}`,
-            category.Name,
-            category.Slug,
-        );
-=======
     }
   `);
 
@@ -355,51 +183,11 @@
           tabCategories,
         },
       });
->>>>>>> 0b2a421c
     }
   };
 
   for (const category of tabCategories) {
     createBlogPostPages(
-<<<<<<< HEAD
-        allPosts.map((post) => post.id),
-        '/blog',
-        'All',
-        '',
-    );
-
-    // Create blog posts pages
-    // But only if there's at least one markdown file found at "content/blog" (defined in gatsby-config.js)
-    // `context` is available in the template as a prop and as a variable in GraphQL
-
-    for (const posts of postsByCategory) {
-        if (posts.length > 0) {
-            posts.forEach((post, index) => {
-                const previousPostId = index === 0 ? null : posts[index - 1].id;
-                const nextPostId = index === posts.length - 1 ? null : posts[index + 1].id;
-
-                createPage({
-                    path: post.Slug,
-                    component: blogPost,
-                    context: {
-                        id: post.id,
-                        previousPostId,
-                        nextPostId,
-                        lastMod: post.updatedAt,
-                    },
-                });
-            });
-        }
-    }
-
-    const connectors = await graphql<{
-        postgres: {
-            allConnectors: {
-                nodes: any[];
-            };
-        };
-    }>(`
-=======
       allPosts.filter((post) => post.tags.some((tag) => tag.Slug === category.Slug)).map((post) => post.id),
       `/blog/${category.Slug}`,
       category.Name,
@@ -445,7 +233,6 @@
       };
     };
   }>(`
->>>>>>> 0b2a421c
     {
       postgres {
         allConnectors(orderBy: [RECOMMENDED_DESC, CREATED_AT_DESC]) {
@@ -464,41 +251,6 @@
           }
         }
       }
-<<<<<<< HEAD
-    }
-  `);
-
-    const mapped_connectors = connectors.data.postgres.allConnectors.nodes
-        .filter((connector) => connector?.connectorTagsByConnectorIdList?.length > 0)
-        .map(normalizeConnector);
-
-    for (const normalized_connector of mapped_connectors) {
-        if (!normalized_connector.slug) {
-            throw new Error(`Unable to figure out a slug for the connector with image: ${normalized_connector.imageName}`);
-        } else {
-            createPage({
-                path: normalized_connector.slug,
-                component: connector,
-                context: {
-                    id: normalized_connector.id,
-                    type: normalized_connector.type,
-                },
-            });
-
-            if (normalized_connector.type === 'capture')
-                for (const destination_connector of mapped_connectors.filter((con) => con.type === 'materialization')) {
-                    createPage({
-                        path: `/integrations/${normalized_connector.slugified_name}-to-${destination_connector.slugified_name}`,
-                        component: connection,
-                        context: {
-                            source_id: normalized_connector.id,
-                            destination_id: destination_connector.id,
-                        },
-                    });
-                }
-        }
-    }
-=======
     }
   `);
 
@@ -532,7 +284,6 @@
         }
     }
   }
->>>>>>> 0b2a421c
 };
 
 // Hacky hack :(
@@ -546,90 +297,20 @@
 // transformer. Then we can just attach a much simpler resolver to `PostGraphile_Connector` that just
 // looks up that previously created and processed logo.
 exports.createSchemaCustomization = ({ actions }) => {
-<<<<<<< HEAD
-    const { createTypes } = actions;
-    const typeDefs = `
-=======
   const { createTypes } = actions;
   const typeDefs = `
->>>>>>> 0b2a421c
       type ConnectorLogo implements Node @dontInfer {
         connectorId: String!
         logoUrl: String!
         logo: File!
       }
     `;
-<<<<<<< HEAD
-    createTypes(typeDefs);
-=======
   createTypes(typeDefs);
->>>>>>> 0b2a421c
 };
 
 const createLogoNodeId = (connectorId: string) => `ConnectorLogo-${connectorId}`;
 
 export const sourceNodes: GatsbyNode['sourceNodes'] = async ({
-<<<<<<< HEAD
-    actions: { createNode },
-    createNodeId,
-    getCache,
-    createContentDigest,
-}) => {
-    const pool = new pg.Pool({
-        connectionString: SUPABASE_CONNECTION_STRING,
-        connectionTimeoutMillis: 5 * 1000,
-    });
-
-    const connectors = await pool.query(
-        'select connectors.id as id, connectors.logo_url as logo_url from public.connectors;',
-    );
-
-    for (const connector of connectors.rows) {
-        const usUrl = connector.logo_url?.['en-US'];
-        if (!usUrl) {
-            return null;
-        }
-        const fileNode = await createRemoteFileNode({
-            url: usUrl,
-            createNode,
-            createNodeId,
-            getCache,
-        });
-
-        await createNode({
-            connectorId: connector.id,
-            logoUrl: usUrl,
-            logo: fileNode,
-            id: createNodeId(createLogoNodeId(connector.id)),
-            internal: {
-                type: 'ConnectorLogo',
-                contentDigest: createContentDigest(fileNode),
-            },
-        });
-    }
-};
-
-export const createResolvers: GatsbyNode['createResolvers'] = async ({ createResolvers, createNodeId }) => {
-    createResolvers({
-        PostGraphile_Connector: {
-            logo: {
-                type: 'File',
-                async resolve(node, _, ctx) {
-                    const { id } = node;
-                    const logoNode = await ctx.nodeModel.findOne({
-                        type: `ConnectorLogo`,
-                        query: { filter: { connectorId: { eq: id } } },
-                    });
-                    return logoNode.logo;
-                },
-            },
-        },
-    });
-};
-
-export const onPreBuild = async () => {
-    await copyLibFiles(path.join(__dirname, 'static', '~partytown'));
-=======
   actions: { createNode },
   createNodeId,
   getCache,
@@ -685,5 +366,4 @@
       },
     },
   });
->>>>>>> 0b2a421c
 };