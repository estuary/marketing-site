import {
    GatsbyImage,
    ImageDataLike,
    StaticImage,
    getImage,
} from 'gatsby-plugin-image';
import React from 'react';

import { ConnectorType } from '../../../../shared';
import Content from './components/Content';

import {
<<<<<<< HEAD
  Container,
  ContainerImage,
  FlowStepOne,
  FlowStepThree,
  FlowStepTwo,
  FrameContainer,
  LogoContainer,
  logoImageStyle,
=======
    Container,
    ContainerImage,
    FlowStepOne,
    FlowStepThree,
    FlowStepTwo,
    FrameContainer,
    LogoContainer,
    Wrapper,
    logoImageStyle,
>>>>>>> c32f8607
} from './styles';
import { SwoopingLinesBackground } from '../../../styles/heros';

type HeroProps = {
<<<<<<< HEAD
  connector: {
    title: string;
    logo: ImageDataLike;
    type: ConnectorType;
  };
=======
    connector: {
        title: string;
        logo: ImageDataLike;
        type: ConnectorType;
    };
>>>>>>> c32f8607
};

const Hero = ({ connector: { title, logo, type } }: HeroProps) => {
    const logoImage = getImage(logo);

<<<<<<< HEAD
  return (
    <SwoopingLinesBackground>
      <Container>
        <Content
          connector={{
            title: title,
            type: type,
          }}
        />
        <ContainerImage>
          <FlowStepOne>
            <span>01.</span> {type === 'capture' ? 'Move from ' + title : 'Select a source'}
          </FlowStepOne>
          <FlowStepTwo>
            <span>02.</span> Transform in-flight
          </FlowStepTwo>
          <FlowStepThree>
            <span>03.</span> {type === 'materialization' ? 'Deliver to ' + title : 'Select a destination'}
          </FlowStepThree>
          <LogoContainer $connectorType={type}>
            <GatsbyImage alt={`${title} logo`} image={logoImage} style={logoImageStyle} />
          </LogoContainer>
          <FrameContainer>
            {type === 'capture' ? (
              <StaticImage
                placeholder="none"
                alt="take a tour"
                src="../../../images/lp-connector/hero/FlowFromSource.png"
                imgStyle={{
                  objectFit: 'contain',
                }}
              />
            ) : (
              <StaticImage
                placeholder="none"
                alt="take a tour"
                src="../../../images/lp-connector/hero/FlowToDestination.png"
                imgStyle={{
                  objectFit: 'contain',
                }}
              />
            )}
          </FrameContainer>
        </ContainerImage>
      </Container>
    </SwoopingLinesBackground>
  );
=======
    return (
        <Wrapper>
            <Container>
                <Content
                    connector={{
                        title,
                        type,
                    }}
                />
                <ContainerImage>
                    <FlowStepOne>
                        <span>01.</span>{' '}
                        {type === 'capture'
                            ? `Move from ${title}`
                            : 'Select a source'}
                    </FlowStepOne>
                    <FlowStepTwo>
                        <span>02.</span> Transform in-flight
                    </FlowStepTwo>
                    <FlowStepThree>
                        <span>03.</span>{' '}
                        {type === 'materialization'
                            ? `Deliver to ${title}`
                            : 'Select a destination'}
                    </FlowStepThree>
                    <LogoContainer $connectorType={type}>
                        <GatsbyImage
                            alt={`${title} logo`}
                            image={logoImage}
                            style={logoImageStyle}
                        />
                    </LogoContainer>
                    <FrameContainer>
                        {type === 'capture' ? (
                            <StaticImage
                                placeholder="none"
                                alt="take a tour"
                                src="../../../images/lp-connector/hero/FlowFromSource.png"
                                imgStyle={{
                                    objectFit: 'contain',
                                }}
                            />
                        ) : (
                            <StaticImage
                                placeholder="none"
                                alt="take a tour"
                                src="../../../images/lp-connector/hero/FlowToDestination.png"
                                imgStyle={{
                                    objectFit: 'contain',
                                }}
                            />
                        )}
                    </FrameContainer>
                </ContainerImage>
            </Container>
        </Wrapper>
    );
>>>>>>> c32f8607
};

export default Hero;<|MERGE_RESOLUTION|>--- conflicted
+++ resolved
@@ -10,16 +10,6 @@
 import Content from './components/Content';
 
 import {
-<<<<<<< HEAD
-  Container,
-  ContainerImage,
-  FlowStepOne,
-  FlowStepThree,
-  FlowStepTwo,
-  FrameContainer,
-  LogoContainer,
-  logoImageStyle,
-=======
     Container,
     ContainerImage,
     FlowStepOne,
@@ -29,78 +19,19 @@
     LogoContainer,
     Wrapper,
     logoImageStyle,
->>>>>>> c32f8607
 } from './styles';
-import { SwoopingLinesBackground } from '../../../styles/heros';
 
 type HeroProps = {
-<<<<<<< HEAD
-  connector: {
-    title: string;
-    logo: ImageDataLike;
-    type: ConnectorType;
-  };
-=======
     connector: {
         title: string;
         logo: ImageDataLike;
         type: ConnectorType;
     };
->>>>>>> c32f8607
 };
 
 const Hero = ({ connector: { title, logo, type } }: HeroProps) => {
     const logoImage = getImage(logo);
 
-<<<<<<< HEAD
-  return (
-    <SwoopingLinesBackground>
-      <Container>
-        <Content
-          connector={{
-            title: title,
-            type: type,
-          }}
-        />
-        <ContainerImage>
-          <FlowStepOne>
-            <span>01.</span> {type === 'capture' ? 'Move from ' + title : 'Select a source'}
-          </FlowStepOne>
-          <FlowStepTwo>
-            <span>02.</span> Transform in-flight
-          </FlowStepTwo>
-          <FlowStepThree>
-            <span>03.</span> {type === 'materialization' ? 'Deliver to ' + title : 'Select a destination'}
-          </FlowStepThree>
-          <LogoContainer $connectorType={type}>
-            <GatsbyImage alt={`${title} logo`} image={logoImage} style={logoImageStyle} />
-          </LogoContainer>
-          <FrameContainer>
-            {type === 'capture' ? (
-              <StaticImage
-                placeholder="none"
-                alt="take a tour"
-                src="../../../images/lp-connector/hero/FlowFromSource.png"
-                imgStyle={{
-                  objectFit: 'contain',
-                }}
-              />
-            ) : (
-              <StaticImage
-                placeholder="none"
-                alt="take a tour"
-                src="../../../images/lp-connector/hero/FlowToDestination.png"
-                imgStyle={{
-                  objectFit: 'contain',
-                }}
-              />
-            )}
-          </FrameContainer>
-        </ContainerImage>
-      </Container>
-    </SwoopingLinesBackground>
-  );
-=======
     return (
         <Wrapper>
             <Container>
@@ -158,7 +89,6 @@
             </Container>
         </Wrapper>
     );
->>>>>>> c32f8607
 };
 
 export default Hero;