import React from 'react';

import DoneIcon from '@mui/icons-material/Done';
import { useMediaQuery } from '@mui/material';
import { ConnectorType } from '../../../../shared';
import ConnectorsLink from '../../../components/ConnectorsLink';
import Cards from './components/Cards';

import {
<<<<<<< HEAD
  Container,
  ContainerContent,
  ContainerImage,
  Description,
  LineBreak,
  Observation,
  Title,
  Topic,
  Topics,
} from './style';

import DoneIcon from '@mui/icons-material/Done';
import { ConnectorType } from '../../../../shared';
import { DefaultWrapper } from '../../../styles/wrappers';

=======
    Container,
    ContainerContent,
    ContainerImage,
    Description,
    LineBreak,
    Observation,
    Title,
    Topic,
    Topics,
    Wrapper,
} from './style';

>>>>>>> c32f8607
type ChangeDataProps = {
    connector: {
        id: string;
        title: string;
        type: ConnectorType;
    };
};

const ChangeData = ({ connector: { id, title, type } }: ChangeDataProps) => {
<<<<<<< HEAD
  const theme = useTheme();
  const isMobile = useMediaQuery(theme.breakpoints.down(1485));

  return (
    <DefaultWrapper>
      <Container>
        <ContainerImage>
          <Cards />
        </ContainerImage>
        <ContainerContent>
          <Title>
            <span>REAL-TIME</span>
            <LineBreak />
            HIGH THROUGHPUT
          </Title>
          <Description>
            Point a connector and replicate changes {type === 'capture' ? 'from' : 'to'} {title} in &#60;100ms. Leverage
            high-availability, high-throughput Change Data Capture.
            <LineBreak />
            Or choose from 100s of batch and real-time connectors to move and transform data using ELT and ETL.
          </Description>
          <Topics>
            <Topic>
              <DoneIcon htmlColor="#5072EB" fontSize="medium" />
              <span>
                Ensure your {title} insights always reflect the latest data by connecting your databases to {title} with
                change data capture.
              </span>
            </Topic>
            <Topic>
              <DoneIcon htmlColor="#5072EB" fontSize="medium" />
              <span>Or connect critical SaaS apps to {title} with real-time data pipelines.</span>
            </Topic>
          </Topics>
          <ConnectorsLink
            defaultDestinationId={id}
            defaultSourceId={id}
            connectorType={type}
            direction={isMobile ? 'column' : 'row'}
          />
          <Observation>
            <span>Don’t see a connector?</span>
            <a
              href="https://github.com/estuary/connectors/issues/new?assignees=&labels=new+connector&projects=&template=request-new-connector-form.yaml&title=Request+a+connector+to+%5Bcapture+from+%7C+materialize+to%5D+%5Byour+favorite+system%5D"
              target="_blank"
            >
              Request and our team will get back to you in 24 hours
            </a>
          </Observation>
        </ContainerContent>
      </Container>
    </DefaultWrapper>
  );
=======
    const isColumn = useMediaQuery('(max-width:1485px)');

    return (
        <Wrapper>
            <Container>
                <ContainerImage>
                    <Cards />
                </ContainerImage>
                <ContainerContent>
                    <Title>
                        <span>REAL-TIME</span>
                        <LineBreak />
                        HIGH THROUGHPUT
                    </Title>
                    <Description>
                        Point a connector and replicate changes{' '}
                        {type === 'capture' ? 'from' : 'to'} {title} in
                        &#60;100ms. Leverage high-availability, high-throughput
                        Change Data Capture.
                        <LineBreak />
                        Or choose from 100s of batch and real-time connectors to
                        move and transform data using ELT and ETL.
                    </Description>
                    <Topics>
                        <Topic>
                            <DoneIcon htmlColor="#5072EB" fontSize="medium" />
                            <span>
                                Ensure your {title} insights always reflect the
                                latest data by connecting your databases to{' '}
                                {title} with change data capture.
                            </span>
                        </Topic>
                        <Topic>
                            <DoneIcon htmlColor="#5072EB" fontSize="medium" />
                            <span>
                                Or connect critical SaaS apps to {title} with
                                real-time data pipelines.
                            </span>
                        </Topic>
                    </Topics>
                    <ConnectorsLink
                        defaultDestinationId={id}
                        defaultSourceId={id}
                        connectorType={type}
                        direction={isColumn ? 'column' : 'row'}
                    />
                    <Observation>
                        <span>Don’t see a connector?</span>
                        <a
                            href="https://github.com/estuary/connectors/issues/new?assignees=&labels=new+connector&projects=&template=request-new-connector-form.yaml&title=Request+a+connector+to+%5Bcapture+from+%7C+materialize+to%5D+%5Byour+favorite+system%5D"
                            target="_blank"
                            rel="noreferrer"
                        >
                            Request and our team will get back to you in 24
                            hours
                        </a>
                    </Observation>
                </ContainerContent>
            </Container>
        </Wrapper>
    );
>>>>>>> c32f8607
};

export default ChangeData;<|MERGE_RESOLUTION|>--- conflicted
+++ resolved
@@ -7,23 +7,6 @@
 import Cards from './components/Cards';
 
 import {
-<<<<<<< HEAD
-  Container,
-  ContainerContent,
-  ContainerImage,
-  Description,
-  LineBreak,
-  Observation,
-  Title,
-  Topic,
-  Topics,
-} from './style';
-
-import DoneIcon from '@mui/icons-material/Done';
-import { ConnectorType } from '../../../../shared';
-import { DefaultWrapper } from '../../../styles/wrappers';
-
-=======
     Container,
     ContainerContent,
     ContainerImage,
@@ -36,7 +19,6 @@
     Wrapper,
 } from './style';
 
->>>>>>> c32f8607
 type ChangeDataProps = {
     connector: {
         id: string;
@@ -46,61 +28,6 @@
 };
 
 const ChangeData = ({ connector: { id, title, type } }: ChangeDataProps) => {
-<<<<<<< HEAD
-  const theme = useTheme();
-  const isMobile = useMediaQuery(theme.breakpoints.down(1485));
-
-  return (
-    <DefaultWrapper>
-      <Container>
-        <ContainerImage>
-          <Cards />
-        </ContainerImage>
-        <ContainerContent>
-          <Title>
-            <span>REAL-TIME</span>
-            <LineBreak />
-            HIGH THROUGHPUT
-          </Title>
-          <Description>
-            Point a connector and replicate changes {type === 'capture' ? 'from' : 'to'} {title} in &#60;100ms. Leverage
-            high-availability, high-throughput Change Data Capture.
-            <LineBreak />
-            Or choose from 100s of batch and real-time connectors to move and transform data using ELT and ETL.
-          </Description>
-          <Topics>
-            <Topic>
-              <DoneIcon htmlColor="#5072EB" fontSize="medium" />
-              <span>
-                Ensure your {title} insights always reflect the latest data by connecting your databases to {title} with
-                change data capture.
-              </span>
-            </Topic>
-            <Topic>
-              <DoneIcon htmlColor="#5072EB" fontSize="medium" />
-              <span>Or connect critical SaaS apps to {title} with real-time data pipelines.</span>
-            </Topic>
-          </Topics>
-          <ConnectorsLink
-            defaultDestinationId={id}
-            defaultSourceId={id}
-            connectorType={type}
-            direction={isMobile ? 'column' : 'row'}
-          />
-          <Observation>
-            <span>Don’t see a connector?</span>
-            <a
-              href="https://github.com/estuary/connectors/issues/new?assignees=&labels=new+connector&projects=&template=request-new-connector-form.yaml&title=Request+a+connector+to+%5Bcapture+from+%7C+materialize+to%5D+%5Byour+favorite+system%5D"
-              target="_blank"
-            >
-              Request and our team will get back to you in 24 hours
-            </a>
-          </Observation>
-        </ContainerContent>
-      </Container>
-    </DefaultWrapper>
-  );
-=======
     const isColumn = useMediaQuery('(max-width:1485px)');
 
     return (
@@ -162,7 +89,6 @@
             </Container>
         </Wrapper>
     );
->>>>>>> c32f8607
 };
 
 export default ChangeData;