import { graphql } from 'gatsby';
import * as React from 'react';

import dayjs from 'dayjs';
import reltime from 'dayjs/plugin/relativeTime';

import CalendarTodayOutlined from '@mui/icons-material/CalendarTodayOutlined';
import DoneIcon from '@mui/icons-material/Done';
import { GatsbyImage, getImage } from 'gatsby-plugin-image';
import { Divider } from '@mui/material';
import GithubIcon from '@mui/icons-material/GitHub';
import YoutubeIcon from '@mui/icons-material/YouTube';
import SwoopingLinesBackground from '../../components/BackgroundImages/LightSwoopingLinesRightDirectionBackground';
import StraightLinesBackground from '../../components/BackgroundImages/StraightLinesBackground';
import { PopularArticles } from '../../components/BlogPopularArticles';
import BlogPostPopupModal from '../../components/BlogPostPopupModal';
import { ProcessedPost } from '../../components/BlogPostProcessor';
import { RenderToc } from '../../components/BlogPostToc';
import Breadcrumbs from '../../components/Breadcrumbs';
import {
    OutboundLink,
    OutboundLinkFilled,
    OutboundLinkOutlined,
} from '../../components/OutboundLink';
import Bio from '../../components/Bio';
import Layout from '../../components/Layout';
import Seo from '../../components/seo';
import logoUrl from '../../images/combination-mark__multi-blue.png';
import { costPerGB } from '../../utils';
import ReadingTimeIcon from '../../svgs/time.svg';
import { dashboardRegisterUrl } from '../../../shared';
import Avatar from '../../components/Avatar';
import LinkedinIcon from '../../svgs/share-social-icons/linkedin-outlined.svg';
import TwitterXIcon from '../../svgs/share-social-icons/twitter-x-outlined.svg';
import WebsiteIcon from '../../svgs/share-social-icons/website-outlined.svg';
import ShareArticle from './ShareArticle';
import {
    blogPost,
    blogPostHeaderWrapper,
    headerInfo,
    postInfo,
    tagsWrapper,
    blogsPostCardTags,
    dateAndReadWrapper,
    iconInfoWrapper,
    blogPostDate,
    heroImage,
    shareArticleMobile,
    blogPostContent,
    blogPostContentWrapper,
    mainContent,
    background,
    bigBuildPipelineBannerContainer,
    buildPipelineBanner,
    postSidebar,
    shareArticleDesktop,
    sidebarRight,
    banner,
    popularArticlesWrapper,
    bigBuildPipelineBannerSection,
    bigBuildPipelineBannerContainerLayout,
    leftColumnContainer,
    rightColumnContainer,
    buildPipelineAndPricingButtons,
    pricingLink,
    blogPostBreadcrumbsWrapper,
<<<<<<< HEAD
=======
    nextStepsAndAboutAuthorSection,
    aboutAuthor,
    authorInfo,
    authorMainInfoContainer,
    authorAvatarContainer,
    authorNameAndRole,
    authorName,
    authorRole,
    authorInfoDivider,
    socialIconButtonsContainer,
>>>>>>> 43301fb8
} from './styles.module.less';

dayjs.extend(reltime);

const iconColor = '#47506D';

const BlogPostTemplate = ({ data: { post } }) => {
    const postTags = post?.tags?.filter((tag) => tag.type === 'tag');

    const hasBeenUpdated = post?.updatedAt
        ? post?.publishedAt !== post?.updatedAt
        : false;

<<<<<<< HEAD
=======
    const hasAtLeastOneBio = post?.authors.some(
        (author) => author?.bio?.data?.bio
    );
>>>>>>> 43301fb8
    const tableOfContents = post.body.data.childHtmlRehype.tableOfContents;

    return (
        <Layout>
            <div className={blogPostBreadcrumbsWrapper}>
                <Breadcrumbs
                    breadcrumbs={[
                        {
                            title: 'Home',
                            href: '/',
                        },
                        {
                            title: 'Blog',
                            href: '/blog',
                        },
                        {
                            title: post.title,
                        },
                    ]}
                />
            </div>
            <article
                className={blogPost}
                itemScope
                itemType="http://schema.org/Article"
            >
                <SwoopingLinesBackground>
                    <div className={blogPostHeaderWrapper}>
                        <div className={headerInfo}>
                            <div className={postInfo}>
                                <div className={tagsWrapper}>
                                    {postTags.map((tag) => (
                                        <span
                                            key={tag.name}
                                            className={blogsPostCardTags}
                                        >
                                            {tag.name}
                                        </span>
                                    ))}
                                </div>
                                <div className={dateAndReadWrapper}>
                                    <div className={iconInfoWrapper}>
                                        <ReadingTimeIcon color="#47506D" />
                                        <span className={blogPostDate}>
                                            {
                                                post.body.data
                                                    .childMarkdownRemark.fields
                                                    .readingTime.text
                                            }
                                        </span>
                                    </div>
                                    <div className={iconInfoWrapper}>
                                        <CalendarTodayOutlined fontSize="small" />
                                        <span className={blogPostDate}>
                                            <span>
                                                {hasBeenUpdated
                                                    ? `Published ${post.publishedAt}`
                                                    : post.publishedAt}
                                            </span>
                                            {hasBeenUpdated ? (
                                                <span>
                                                    Updated {post.updatedAt}
                                                </span>
                                            ) : null}
                                        </span>
                                    </div>
                                </div>
                            </div>
                            <h1>{post.title}</h1>
                            <h2>{post.description}</h2>
                            <Bio authors={post.authors} />
                        </div>
                        {post.hero ? (
                            <GatsbyImage
                                alt={post.title}
                                className={heroImage}
                                image={
                                    post.hero.localFile.childImageSharp
                                        .gatsbyImageData
                                }
                                loading="eager"
                            />
                        ) : null}
                        <div className={shareArticleMobile}>
                            <ShareArticle
                                article={{
                                    title: post.title,
                                    slug: post.slug,
                                }}
                            />
                        </div>
                    </div>
                </SwoopingLinesBackground>

                {post.body ? (
                    <section className={blogPostContent}>
                        <div className={blogPostContentWrapper}>
                            <div className={mainContent}>
                                <ProcessedPost
                                    body={post.body.data.childHtmlRehype.html}
                                />

                                <StraightLinesBackground className={background}>
                                    <div
                                        className={
                                            bigBuildPipelineBannerContainer
                                        }
                                    >
                                        <div className={buildPipelineBanner}>
                                            <h3>
                                                Start streaming your data{' '}
                                                <span>for free</span>
                                            </h3>
                                            <OutboundLinkFilled
                                                href={dashboardRegisterUrl}
                                                target="_blank"
                                            >
                                                Build a Pipeline
                                            </OutboundLinkFilled>
                                        </div>
                                    </div>
                                </StraightLinesBackground>
                            </div>

                            <div className={postSidebar}>
                                <div className={shareArticleDesktop}>
                                    <ShareArticle
                                        article={{
                                            title: post.title,
                                            slug: post.slug,
                                        }}
                                    />
                                </div>
                                {tableOfContents.length > 0 ? (
                                    <RenderToc items={tableOfContents} />
                                ) : null}
                                <div className={sidebarRight}>
                                    <div className={banner}>
                                        <span>
                                            Build a <span>Pipeline</span>
                                        </span>
                                    </div>
                                    <h3>
                                        Start streaming your data{' '}
                                        <span>for free</span>
                                    </h3>
                                    <OutboundLinkFilled
                                        href={dashboardRegisterUrl}
                                    >
                                        Build a Pipeline
                                    </OutboundLinkFilled>
                                </div>
                            </div>
                        </div>
                    </section>
                ) : null}
<<<<<<< HEAD
                {/* <section className={nextStepsAndAboutAuthorSection}>
                    <div className={nextSteps}>
=======
                <section className={nextStepsAndAboutAuthorSection}>
                    {/* <div className={nextSteps}>
>>>>>>> 43301fb8
                        <h3>Next steps</h3>
                        <NextStepsLink href="">Read about Lorem ipsum dolor sit amet, consectetur</NextStepsLink>
                        <NextStepsLink href="">Learn about Lorem ipsum dolor sit amet</NextStepsLink>
                        <NextStepsLink href="">Lorem ipsum dolor sit amet</NextStepsLink>
                        </div> */}

                    <div className={aboutAuthor}>
                        <h3>
                            {post?.authors.length === 1
                                ? hasAtLeastOneBio
                                    ? 'About the author'
                                    : 'Author'
                                : hasAtLeastOneBio
                                  ? 'About the authors'
                                  : 'Authors'}
                        </h3>
                        {post?.authors?.map((author, index) => {
                            const authorImage =
                                author?.picture &&
                                getImage(
                                    author.picture.localFile.childImageSharp
                                        .gatsbyImageData
                                );

                            const authorBio = author?.bio.data.bio;

                            const authorSocialLinks = author?.socials;

                            return (
                                <>
                                    <div key={index} className={authorInfo}>
                                        <div
                                            className={authorMainInfoContainer}
                                        >
                                            <div
                                                className={
                                                    authorAvatarContainer
                                                }
                                            >
                                                <Avatar
                                                    image={authorImage}
                                                    alt="Author's Avatar"
                                                    name={author.name}
                                                    loading="lazy"
                                                    size="60px"
                                                />
                                            </div>
                                            <div className={authorNameAndRole}>
                                                {author?.name ? (
                                                    <span
                                                        className={authorName}
                                                    >
                                                        {author.name}
                                                    </span>
                                                ) : null}
                                                {author?.role ? (
                                                    <span
                                                        className={authorRole}
                                                    >
                                                        {author.role}
                                                    </span>
                                                ) : null}
                                            </div>
                                        </div>
                                        {authorSocialLinks ? (
                                            <div
                                                className={
                                                    socialIconButtonsContainer
                                                }
                                            >
                                                <Divider
                                                    orientation="vertical"
                                                    variant="middle"
                                                    flexItem
                                                    className={
                                                        authorInfoDivider
                                                    }
                                                />
                                                {authorSocialLinks?.linked_in ? (
                                                    <OutboundLink
                                                        href={
                                                            authorSocialLinks.linked_in
                                                        }
                                                        target="_blank"
                                                    >
                                                        <LinkedinIcon
                                                            color={iconColor}
                                                        />
                                                    </OutboundLink>
                                                ) : null}
                                                {authorSocialLinks?.twitter ? (
                                                    <OutboundLink
                                                        href={
                                                            authorSocialLinks.twitter
                                                        }
                                                        target="_blank"
                                                    >
                                                        <TwitterXIcon />
                                                    </OutboundLink>
                                                ) : null}
                                                {authorSocialLinks?.other ? (
                                                    <OutboundLink
                                                        href={
                                                            authorSocialLinks.other
                                                        }
                                                        target="_blank"
                                                    >
                                                        {authorSocialLinks.other.includes(
                                                            'github.com'
                                                        ) ? (
                                                            <GithubIcon
                                                                htmlColor={
                                                                    iconColor
                                                                }
                                                            />
                                                        ) : authorSocialLinks.other.includes(
                                                              'youtube.com'
                                                          ) ? (
                                                            <YoutubeIcon
                                                                htmlColor={
                                                                    iconColor
                                                                }
                                                            />
                                                        ) : (
                                                            <WebsiteIcon
                                                                color={
                                                                    iconColor
                                                                }
                                                            />
                                                        )}
                                                    </OutboundLink>
                                                ) : null}
                                            </div>
                                        ) : null}
                                    </div>
                                    {authorBio ? (
                                        <div
                                            dangerouslySetInnerHTML={{
                                                __html: author.bio.data.bio,
                                            }}
                                            // TODO: Remove the margin top of this paragraph. Do this after the global css file split to avoid conflicts.
                                        />
                                    ) : null}
                                </>
                            );
                        })}
                    </div>
<<<<<<< HEAD
                    <div className={aboutAuthor}>
                        <h3>About the author</h3>
                        <div className="author-info">
                            <div className="author-main-info-container">
                                <div className="author-avatar-container">
                                    <Avatar
                                        image={authorImage}
                                        alt="Author's Avatar"
                                        name={post.authors[0].name}
                                    />
                                </div>
                                <div className="author-name-and-role">
                                    <span className="author-name">{post.authors[0].name}</span>
                                    <span className="author-role">CEO</span>
                                </div>
                            </div>
                            {authorSocialLink &&
                                <div className="social-icon-buttons-container">
                                    <Divider orientation="vertical" variant="middle" flexItem className="author-info-divider" />
                                    {authorSocialLink?.includes("linkedin.com") &&
                                        <OutboundLink href={authorSocialLink} target="_blank">
                                            <LinkedinIcon color="#47506D" />
                                        </OutboundLink>
                                    }
                                    {authorSocialLink?.includes("twitter.com") &&
                                        <OutboundLink href={authorSocialLink} target="_blank">
                                            <TwitterXIcon />
                                        </OutboundLink>
                                    }
                                </div>
                            }
                        </div>
                    </div>
                </section> */}
                <section className={popularArticlesWrapper}>
                    <PopularArticles />
                </section>
=======
                </section>
                <section className={popularArticlesWrapper}>
                    <PopularArticles />
                </section>
>>>>>>> 43301fb8
                <section className={bigBuildPipelineBannerSection}>
                    <StraightLinesBackground className={background}>
                        <div className={bigBuildPipelineBannerContainer}>
                            <div
                                className={
                                    bigBuildPipelineBannerContainerLayout
                                }
                            >
                                <div className={leftColumnContainer}>
                                    <h5>Streaming Pipelines.</h5>
                                    <h5>Simple to Deploy.</h5>
                                    <h5>Simply Priced.</h5>
                                </div>
                                <div className={rightColumnContainer}>
                                    <div>
                                        <DoneIcon
                                            htmlColor="#5072eb"
                                            fontSize="large"
                                        />
                                        <span>
                                            {costPerGB} of data moved +
                                            $.14/connector/hour;
                                        </span>
                                    </div>
                                    <div>
                                        <DoneIcon
                                            htmlColor="#5072eb"
                                            fontSize="large"
                                        />
                                        <span>
                                            50% less than competing ETL/ELT
                                            solutions;
                                        </span>
                                    </div>
                                    <div>
                                        <DoneIcon
                                            htmlColor="#5072eb"
                                            fontSize="large"
                                        />
                                        <span>
                                            {'<'}100ms latency on streaming
                                            sinks/sources.
                                        </span>
                                    </div>
                                </div>
                            </div>
                            <div className={buildPipelineAndPricingButtons}>
                                <OutboundLinkFilled href={dashboardRegisterUrl}>
                                    Build a Pipeline
                                </OutboundLinkFilled>
                                <OutboundLinkOutlined
                                    href="https://estuary.dev/pricing"
                                    className={pricingLink}
                                    theme="dark"
                                >
                                    See Pricing
                                </OutboundLinkOutlined>
                            </div>
                        </div>
                    </StraightLinesBackground>
                </section>
            </article>
            <BlogPostPopupModal />
        </Layout>
    );
};

export const Head = ({
    data: {
        post,
        site: {
            siteMetadata: { siteUrl },
        },
    },
}) => {
    const mappedAuthors = post.authors.map((author) => ({
        name: author.name,
        url: author.link,
        image: author.picture && {
            '@type': 'ImageObject',
            'url': `${siteUrl}/${author.picture.localFile.childImageSharp.fixedImg.gatsbyImageData}`,
        },
    }));

    const postTags = post.tags
        .filter((tag) => tag.type === 'tag')
        .map((t) => t.name);
    return (
        <>
            <Seo
                title={post.title}
                description={post.description ?? ''}
                url={`${siteUrl}/${post.slug}`}
                image={
                    post.hero
                        ? `${siteUrl}${post.hero.localFile.childImageSharp.meta_img.gatsbyImageData}`
                        : undefined
                }
            />
            <script type="application/ld+json">
                {JSON.stringify({
                    '@context': 'https://schema.org',
                    '@type': 'BlogPosting',
                    'mainEntityOfPage': {
                        '@type': 'WebPage',
                        '@id': `${siteUrl}/${post.slug}`,
                    },
                    'headline': post.title,
                    'description': post.description ?? '',
                    'image':
                        post.hero &&
                        `${siteUrl}${post.hero.localFile.childImageSharp.meta_img.gatsbyImageData}`,
                    'author':
                        post.authors.length > 1
                            ? mappedAuthors
                            : mappedAuthors[0],
                    'keywords': postTags,
                    'publisher': {
                        '@type': 'Organization',
                        'name': 'Estuary',
                        'logo': {
                            '@type': 'ImageObject',
                            'url': `${siteUrl}${logoUrl}`,
                        },
                    },
                    'datePublished': post.machineReadablePublishDate,
                    'dateModified': post.machineReadableUpdateDate,
                })}
            </script>
        </>
    );
};

export default BlogPostTemplate;

export const pageQuery = graphql`
    query BlogPostBySlug($id: String!) {
        site {
            siteMetadata {
                siteUrl
            }
        }
        post: strapiBlogPost(id: { eq: $id }) {
            title: Title
            publishedAt(formatString: "MMMM D, YYYY")
            updatedAt(formatString: "MMMM D, YYYY")
            machineReadablePublishDate: publishedAt(formatString: "YYYY-MM-DD")
            machineReadableUpdateDate: updatedAt(formatString: "YYYY-MM-DD")
            description: Description
            slug: Slug
            body: Body {
                data {
                    Body
                    childHtmlRehype {
                        html
                        tableOfContents
                    }
                    childMarkdownRemark {
                        fields {
                            readingTime {
                                text
                            }
                        }
                    }
                }
            }
            authors {
                name: Name
                picture: Picture {
                    localFile {
                        childImageSharp {
                            gatsbyImageData(
                                layout: CONSTRAINED
                                placeholder: BLURRED
                                quality: 100
                            )
                            fixedImg: gatsbyImageData(layout: FIXED, width: 60)
                        }
                    }
                }
                role
                bio {
                    data {
                        bio
                    }
                }
                socials: Socials {
                    linked_in
                    twitter
                    other
                }
            }
            hero: Hero {
                localFile {
                    childImageSharp {
                        gatsbyImageData(
                            layout: FULL_WIDTH
                            placeholder: BLURRED
                            # aspectRatio: 2
                            formats: [AUTO, WEBP, AVIF]
                        )
                        meta_img: gatsbyImageData(layout: FIXED, width: 500)
                        # Further below in this doc you can learn how to use these response images
                    }
                }
            }
            tags: tags {
                name: Name
                type: Type
            }
        }
    }
`;<|MERGE_RESOLUTION|>--- conflicted
+++ resolved
@@ -64,8 +64,6 @@
     buildPipelineAndPricingButtons,
     pricingLink,
     blogPostBreadcrumbsWrapper,
-<<<<<<< HEAD
-=======
     nextStepsAndAboutAuthorSection,
     aboutAuthor,
     authorInfo,
@@ -76,7 +74,6 @@
     authorRole,
     authorInfoDivider,
     socialIconButtonsContainer,
->>>>>>> 43301fb8
 } from './styles.module.less';
 
 dayjs.extend(reltime);
@@ -90,12 +87,9 @@
         ? post?.publishedAt !== post?.updatedAt
         : false;
 
-<<<<<<< HEAD
-=======
     const hasAtLeastOneBio = post?.authors.some(
         (author) => author?.bio?.data?.bio
     );
->>>>>>> 43301fb8
     const tableOfContents = post.body.data.childHtmlRehype.tableOfContents;
 
     return (
@@ -252,13 +246,8 @@
                         </div>
                     </section>
                 ) : null}
-<<<<<<< HEAD
-                {/* <section className={nextStepsAndAboutAuthorSection}>
-                    <div className={nextSteps}>
-=======
                 <section className={nextStepsAndAboutAuthorSection}>
                     {/* <div className={nextSteps}>
->>>>>>> 43301fb8
                         <h3>Next steps</h3>
                         <NextStepsLink href="">Read about Lorem ipsum dolor sit amet, consectetur</NextStepsLink>
                         <NextStepsLink href="">Learn about Lorem ipsum dolor sit amet</NextStepsLink>
@@ -406,50 +395,10 @@
                             );
                         })}
                     </div>
-<<<<<<< HEAD
-                    <div className={aboutAuthor}>
-                        <h3>About the author</h3>
-                        <div className="author-info">
-                            <div className="author-main-info-container">
-                                <div className="author-avatar-container">
-                                    <Avatar
-                                        image={authorImage}
-                                        alt="Author's Avatar"
-                                        name={post.authors[0].name}
-                                    />
-                                </div>
-                                <div className="author-name-and-role">
-                                    <span className="author-name">{post.authors[0].name}</span>
-                                    <span className="author-role">CEO</span>
-                                </div>
-                            </div>
-                            {authorSocialLink &&
-                                <div className="social-icon-buttons-container">
-                                    <Divider orientation="vertical" variant="middle" flexItem className="author-info-divider" />
-                                    {authorSocialLink?.includes("linkedin.com") &&
-                                        <OutboundLink href={authorSocialLink} target="_blank">
-                                            <LinkedinIcon color="#47506D" />
-                                        </OutboundLink>
-                                    }
-                                    {authorSocialLink?.includes("twitter.com") &&
-                                        <OutboundLink href={authorSocialLink} target="_blank">
-                                            <TwitterXIcon />
-                                        </OutboundLink>
-                                    }
-                                </div>
-                            }
-                        </div>
-                    </div>
-                </section> */}
-                <section className={popularArticlesWrapper}>
-                    <PopularArticles />
-                </section>
-=======
                 </section>
                 <section className={popularArticlesWrapper}>
                     <PopularArticles />
                 </section>
->>>>>>> 43301fb8
                 <section className={bigBuildPipelineBannerSection}>
                     <StraightLinesBackground className={background}>
                         <div className={bigBuildPipelineBannerContainer}>
