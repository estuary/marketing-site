import { graphql } from 'gatsby';
import dayjs from 'dayjs';
import reltime from 'dayjs/plugin/relativeTime';
import BlogPostPopupModal from '../../components/BlogPostPopupModal';
import Breadcrumbs from '../../components/Breadcrumbs';
import Layout from '../../components/Layout';
import Seo from '../../components/seo';
import logoUrl from '../../images/estuary.png';
import { getAuthorSeoJson } from '../../../shared';
import BlogPost from '../../components/BlogPost';

// TODO: Change this to the one Travis suggested.
dayjs.extend(reltime);

const BlogPostTemplate = ({ data: { post } }) => {
    return (
        <Layout>
            <Breadcrumbs
                breadcrumbs={[
                    {
                        title: 'Home',
                        href: '/',
                    },
                    {
                        title: 'Blog',
                        href: '/blog',
                    },
                    {
                        title: post.title,
                    },
                ]}
            />
            <BlogPost post={post} hasPopularArticlesSection hasBodyCtaBanner />
            <BlogPostPopupModal />
        </Layout>
    );
};

export const Head = ({
    data: {
        post,
        site: {
            siteMetadata: { siteUrl },
        },
    },
}) => {
    const mappedAuthors = post.authors.map((author) =>
        getAuthorSeoJson(author, siteUrl)
    );

    const postTags = post.tags
        .filter((tag) => tag.type === 'tag')
        .map((t) => t.name);

    const ogImage = post.hero
        ? `${siteUrl}${post.hero.localFile.childImageSharp.metaImg.images.fallback.src}`
        : undefined;

    return (
        <>
            <Seo
                title={post.title}
                description={post.description ?? ''}
                url={`${siteUrl}/blog/${post.slug}`}
                image={ogImage}
            />
            <script type="application/ld+json">
                {JSON.stringify({
                    '@context': 'https://schema.org',
                    '@type': 'BlogPosting',
                    'mainEntityOfPage': {
                        '@type': 'WebPage',
                        '@id': `${siteUrl}/${post.slug}`,
                    },
                    'headline': post.title,
                    'description': post.description ?? '',
                    'image': ogImage,
                    'author':
                        post.authors.length > 1
                            ? mappedAuthors
                            : mappedAuthors[0],
                    'keywords': postTags,
                    'publisher': {
                        '@type': 'Organization',
                        'name': 'Estuary',
                        'logo': {
                            '@type': 'ImageObject',
                            'url': `${siteUrl}${logoUrl}`,
                        },
                    },
                    'datePublished': post.machineReadablePublishDate,
                    'dateModified': post.machineReadableUpdateDate,
                })}
            </script>
<<<<<<< HEAD
            <link
                rel="alternate"
                type="application/rss+xml"
                title="Estuary Blog RSS Feed"
                href="/blog/rss.xml"
            />
=======
            {post?.faq?.length > 0 ? (
                <script type="application/ld+json">
                    {JSON.stringify({
                        '@context': 'https://schema.org',
                        '@type': 'FAQPage',
                        'mainEntity': post.faq.map(({ question, answer }) => ({
                            '@type': 'Question',
                            'name': question,
                            'acceptedAnswer': {
                                '@type': 'Answer',
                                'text': answer,
                            },
                        })),
                    })}
                </script>
            ) : null}
>>>>>>> f5dc7471
        </>
    );
};

export default BlogPostTemplate;

export const pageQuery = graphql`
    query BlogPostBySlug($id: String!) {
        site {
            siteMetadata {
                siteUrl
            }
        }
        post: strapiBlogPost(id: { eq: $id }) {
            title: Title
            publishedAt(formatString: "MMMM D, YYYY")
            updatedAt(formatString: "MMMM D, YYYY")
            machineReadablePublishDate: publishedAt(
                formatString: "YYYY-MM-DD[T]HH:mm:ssZ"
            )
            machineReadableUpdateDate: updatedAt(
                formatString: "YYYY-MM-DD[T]HH:mm:ssZ"
            )
            description: Description
            slug: Slug
            body: Body {
                data {
                    Body
                    childHtmlRehype {
                        html
                        tableOfContents
                    }
                    childMarkdownRemark {
                        fields {
                            readingTime {
                                text
                            }
                        }
                    }
                }
            }
            faq {
                question
                answer
            }
            authors {
                id
                name: Name
                slug: Slug
                picture: Picture {
                    localFile {
                        childImageSharp {
                            gatsbyImageData(
                                layout: CONSTRAINED
                                placeholder: BLURRED
                                quality: 100
                            )
                            fixedImg: gatsbyImageData(layout: FIXED, width: 60)
                        }
                    }
                }
                role
                bio {
                    data {
                        bio
                    }
                }
                socials: Socials {
                    linked_in
                    twitter
                    other
                }
            }
            hero: Hero {
                localFile {
                    childImageSharp {
                        gatsbyImageData(
                            layout: FULL_WIDTH
                            placeholder: BLURRED
                            # aspectRatio: 2
                            formats: [AUTO, WEBP, AVIF]
                        )
                        metaImg: gatsbyImageData(layout: FIXED, width: 500)
                        # Further below in this doc you can learn how to use these response images
                    }
                }
            }
            tags: tags {
                name: Name
                type: Type
            }
        }
    }
`;<|MERGE_RESOLUTION|>--- conflicted
+++ resolved
@@ -92,14 +92,12 @@
                     'dateModified': post.machineReadableUpdateDate,
                 })}
             </script>
-<<<<<<< HEAD
             <link
                 rel="alternate"
                 type="application/rss+xml"
                 title="Estuary Blog RSS Feed"
                 href="/blog/rss.xml"
             />
-=======
             {post?.faq?.length > 0 ? (
                 <script type="application/ld+json">
                     {JSON.stringify({
@@ -116,7 +114,6 @@
                     })}
                 </script>
             ) : null}
->>>>>>> f5dc7471
         </>
     );
 };
