import { useState } from 'react';
import { Author } from '../shared';
import Card from '../../../components/Grid/Card';
import ButtonFilled from '../../../components/LinksAndButtons/ButtonFilled';
import Grid from '../../../components/Grid';
import { getSlugifiedText } from '../../../../shared';
import { container } from './styles.module.less';

interface SectionTwoProps {
    author: {
        name: string;
        blogPosts?: Author['blogPosts'];
    };
}

const SectionTwo = ({ author: { name, blogPosts } }: SectionTwoProps) => {
    const [visiblePosts, setVisiblePosts] = useState(9);

    if (!blogPosts) {
        return null;
    }

    const handleShowMore = () => {
        setVisiblePosts((prevVisiblePosts) => prevVisiblePosts + 9);
    };

    return (
        <section className={container}>
            <h2>
                CONTENT FROM <span>{name}</span>
            </h2>
            <Grid>
<<<<<<< HEAD
                {blogPosts.slice(0, visiblePosts).map((blogPost) => (
                    <Card
                        linkId={`${getSlugifiedText(name)}/author-blog-post-card/author-page`}
                        key={blogPost.id}
                        data={blogPost}
                        footerTag="Article"
                    />
                ))}
=======
                {blogPosts
                    .slice(0, visiblePosts)
                    .map(({ id, slug, ...rest }) => (
                        <Card
                            key={id}
                            data={{ ...rest, id, slug: `/blog/${slug}` }}
                            footerTag="Article"
                        />
                    ))}
>>>>>>> ce38fc0c
            </Grid>
            {visiblePosts < blogPosts.length ? (
                <ButtonFilled onClick={handleShowMore}>Show more</ButtonFilled>
            ) : null}
        </section>
    );
};

export default SectionTwo;<|MERGE_RESOLUTION|>--- conflicted
+++ resolved
@@ -30,16 +30,6 @@
                 CONTENT FROM <span>{name}</span>
             </h2>
             <Grid>
-<<<<<<< HEAD
-                {blogPosts.slice(0, visiblePosts).map((blogPost) => (
-                    <Card
-                        linkId={`${getSlugifiedText(name)}/author-blog-post-card/author-page`}
-                        key={blogPost.id}
-                        data={blogPost}
-                        footerTag="Article"
-                    />
-                ))}
-=======
                 {blogPosts
                     .slice(0, visiblePosts)
                     .map(({ id, slug, ...rest }) => (
@@ -47,9 +37,9 @@
                             key={id}
                             data={{ ...rest, id, slug: `/blog/${slug}` }}
                             footerTag="Article"
+                            linkId={`${getSlugifiedText(name)}/author-blog-post-card/author-page`}
                         />
                     ))}
->>>>>>> ce38fc0c
             </Grid>
             {visiblePosts < blogPosts.length ? (
                 <ButtonFilled onClick={handleShowMore}>Show more</ButtonFilled>
