--- conflicted
+++ resolved
@@ -1,229 +1,3 @@
-<<<<<<< HEAD
-import * as React from 'react';
-import { Link, graphql } from 'gatsby';
-import Layout from '../components/layout';
-import Seo from '../components/seo';
-import SignUp from '../components/signup';
-import { GatsbyImage } from 'gatsby-plugin-image';
-
-import EstuaryLogo from '../svgs/colored-logo.svg';
-import { Stack, Typography } from '@mui/material';
-import { estuaryAllowsEnterprises } from '../content/seo';
-import FlowLogo from '../svgs/flow-logo.svg';
-import styled from 'styled-components';
-import { globalMaxWidth, sectionTopBottomPadding } from '../globalStyles';
-
-export const Wrapper = styled.div`
-  ${globalMaxWidth}
-  ${sectionTopBottomPadding}
-
-    font-family: 'Inter', sans-serif;
-  font-style: normal;
-  display: flex;
-  justify-content: space-between;
-  gap: 50px;
-
-  .about-wrap {
-    width: 70%;
-
-    @media (max-width: 1260px) {
-      width: 100%;
-    }
-  }
-
-  .about-logo {
-    display: flex;
-    margin: auto;
-    max-width: 150px;
-    width: 30%;
-    @media (max-width: 845px) {
-      display: none;
-      visbility: hidden;
-    }
-  }
-
-  .about-heading {
-    font-weight: 500;
-    font-size: 36px;
-    line-height: 48px;
-    color: #04192b;
-    margin-bottom: 24px;
-
-    @media (max-width: 845px) {
-      font-size: 28px;
-      line-height: 36px;
-    }
-  }
-
-  .about-subheading {
-    font-weight: 700;
-    font-size: 24px;
-    line-height: 36px;
-    color: #04192b;
-    margin-bottom: 12px;
-
-    @media (max-width: 845px) {
-      font-size: 18px;
-      line-height: 26px;
-    }
-  }
-
-  .about-content {
-    font-weight: 400;
-    font-size: 20px;
-    line-height: 30px;
-    color: #47506d;
-    margin-bottom: 20px;
-
-    @media (max-width: 845px) {
-      font-size: 14px;
-      line-height: 22px;
-    }
-
-    &:last-child {
-      margin-bottom: 0;
-    }
-
-    a {
-      color: #47506d;
-      text-decoration: underline;
-    }
-  }
-`;
-
-const ComparisonPageTemplate = ({
-  data: {
-    thisPage: {
-      their_name: competitorName,
-      logo: {
-        localFile: { childImageSharp: logoData },
-      },
-      DescriptivePicture,
-      comparisons,
-    },
-    allPages: { nodes: allPages },
-  },
-}) => {
-  return (
-    <Layout headerTheme="light">
-      <div className="lp-comparison-wrap">
-        <section className="hero-section">
-          <div className="hero-container">
-            <div className="hero-left">
-              <div className="hero-heading">
-                Estuary Flow
-                <br /> vs <br />
-                {competitorName}
-              </div>
-            </div>
-            <div className="hero-right">
-              <EstuaryLogo className="hero-logo estuary" />
-              <span>VS</span>
-              <GatsbyImage
-                image={logoData.gatsbyImageData}
-                alt={`${competitorName} logo`}
-                className="hero-logo competitor"
-                loading="eager"
-              />
-            </div>
-          </div>
-          {DescriptivePicture ? (
-            <div className="hero-image-wrap">
-              <GatsbyImage
-                image={DescriptivePicture.localFile.childImageSharp.gatsbyImageData}
-                alt={`${competitorName} logo`}
-                className="hero-logo competitor"
-                loading="eager"
-              />
-            </div>
-          ) : null}
-        </section>
-        <section className="comparison-table">
-          <div className="table-heading">
-            <div className="heading-item">FEATURES</div>
-            <div className="heading-item">ESTUARY</div>
-            <div className="heading-item">{competitorName}</div>
-            <div className="heading-item">Why it matters</div>
-          </div>
-          <div className="table-data">
-            {comparisons.map((item, index) => {
-              return (
-                <div className="table-row" key={index}>
-                  <div className="feature-name">{item.feature_name}</div>
-                  <div
-                    className="estuary-value"
-                    dangerouslySetInnerHTML={{
-                      __html: `<div>ESTUARY</div>` + '' + item.our_feature_desc.data.our_feature_desc,
-                    }}
-                  />
-                  <div
-                    className="competitor-value"
-                    dangerouslySetInnerHTML={{
-                      __html: `<div>${competitorName}</div>` + '' + item.their_feature_desc.data.their_feature_desc,
-                    }}
-                  />
-                  <div
-                    className="matters-value"
-                    dangerouslySetInnerHTML={{
-                      __html: `<div>WHY IT MATTERS</div>` + '' + item.why_it_matters.data.why_it_matters,
-                    }}
-                  />
-                </div>
-              );
-            })}
-          </div>
-        </section>
-        <div className="cta-wrap-single">
-          <a href="https://dashboard.estuary.dev/register">Build a pipeline</a>
-        </div>
-        <section className="comparison-to-others">
-          <div className="comparison-heading">See how Estuary compares to others</div>
-          <div className="comparison-links">
-            {allPages.map((item, index) => {
-              return (
-                item.their_name !== competitorName && (
-                  <Link to={`/${item.Slug}`} key={index}>
-                    <GatsbyImage
-                      image={item.Picture.localFile.childImageSharp.gatsbyImageData}
-                      alt={`${competitorName} logo`}
-                    />
-                  </Link>
-                )
-              );
-            })}
-          </div>
-        </section>
-        <Wrapper>
-          <div className="about-wrap">
-            <div className="about-heading">About Estuary</div>
-            <div className="about-subheading">
-              Estuary is building the next generation of real-time data integration solutions.
-            </div>
-            <p className="about-content">
-              We're creating a new kind of DataOps platform that
-              <b>empowers data teams</b> to build <b>real-time,</b>
-              data-intensive pipelines and applications, at scale,
-              <b>with minimal friction,</b> in a <b>UI or CLI</b>. We aim to make real-time data{' '}
-              <b>accessible to the analyst</b>, while bringing power tooling to the streaming enthusiast. Flow{' '}
-              <b>unifies</b> a team's databases, pub/sub systems, and SaaS around their data, without requiring new
-              investments in infrastructure or development.
-            </p>
-            <p className="about-content">
-              Estuary <b>develops in the open</b> to produce both the runtime for our managed service and an ecosystem
-              of
-              <b>open-source</b> connectors. You can read more about{' '}
-              <Link to="/the-estuary-story-and-guiding-principles">our story here.</Link>
-            </p>
-          </div>
-          <div className="about-logo">
-            <EstuaryLogo />
-          </div>
-        </Wrapper>
-        <SignUp />
-      </div>
-    </Layout>
-  );
-=======
 import { Link, graphql } from 'gatsby';
 import { GatsbyImage } from 'gatsby-plugin-image';
 import * as React from 'react';
@@ -415,18 +189,13 @@
             </div>
         </Layout>
     );
->>>>>>> c32f8607
 };
 
 export const Head = ({
-  data: {
-    thisPage: { their_name },
-  },
+    data: {
+        thisPage: { their_name },
+    },
 }) => {
-<<<<<<< HEAD
-  const title = `Estuary Vs ${their_name}`;
-  return <Seo title={title} description={estuaryAllowsEnterprises} />;
-=======
     const title = `Estuary Vs ${their_name}`;
     return (
         <Seo
@@ -434,65 +203,65 @@
             description="Estuary allows enterprises of any size to deploy true real-time pipelines that scale for high-volume use cases — without making difficult trade-offs or investing in complex infrastructure."
         />
     );
->>>>>>> c32f8607
 };
 
 export const pageQuery = graphql`
-  query ComparisonData($id: String!) {
-    allPages: allStrapiProductComparisonPage {
-      nodes {
-        Slug
-        their_name
-        Picture {
-          localFile {
-            childImageSharp {
-              gatsbyImageData(quality: 95, layout: CONSTRAINED)
-            }
-          }
+    query ComparisonData($id: String!) {
+        allPages: allStrapiProductComparisonPage {
+            nodes {
+                Slug
+                their_name
+                Picture {
+                    localFile {
+                        childImageSharp {
+                            gatsbyImageData(quality: 95, layout: CONSTRAINED)
+                        }
+                    }
+                }
+            }
         }
-      }
+        thisPage: strapiProductComparisonPage(id: { eq: $id }) {
+            Slug
+            their_name
+            logo {
+                localFile {
+                    childImageSharp {
+                        gatsbyImageData(quality: 95, layout: CONSTRAINED)
+                    }
+                }
+            }
+            id
+            comparisons {
+                feature_name
+                our_feature_desc {
+                    data {
+                        our_feature_desc
+                    }
+                }
+                their_feature_desc {
+                    data {
+                        their_feature_desc
+                    }
+                }
+                why_it_matters {
+                    data {
+                        why_it_matters
+                    }
+                }
+            }
+            DescriptivePicture {
+                localFile {
+                    childImageSharp {
+                        gatsbyImageData(
+                            quality: 100
+                            layout: CONSTRAINED
+                            height: 400
+                        )
+                    }
+                }
+            }
+        }
     }
-    thisPage: strapiProductComparisonPage(id: { eq: $id }) {
-      Slug
-      their_name
-      logo {
-        localFile {
-          childImageSharp {
-            gatsbyImageData(quality: 95, layout: CONSTRAINED)
-          }
-        }
-      }
-      id
-      comparisons {
-        feature_name
-        our_feature_desc {
-          data {
-            our_feature_desc
-          }
-        }
-        their_feature_desc {
-          data {
-            their_feature_desc
-          }
-        }
-        why_it_matters {
-          data {
-            why_it_matters
-          }
-        }
-      }
-      DescriptivePicture {
-        localFile {
-          childImageSharp {
-            gatsbyImageData(quality: 100, layout: CONSTRAINED, height: 400)
-          }
-        }
-      }
-    }
-<<<<<<< HEAD
-  }
-=======
->>>>>>> c32f8607
 `;
 
 export default ComparisonPageTemplate;