import { Link } from 'gatsby';
import styled from 'styled-components';
import { OutboundLink } from '../../../../components/OutboundLink';
<<<<<<< HEAD
import { globalMaxWidth, sectionTopBottomPadding } from '../../../../globalStyles';
=======
import {
    globalMaxWidth,
    sectionTopBottomPadding,
} from '../../../../globalStyles';

export const Container = styled.section`
    ${sectionTopBottomPadding}
`;
>>>>>>> c32f8607

export const ContainerHeader = styled.div`
  ${globalMaxWidth}

  display: flex;
  flex-direction: column;

  @media (min-width: 1024px) {
    flex-direction: row;
  }

<<<<<<< HEAD
  @media (min-width: 1280px) {
    padding-bottom: 60px;
  }
`;

export const ContainerImage = styled.div`
  position: relative;
  flex: 1;
  max-width: 335px;
  margin: 0 auto;

  @media (min-width: 1024px) {
    max-width: 100%;

    > div {
      margin-right: 60px;
    }
  }

  @media (max-width: 1024px) {
    display: none;
  }
`;

export const ContainerContent = styled.div`
  display: flex;
  flex-direction: column;
  flex: 1;
  gap: 20px;
  max-width: 912px;
  margin-top: 0;

  @media (min-width: 1280px) {
    justify-content: center;
  }
=======
    @media (min-width: 1280px) {
        padding-bottom: 60px;
    }
`;

export const ContainerImage = styled.div`
    position: relative;
    flex: 1;
    max-width: 335px;
    margin: 0 auto;

    @media (min-width: 1024px) {
        max-width: 100%;

        > div {
            margin-right: 60px;
        }
    }
`;

export const ContainerContent = styled.div`
    display: flex;
    flex-direction: column;
    flex: 1;
    gap: 20px;
    max-width: 912px;
    margin-top: 40px;

    @media (min-width: 1280px) {
        margin-top: 0;
        justify-content: center;
    }
>>>>>>> c32f8607
`;

export const Title = styled.h1`
  font-weight: 600;
  font-size: 36px;
  line-height: 43px;
  margin: 0;

<<<<<<< HEAD
  span {
    color: #5072eb;
  }
=======
    span {
        color: #5072eb;
    }
>>>>>>> c32f8607

  @media (min-width: 1280px) {
    font-size: 52px;
    line-height: 72px;

    span {
      display: block;
    }
  }

<<<<<<< HEAD
  @media (min-width: 1550px) {
    font-size: 60px;
  }
=======
    @media (min-width: 1550px) {
        font-size: 60px;
    }
>>>>>>> c32f8607
`;

export const Description = styled.p`
  font-weight: 400;
  font-size: 16px;
  line-height: 30px;
  color: #47506d;
  margin: 0;

  @media (min-width: 1280px) {
    font-size: 20px;
    line-height: 30px;
<<<<<<< HEAD
  }
=======
    color: #47506d;
    margin: 0;

    @media (min-width: 1280px) {
        font-size: 20px;
        line-height: 30px;
    }
>>>>>>> c32f8607
`;

export const ContainerButton = styled.div`
  display: flex;
  gap: 24px;
  max-width: 331px;
  margin-bottom: 28px;

  @media (min-width: 1024px) {
    max-width: 340px;
  }

<<<<<<< HEAD
  @media (min-width: 1280px) {
    margin-bottom: 64px;
  }
`;

export const Button = styled(OutboundLink)`
  width: 100%;
  text-align: center;
  border-radius: 4px;
  padding: 12px 16px;
  border: 2px solid #5072eb;
  background-color: #5072eb;
  font-size: 16px;
  font-weight: 500;
  color: #fff;

  @media (min-width: 1024px) {
    width: fit-content;
    padding: 8px 24px;
    font-size: 16px;
  }
`;

export const ActionLink = styled(Link)`
  width: 100%;
  text-align: center;
  border-radius: 4px;
  padding: 12px 16px;
  border: 2px solid #625eff;
  background-color: #fff;
  font-size: 16px;
  font-weight: 500;
  color: #04192b;

  @media (min-width: 1024px) {
    width: fit-content;
    padding: 8px 24px;
    font-size: 16px;
  }
=======
    @media (min-width: 1280px) {
        margin-bottom: 64px;
    }
`;

export const Button = styled(OutboundLink)`
    width: 100%;
    text-align: center;
    border-radius: 4px;
    padding: 12px 16px;
    border: 2px solid #5072eb;
    background-color: #5072eb;
    font-size: 16px;
    font-weight: 500;
    color: #fff;

    @media (min-width: 1024px) {
        width: fit-content;
        padding: 8px 24px;
        font-size: 16px;
    }
`;

export const ActionLink = styled(Link)`
    width: 100%;
    text-align: center;
    border-radius: 4px;
    padding: 12px 16px;
    border: 2px solid #625eff;
    background-color: #fff;
    font-size: 16px;
    font-weight: 500;
    color: #04192b;

    @media (min-width: 1024px) {
        width: fit-content;
        padding: 8px 24px;
        font-size: 16px;
    }
>>>>>>> c32f8607
`;<|MERGE_RESOLUTION|>--- conflicted
+++ resolved
@@ -1,9 +1,6 @@
 import { Link } from 'gatsby';
 import styled from 'styled-components';
 import { OutboundLink } from '../../../../components/OutboundLink';
-<<<<<<< HEAD
-import { globalMaxWidth, sectionTopBottomPadding } from '../../../../globalStyles';
-=======
 import {
     globalMaxWidth,
     sectionTopBottomPadding,
@@ -12,55 +9,17 @@
 export const Container = styled.section`
     ${sectionTopBottomPadding}
 `;
->>>>>>> c32f8607
 
 export const ContainerHeader = styled.div`
-  ${globalMaxWidth}
+    ${globalMaxWidth}
 
-  display: flex;
-  flex-direction: column;
+    display: flex;
+    flex-direction: column;
 
-  @media (min-width: 1024px) {
-    flex-direction: row;
-  }
+    @media (min-width: 1024px) {
+        flex-direction: row;
+    }
 
-<<<<<<< HEAD
-  @media (min-width: 1280px) {
-    padding-bottom: 60px;
-  }
-`;
-
-export const ContainerImage = styled.div`
-  position: relative;
-  flex: 1;
-  max-width: 335px;
-  margin: 0 auto;
-
-  @media (min-width: 1024px) {
-    max-width: 100%;
-
-    > div {
-      margin-right: 60px;
-    }
-  }
-
-  @media (max-width: 1024px) {
-    display: none;
-  }
-`;
-
-export const ContainerContent = styled.div`
-  display: flex;
-  flex-direction: column;
-  flex: 1;
-  gap: 20px;
-  max-width: 912px;
-  margin-top: 0;
-
-  @media (min-width: 1280px) {
-    justify-content: center;
-  }
-=======
     @media (min-width: 1280px) {
         padding-bottom: 60px;
     }
@@ -93,58 +52,36 @@
         margin-top: 0;
         justify-content: center;
     }
->>>>>>> c32f8607
 `;
 
 export const Title = styled.h1`
-  font-weight: 600;
-  font-size: 36px;
-  line-height: 43px;
-  margin: 0;
+    font-weight: 600;
+    font-size: 36px;
+    line-height: 43px;
+    margin: 0;
 
-<<<<<<< HEAD
-  span {
-    color: #5072eb;
-  }
-=======
     span {
         color: #5072eb;
     }
->>>>>>> c32f8607
 
-  @media (min-width: 1280px) {
-    font-size: 52px;
-    line-height: 72px;
+    @media (min-width: 1280px) {
+        font-size: 52px;
+        line-height: 72px;
 
-    span {
-      display: block;
+        span {
+            display: block;
+        }
     }
-  }
 
-<<<<<<< HEAD
-  @media (min-width: 1550px) {
-    font-size: 60px;
-  }
-=======
     @media (min-width: 1550px) {
         font-size: 60px;
     }
->>>>>>> c32f8607
 `;
 
 export const Description = styled.p`
-  font-weight: 400;
-  font-size: 16px;
-  line-height: 30px;
-  color: #47506d;
-  margin: 0;
-
-  @media (min-width: 1280px) {
-    font-size: 20px;
+    font-weight: 400;
+    font-size: 16px;
     line-height: 30px;
-<<<<<<< HEAD
-  }
-=======
     color: #47506d;
     margin: 0;
 
@@ -152,60 +89,18 @@
         font-size: 20px;
         line-height: 30px;
     }
->>>>>>> c32f8607
 `;
 
 export const ContainerButton = styled.div`
-  display: flex;
-  gap: 24px;
-  max-width: 331px;
-  margin-bottom: 28px;
+    display: flex;
+    gap: 24px;
+    max-width: 331px;
+    margin-bottom: 28px;
 
-  @media (min-width: 1024px) {
-    max-width: 340px;
-  }
+    @media (min-width: 1024px) {
+        max-width: 340px;
+    }
 
-<<<<<<< HEAD
-  @media (min-width: 1280px) {
-    margin-bottom: 64px;
-  }
-`;
-
-export const Button = styled(OutboundLink)`
-  width: 100%;
-  text-align: center;
-  border-radius: 4px;
-  padding: 12px 16px;
-  border: 2px solid #5072eb;
-  background-color: #5072eb;
-  font-size: 16px;
-  font-weight: 500;
-  color: #fff;
-
-  @media (min-width: 1024px) {
-    width: fit-content;
-    padding: 8px 24px;
-    font-size: 16px;
-  }
-`;
-
-export const ActionLink = styled(Link)`
-  width: 100%;
-  text-align: center;
-  border-radius: 4px;
-  padding: 12px 16px;
-  border: 2px solid #625eff;
-  background-color: #fff;
-  font-size: 16px;
-  font-weight: 500;
-  color: #04192b;
-
-  @media (min-width: 1024px) {
-    width: fit-content;
-    padding: 8px 24px;
-    font-size: 16px;
-  }
-=======
     @media (min-width: 1280px) {
         margin-bottom: 64px;
     }
@@ -245,5 +140,4 @@
         padding: 8px 24px;
         font-size: 16px;
     }
->>>>>>> c32f8607
 `;