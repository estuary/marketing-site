--- conflicted
+++ resolved
@@ -5,56 +5,6 @@
 import Cards from './components/Cards';
 
 import {
-<<<<<<< HEAD
-  ContainerHeader,
-  ContainerImage,
-  Title,
-  ContainerButton,
-  Button,
-  ActionLink,
-  Description,
-  ContainerContent,
-} from './style';
-import { DefaultWrapper } from '../../../../styles/wrappers';
-
-const ProductHero = () => {
-  return (
-    <DefaultWrapper>
-      <ContainerHeader>
-        <ContainerImage>
-          <StaticImage
-            className="hero-image"
-            src="../../../../images/lp-product/hero.png"
-            alt="Screenshot of dashboard"
-            layout="constrained"
-            loading="eager"
-            quality={80}
-          />
-        </ContainerImage>
-        <ContainerContent>
-          <Title>
-            STREAMING OR BATCH, <span>FROM ONE PLATFORM</span>
-          </Title>
-          <Description>
-            Capture and stream your database and API events into your apps, warehouse, and AI without managing any
-            infra. Choose from hundreds of both batch and streaming connectors while maintaining full control of your
-            data.
-          </Description>
-          <ContainerButton>
-            <Button target="_blank" href="https://dashboard.estuary.dev/register">
-              Build a Pipeline
-            </Button>
-            <ActionLink target="_blank" to="/pricing">
-              View Pricing
-            </ActionLink>
-          </ContainerButton>
-          <Accordion />
-        </ContainerContent>
-      </ContainerHeader>
-      <Cards />
-    </DefaultWrapper>
-  );
-=======
     Container,
     ContainerHeader,
     ContainerImage,
@@ -105,7 +55,6 @@
             <Cards />
         </Container>
     );
->>>>>>> c32f8607
 };
 
 export default ProductHero;