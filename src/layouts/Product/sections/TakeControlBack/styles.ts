--- conflicted
+++ resolved
@@ -1,13 +1,6 @@
 import styled from 'styled-components';
 
 import { OutboundLink } from '../../../../components/OutboundLink';
-<<<<<<< HEAD
-import { globalMaxWidth, sectionTopBottomPadding } from '../../../../globalStyles';
-
-export const Container = styled.section`
-  ${sectionTopBottomPadding}
-  background-color: #f9fafc;
-=======
 import {
     globalMaxWidth,
     sectionTopBottomPadding,
@@ -15,83 +8,35 @@
 
 export const Container = styled.section`
     ${sectionTopBottomPadding}
->>>>>>> c32f8607
 `;
 
 export const Wrapper = styled.div`
-  ${globalMaxWidth}
+    ${globalMaxWidth}
 
-  display: flex;
-  flex-direction: column-reverse;
+    display: flex;
+    flex-direction: column-reverse;
 
-<<<<<<< HEAD
-  @media (min-width: 1024px) {
-    flex-direction: row;
-    gap: 80px;
-    align-items: center;
-  }
-=======
     @media (min-width: 1024px) {
         flex-direction: row;
         gap: 80px;
         align-items: center;
     }
->>>>>>> c32f8607
 `;
 
 export const ContainerImage = styled.div`
-  position: relative;
-  flex: 1;
-  max-width: 335px;
-  margin: 0 auto;
-  margin-bottom: 40px;
+    position: relative;
+    flex: 1;
+    max-width: 335px;
+    margin: 0 auto;
+    margin-bottom: 40px;
 
-  @media (min-width: 1024px) {
-    max-width: 100%;
+    @media (min-width: 1024px) {
+        max-width: 100%;
 
-    > div {
-      margin-left: 60px;
+        > div {
+            margin-left: 60px;
+        }
     }
-<<<<<<< HEAD
-  }
-`;
-
-export const ContainerContent = styled.div`
-  display: flex;
-  flex-direction: column;
-  gap: 20px;
-  flex: 1;
-`;
-
-export const Title = styled.p`
-  font-weight: 600;
-  font-size: 36px;
-  line-height: 43px;
-  margin: 0;
-  margin-bottom: 20px;
-
-  span {
-    color: #5072eb;
-  }
-
-  @media (min-width: 1280px) {
-    font-size: 60px;
-    line-height: 72px;
-  }
-`;
-
-export const ContainerTopics = styled.ul`
-  list-style-type: none;
-  margin: 0;
-  position: relative;
-  display: flex;
-  flex-direction: column;
-  gap: 20px;
-
-  @media (min-width: 1280px) {
-    gap: 24px;
-  }
-=======
 `;
 
 export const ContainerContent = styled.div`
@@ -129,57 +74,21 @@
     @media (min-width: 1280px) {
         gap: 24px;
     }
->>>>>>> c32f8607
 `;
 
 export const Topic = styled.li`
-  padding-left: 40px;
-  font-size: 16px;
-  font-weight: 400;
-  line-height: 30px;
-  margin: 0;
-  color: #47506d;
-
-  @media (min-width: 1280px) {
-    font-size: 20px;
+    padding-left: 40px;
+    font-size: 16px;
+    font-weight: 400;
     line-height: 30px;
-<<<<<<< HEAD
-  }
-=======
     margin: 0;
     color: #47506d;
->>>>>>> c32f8607
 
-  &::before {
-    position: absolute;
-    left: 0;
-    content: '✓';
-    color: #5072eb;
-    font-size: 20px;
-    font-weight: 700;
+    @media (min-width: 1280px) {
+        font-size: 20px;
+        line-height: 30px;
+    }
 
-<<<<<<< HEAD
-    @media (min-width: 1280px) {
-      font-size: 24px;
-    }
-  }
-`;
-
-export const Button = styled(OutboundLink)`
-  width: 100%;
-  margin-top: 20px;
-  text-align: center;
-  border-radius: 4px;
-  padding: 12px 24px;
-  background-color: #5072eb;
-  color: #fff;
-
-  @media (min-width: 1024px) {
-    width: fit-content;
-    padding: 12px 62px;
-    font-size: 16px;
-  }
-=======
     &::before {
         position: absolute;
         left: 0;
@@ -208,5 +117,4 @@
         padding: 12px 62px;
         font-size: 16px;
     }
->>>>>>> c32f8607
 `;