--- conflicted
+++ resolved
@@ -1,9 +1,6 @@
 import styled from 'styled-components';
 
 import { Link } from 'gatsby';
-<<<<<<< HEAD
-import { globalMaxWidth, sectionTopBottomPadding } from '../../../../globalStyles';
-=======
 import {
     globalMaxWidth,
     sectionTopBottomPadding,
@@ -19,19 +16,14 @@
     background-repeat: no-repeat;
     background-color: #f9fafc;
 `;
->>>>>>> c32f8607
 
 export const Wrapper = styled.div`
-  ${globalMaxWidth}
+    ${globalMaxWidth}
 
-  display: flex;
-  flex-direction: column;
-  gap: 40px;
+    display: flex;
+    flex-direction: column;
+    gap: 40px;
 
-<<<<<<< HEAD
-  @media (min-width: 1024px) {
-    flex-direction: row;
-=======
     @media (min-width: 1024px) {
         flex-direction: row;
         align-items: center;
@@ -43,38 +35,19 @@
     flex: 1;
     display: flex;
     justify-content: center;
->>>>>>> c32f8607
     align-items: center;
-  }
-`;
 
-export const ContainerImage = styled.div`
-  position: relative;
-  flex: 1;
-  display: flex;
-  justify-content: center;
-  align-items: center;
+    @media (max-width: 1023px) {
+        .desktop-image {
+            display: none;
+        }
+    }
 
-  @media (max-width: 1023px) {
-    .desktop-image {
-      display: none;
+    @media (min-width: 1024px) {
+        .mobile-image {
+            display: none;
+        }
     }
-  }
-
-  @media (min-width: 1024px) {
-    .mobile-image {
-      display: none;
-    }
-<<<<<<< HEAD
-  }
-`;
-
-export const ContainerContent = styled.div`
-  display: flex;
-  flex-direction: column;
-  gap: 20px;
-  flex: 1;
-=======
 `;
 
 export const ContainerContent = styled.div`
@@ -82,42 +55,14 @@
     flex-direction: column;
     gap: 20px;
     flex: 1;
->>>>>>> c32f8607
 `;
 
 export const Title = styled.p`
-  font-weight: 600;
-  font-size: 36px;
-  line-height: 43px;
-  margin: 0;
+    font-weight: 600;
+    font-size: 36px;
+    line-height: 43px;
+    margin: 0;
 
-<<<<<<< HEAD
-  @media (min-width: 1280px) {
-    font-size: 60px;
-    line-height: 72px;
-  }
-`;
-
-export const PrimaryTextColor = styled.span`
-  color: #5072eb;
-`;
-
-export const SecondaryTextColor = styled.span`
-  color: #47506d;
-`;
-
-export const ContainerTopics = styled.ul`
-  list-style-type: none;
-  margin: 0;
-  position: relative;
-  display: flex;
-  flex-direction: column;
-  gap: 20px;
-
-  @media (min-width: 1280px) {
-    gap: 24px;
-  }
-=======
     @media (min-width: 1280px) {
         font-size: 60px;
         line-height: 72px;
@@ -143,57 +88,21 @@
     @media (min-width: 1280px) {
         gap: 24px;
     }
->>>>>>> c32f8607
 `;
 
 export const Topic = styled.li`
-  padding-left: 40px;
-  font-size: 16px;
-  font-weight: 400;
-  line-height: 30px;
-  margin: 0;
-  color: #47506d;
-
-  @media (min-width: 1280px) {
-    font-size: 20px;
+    padding-left: 40px;
+    font-size: 16px;
+    font-weight: 400;
     line-height: 30px;
-<<<<<<< HEAD
-  }
-=======
     margin: 0;
     color: #47506d;
->>>>>>> c32f8607
 
-  &::before {
-    position: absolute;
-    left: 0;
-    content: '✓';
-    color: #5072eb;
-    font-size: 20px;
-    font-weight: 700;
+    @media (min-width: 1280px) {
+        font-size: 20px;
+        line-height: 30px;
+    }
 
-<<<<<<< HEAD
-    @media (min-width: 1280px) {
-      font-size: 24px;
-    }
-  }
-`;
-
-export const Button = styled(Link)`
-  width: 100%;
-  margin-top: 20px;
-  text-align: center;
-  border-radius: 4px;
-  padding: 12px 24px;
-  background-color: #5072eb;
-  color: #fff;
-
-  @media (min-width: 1024px) {
-    width: fit-content;
-    padding: 12px 62px;
-    font-size: 16px;
-  }
-=======
     &::before {
         position: absolute;
         left: 0;
@@ -222,5 +131,4 @@
         padding: 12px 62px;
         font-size: 16px;
     }
->>>>>>> c32f8607
 `;