--- conflicted
+++ resolved
@@ -5382,11 +5382,7 @@
             display: flex;
             flex-direction: column;
             width: 100%;
-<<<<<<< HEAD
-
-=======
             padding-top: 30px;
->>>>>>> 8bd3778a
             .pipeline-link {
                 max-width: 195px;
                 margin-left: auto;
@@ -5421,15 +5417,11 @@
         background: url(./images/product-demo-background.png) no-repeat top center / cover;
         width: 100%;
         padding: 132px calc((100% - 1180px - 340px) / 2);
-<<<<<<< HEAD
-
-=======
         height: 100vh;
         display: flex;
         align-items: center;
         justify-content: center;
         flex-direction: column;
->>>>>>> 8bd3778a
         @media (max-width: 1560px) and (min-width: 1200px) {
             padding: 132px 32px;
         }
@@ -5699,13 +5691,9 @@
         @media (max-width: 1199px) {
             margin-top: 30px;
         }
-<<<<<<< HEAD
-
-=======
         @media (max-height: 563px) {
             margin: 17px auto 0;;
         }
->>>>>>> 8bd3778a
         .prev-step,
         .next-step {
             color: #4a4a4a;
@@ -5764,16 +5752,12 @@
         @media (max-width: 1119px) {
             padding: 30px 35px 35px;
         }
-<<<<<<< HEAD
-
-=======
         @media (max-height: 747px) {
             padding: 0px;
         }
         @media (max-height: 563px) {
             padding: 0px;
         }
->>>>>>> 8bd3778a
         .mac-bg-1 {
             max-width: 1180px;
             height: 720px;
@@ -5924,9 +5908,6 @@
 
     .step-3 {
         position: relative;
-<<<<<<< HEAD
-
-=======
         .zoom-in-out-circle {
             left: 35%;
             top: 42%;
@@ -5935,7 +5916,6 @@
                 top: 1%;
             }
         }
->>>>>>> 8bd3778a
         .button-tooltip {
             top: 235px;
             right: 165px;
@@ -6124,13 +6104,9 @@
             @media(max-width: 1024px) {
                 padding: 0 20px;
             }
-<<<<<<< HEAD
-
-=======
             @media (max-height: 747px) {
                 margin: 0 29px;
             }
->>>>>>> 8bd3778a
             .pipeline-link {
                 max-width: 195px;
                 margin-left: auto;
