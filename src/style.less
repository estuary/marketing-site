--- conflicted
+++ resolved
@@ -6481,14 +6481,12 @@
   .big-build-pipeline-banner-container {
     padding: 48px 90px;
     max-width: 1356px;
-    border-radius: 24px;
     margin-left: auto;
     margin-right: auto;
-    background-position: top right -150px;
-    background-image: url('./images/big-banner-build-pipeline-background-image.png');
-    background-color: #04192b;
-    background-repeat: no-repeat;
-    background-size: cover;
+
+    &:after {
+      border-radius: 24px;
+    }
 
     @media (max-width: 1150px) {
       padding: 32px;
@@ -6499,7 +6497,6 @@
       flex-direction: column;
       background-size: cover;
       align-items: start;
-      background-position: top right -1200px;
     }
   }
 
@@ -6513,7 +6510,6 @@
       flex-direction: column;
     }
 
-<<<<<<< HEAD
     .left-column-container {
       h5 {
         font-size: 3rem;
@@ -6526,16 +6522,6 @@
           font-size: 2.5rem;
           font-weight: 700;
           line-height: 3rem;
-=======
-    .big-build-pipeline-banner-container {
-        padding: 48px 90px;
-        max-width: 1356px;
-        margin-left: auto;
-        margin-right: auto;
-
-        &:after {
-            border-radius: 24px;
->>>>>>> 5e163393
         }
 
         @media (max-width: 1150px) {
@@ -6543,14 +6529,7 @@
         }
 
         @media (max-width: 767px) {
-<<<<<<< HEAD
           font-size: 1.5rem;
-=======
-            padding: 32px;
-            flex-direction: column;
-            background-size: cover;
-            align-items: start;
->>>>>>> 5e163393
         }
       }
     }
