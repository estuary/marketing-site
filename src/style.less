--- conflicted
+++ resolved
@@ -160,16 +160,16 @@
   font-size: var(--fontSize-1);
 }
 
-h1 > a {
+h1>a {
   color: inherit;
   text-decoration: none;
 }
 
-h2 > a,
-h3 > a,
-h4 > a,
-h5 > a,
-h6 > a {
+h2>a,
+h3>a,
+h4>a,
+h5>a,
+h6>a {
   text-decoration: none;
   color: inherit;
 }
@@ -201,7 +201,7 @@
   margin-bottom: calc(var(--spacing-6) / 2);
 }
 
-li > p {
+li>p {
   margin-bottom: calc(var(--spacing-6) / 2);
 }
 
@@ -209,7 +209,7 @@
   margin-bottom: var(--spacing-0);
 }
 
-li > ul {
+li>ul {
   margin-left: var(--spacing-8);
   margin-top: calc(var(--spacing-8) / 2);
 }
@@ -230,12 +230,12 @@
   margin-bottom: var(--spacing-8);
 }
 
-blockquote > :last-child {
+blockquote> :last-child {
   margin-bottom: var(--spacing-0);
 }
 
-blockquote > ul,
-blockquote > ol {
+blockquote>ul,
+blockquote>ol {
   list-style-position: inside;
 }
 
@@ -540,8 +540,7 @@
   }
 }
 
-.global-header-title-light {
-}
+.global-header-title-light {}
 
 .global-header-wrapper {
   display: flex;
@@ -1112,6 +1111,7 @@
 }
 
 .blog-post {
+
   // The auto-detection isn't great so until we start tagging languages let's just hide this
   .language-tag {
     display: none;
@@ -1164,19 +1164,15 @@
       max-width: calc(50% - 10px);
     }
 
-<<<<<<< HEAD
-    &> :first-child {
-=======
     &:hover {
       text-decoration: underline;
     }
 
-    & > :first-child {
->>>>>>> b1dbf22d
+    &> :first-child {
       margin-right: 5px;
     }
 
-    & > :last-child {
+    &> :last-child {
       margin-left: 5px;
     }
   }
@@ -1923,7 +1919,7 @@
     color: #04192b;
   }
 
-  & > span {
+  &>span {
     font-weight: 400;
     font-size: 18px;
     line-height: 30px;
@@ -1979,7 +1975,7 @@
   background-color: #04192b;
   min-height: 400px;
 
-  > div:first-of-type {
+  >div:first-of-type {
     width: 100% !important;
   }
 }
@@ -2058,7 +2054,7 @@
   display: flex;
   margin: auto;
 
-  & > svg {
+  &>svg {
     width: 100%;
   }
 }
@@ -2404,7 +2400,7 @@
   background-size: 35%;
   background-position-y: 60%;
 
-  & > div:last-child {
+  &>div:last-child {
     width: 100%;
     max-width: 50rem;
   }
@@ -2546,7 +2542,7 @@
     margin-top: 0;
   }
 
-  & > p {
+  &>p {
     font-weight: 400;
     font-size: 17px;
     line-height: 30px;
@@ -2780,7 +2776,7 @@
     transform: none;
     gap: 0;
 
-    > div {
+    >div {
       padding: 0px 32px;
 
       .content {
@@ -2792,7 +2788,7 @@
       }
     }
 
-    > div:first-of-type {
+    >div:first-of-type {
       .content {
         padding: 0;
       }
@@ -2960,7 +2956,7 @@
   .section-one-right-image {
     margin-left: 0px;
 
-    & > :first-child {
+    &> :first-child {
       overflow: visible;
       max-height: 55vw;
       min-height: 14rem;
@@ -2973,7 +2969,7 @@
       }
     }
 
-    & > :not(:first-child) {
+    &> :not(:first-child) {
       display: none;
     }
   }
@@ -3443,8 +3439,7 @@
     right: 2%;
   }
 
-  .arrow {
-  }
+  .arrow {}
 
   .section-six-slider-wrapper {
     margin-left: 30px;
@@ -4420,6 +4415,7 @@
       }
 
       &:last-child {
+
         .estuary-value,
         .competitor-value,
         .matters-value {
@@ -4497,6 +4493,7 @@
       }
 
       a {
+
         svg,
         img {
           height: 50px;
@@ -6072,6 +6069,7 @@
 
     ul,
     ol {
+
       li span,
       li a,
       li {
