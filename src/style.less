/* CSS Custom Properties Definitions */

:root {
  --maxWidth-none: 'none';
  --maxWidth-xs: 20rem;
  --maxWidth-sm: 24rem;
  --maxWidth-md: 28rem;
  --maxWidth-lg: 32rem;
  --maxWidth-xl: 36rem;
  --maxWidth-2xl: 42rem;
  --maxWidth-3xl: 48rem;
  --maxWidth-4xl: 56rem;
  --maxWidth-full: '100%';
  --spacing-px: '1px';
  --spacing-0: 0;
  --spacing-1: 0.25rem;
  --spacing-2: 0.5rem;
  --spacing-3: 0.75rem;
  --spacing-4: 1rem;
  --spacing-5: 1.25rem;
  --spacing-6: 1.5rem;
  --spacing-8: 2rem;
  --spacing-10: 2.5rem;
  --spacing-12: 3rem;
  --spacing-16: 4rem;
  --spacing-20: 5rem;
  --spacing-24: 6rem;
  --spacing-32: 8rem;
  --fontFamily-sans: 'Inter', 'MontserratVariable', system-ui, -apple-system, BlinkMacSystemFont, 'Segoe UI', Roboto,
    'Helvetica Neue', Arial, 'Noto Sans', sans-serif, 'Apple Color Emoji', 'Segoe UI Emoji', 'Segoe UI Symbol',
    'Noto Color Emoji';
  --fontFamily-serif: 'Merriweather', 'Georgia', Cambria, 'Times New Roman', Times, serif;
  --font-body: var(--fontFamily-serif);
  --font-heading: var(--fontFamily-sans);
  --fontWeight-normal: 400;
  --fontWeight-bold: 700;
  --fontWeight-black: 900;
  --fontWeight-white: 500;
  --fontSize-root: 16px;
  --lineHeight-none: 1;
  --lineHeight-tight: 1.1;
  --lineHeight-normal: 1.5;
  --lineHeight-relaxed: 1.625;
  /* 1.200 Minor Third Type Scale */
  --fontSize-0: 0.875rem;
  --fontSize-1: 1.125rem;
  --fontSize-2: 1.25rem;
  --fontSize-3: 1.44rem;
  --fontSize-4: 1.728rem;
  --fontSize-5: 3.5rem;
  --fontSize-6: 4.438rem;
  --fontSize-7: 2.986rem;
  --fontSize-8: 2.25rem;
  --color-primary: #005b99;
  --color-text: #2e353f;
  --color-text-light: #4f5969;
  --color-heading: #1a202c;
  --color-heading-black: black;
  --color-accent: #d1dce5;
  --color-sharing-button: #47506d;
  --background-color-primary: #04192b;
  --background-color-sharing-button: #ffffff;
  --border-color-sharing-button: #d7dce5;
}

/* HTML elements */

*,
:after,
:before {
  box-sizing: border-box;
}

html {
  line-height: var(--lineHeight-normal);
  font-size: var(--fontSize-root);
  -webkit-font-smoothing: antialiased;
  -moz-osx-font-smoothing: grayscale;
  overflow-x: hidden;
  overflow-y: scroll;
  overflow: visible;
}

body {
  font-family: var(--font-body);
  font-size: var(--fontSize-1);
  color: var(--color-text);
  width: 100%;
  overflow-x: hidden;
  -webkit-box-sizing: border-box;
  -moz-box-sizing: border-box;
  box-sizing: border-box;
}

div.__gatsby {
  overflow-x: hidden;
}

footer {
  padding: var(--spacing-6) var(--spacing-0);
}

hr {
  background: var(--color-accent);
  height: 1px;
  border: 0;
}

/* Heading */

h1,
h2,
h3,
h4,
h5,
h6 {
  font-family: 'Inter', sans-serif;
  font-style: normal;
  margin-top: var(--spacing-12);
  margin-bottom: var(--spacing-6);
  line-height: var(--lineHeight-tight);
  letter-spacing: -0.025em;
}

h2,
h3,
h4,
h5,
h6 {
  font-weight: var(--fontWeight-bold);
  color: var(--color-heading);
}

h1 {
  font-weight: var(--fontWeight-white);
  font-size: var(--fontSize-6);
  color: var(--color-heading-black);
}

h2 {
  font-size: var(--fontSize-5);
  font-weight: var(--fontWeight-white);
}

h3 {
  font-size: var(--fontSize-4);
}

h4 {
  font-size: var(--fontSize-3);
}

h5 {
  font-size: var(--fontSize-2);
}

h6 {
  font-size: var(--fontSize-1);
}

h1>a {
  color: inherit;
  text-decoration: none;
}

h2>a,
h3>a,
h4>a,
h5>a,
h6>a {
  text-decoration: none;
  color: inherit;
}

/* Prose */

p {
  line-height: var(--lineHeight-relaxed);
  --baseline-multiplier: 0.179;
  --x-height-multiplier: 0.35;
  font-family: 'Inter', sans-serif;
  font-style: normal;
}

ul,
ol {
  margin-left: var(--spacing-6);
  margin-right: var(--spacing-0);
  padding: var(--spacing-0);
  margin-bottom: var(--spacing-4);
  list-style-position: outside;
  list-style-image: none;
  line-height: var(--lineHeight-relaxed);
}

ul li,
ol li {
  padding-left: var(--spacing-0);
  margin-bottom: calc(var(--spacing-6) / 2);
}

li>p {
  margin-bottom: calc(var(--spacing-6) / 2);
}

li *:last-child {
  margin-bottom: var(--spacing-0);
}

li>ul {
  margin-left: var(--spacing-8);
  margin-top: calc(var(--spacing-8) / 2);
}

li {
  font-family: 'Inter', sans-serif;
  font-style: normal;
}

blockquote {
  color: var(--color-text-light);
  margin-left: calc(-1 * var(--spacing-6));
  margin-right: var(--spacing-8);
  padding: var(--spacing-0) var(--spacing-0) var(--spacing-0) var(--spacing-6);
  border-left: var(--spacing-1) solid var(--color-primary);
  font-size: var(--fontSize-2);
  font-style: italic;
  margin-bottom: var(--spacing-8);
}

blockquote> :last-child {
  margin-bottom: var(--spacing-0);
}

blockquote>ul,
blockquote>ol {
  list-style-position: inside;
}

table {
  width: 100%;
  margin-bottom: var(--spacing-8);
  border-collapse: collapse;
  border-spacing: 0.25rem;
}

table thead tr th {
  border-bottom: 1px solid var(--color-accent);
}

/* Link */

a {
  color: var(--color-primary);
  font-family: 'Inter', sans-serif;
  font-style: normal;
  text-decoration: none;
}

button,
input {
  font-family: 'Inter', sans-serif;
  font-style: normal;
}

/* Custom classes */

.global-max-width() {
  max-width: ~'calc(1280px + 2 * min(10vw,160px))';

  margin-left: auto;
  margin-right: auto;

  padding-left: ~'calc(min(10vw,160px))';
  padding-right: ~'calc(min(10vw,160px))';

  @media (max-width: 425px) {
    padding-left: ~'calc(min(10vw,20px))';
    padding-right: ~'calc(min(10vw,20px))';
  }
}

.section-top-bottom-padding() {
  padding-top: 100px;
  padding-bottom: 100px;

  @media (max-width: 425px) {
    padding-top: 40px;
    padding-bottom: 40px;
  }
}

.global-wrapper {
  display: flex;
  flex-direction: column;
}

.global-header-mobile-wrapper {
  display: none;
}

.global-header {
  .global-max-width();

  position: relative;
  display: flex;
  flex-direction: row;
  width: 100%;
  height: 116px;
  top: 0;

  .global-header-links {
    display: flex;
    gap: 24px;

    .global-header-link {
      border-radius: 4px;
      display: flex;
      gap: 5px;
      justify-content: center;
      align-items: center;
      transition: background-color 150ms;

      .menu-chevron {
        transition: transform 150ms;
        transform: rotate(90deg);
      }

      &.active {
        background-color: #5072eb4d;

        .menu-chevron {
          transform: rotate(-90deg);
        }
      }
    }
  }

  .header-card {
    position: fixed;
    top: 120px;
    font-family: 'Inter', sans-serif;
    z-index: 10;
    display: none;

    &.show {
      display: flex;
    }

    gap: 40px;
    left: 50%;
    transform: translateX(-50%);
    padding: 25px 50px;
    background-color: #fff;
    box-shadow: 7px 7px 15px 7px rgba(0, 0, 0, 0.07);

    .card-title {
      color: #adadad;
      font-size: 12px;
      margin: 0;
      font-weight: 600;
    }

    .content {
      display: flex;
      flex-direction: column;
      min-width: max-content;
    }

    .container-image {
      margin-top: 10px;
    }

    .cta-button {
      font-family: 'Inter', sans-serif;
      font-size: 12px;

      display: block;
      width: max-content;
      margin: 0 auto;
      margin-top: 14px;
      padding: 7px 45px;
    }

    .card-item {
      display: flex;
      gap: 15px;
      padding: 3px 0px;

      .title {
        color: #3f3f46;
        margin: 0;
        font-size: 16px;
        font-weight: 600;
      }

      .description {
        font-size: 12px;
        font-weight: 400;
        color: #000;
        margin: 0;
      }

      .icon {
        position: relative;
        display: flex;
        justify-content: center;
        align-items: center;
      }

      @media (min-width: 1024px) {
        &:hover {
          border-radius: 2px;
          background: #f8f8f8;

          .title {
            color: #5072eb;
          }
        }
      }
    }
  }
}

// This needs to be 1 lower than OpenHubspotModal dialog
.global-header-fixed {
  position: fixed;
  z-index: 9999;
}

.header {
  background-color: #04192b;
  height: 116px;
  width: 100vw;
}

<<<<<<< HEAD
.header {
  background-color: #04192b;
  height: 100px;
  width: 100vw;
}

=======
>>>>>>> 926265b1
.global-main-fixed-header {
  @media (min-width: 810px) {
    margin-top: 100px;
  }
}

.global-header-light {
  &.global-header {
    background: #ffffff;
  }

  & .global-header-title {
    color: #04192b;
  }

  & .global-header-link {
    color: #47506d;
  }
}

.global-header-dark {
  &.global-header {
    background: #04192b;
  }

  & .global-header-title {
    color: #ffffff;
  }

  & .global-header-link {
    color: #fff;
  }
}

.global-header-mobile-menu-list {
  width: 100%;
  margin-top: -1rem;
}

.global-header-mobile-menu-list-dark {
  background-color: var(--background-color-primary);
  color: #ffffff;

  & .global-header-link {
    color: #9aa8be;
  }

  & .global-header-mobile-menu-borderLeft {
    border-left: 4px solid #ffffff;
  }
}

.global-header-mobile-menu-list-light {
  background-color: #ffffff;
  color: #47506d;

  & .global-header-link {
    color: #47506d;
  }

  & .global-header-mobile-menu-borderLeft {
    border-left: 4px solid #47506d;
  }
}

.global-header-logo-link {
  display: flex;
  align-items: center;
  text-decoration: none;
}

.global-header-logo {
  margin-right: 5px;
  margin-top: 4px;

  @media (min-width: 1024px) {
    width: 17px !important;
    height: 25px !important;
  }

  @media (min-width: 1280px) {
    width: 27px !important;
    height: 35px !important;
  }
}

.global-header-title {
  text-transform: uppercase;
  font-size: 33px;
  line-height: 33px;
  font-family: 'Inter', sans-serif;
  font-style: normal;
  font-weight: 600;
  margin: 31px 0;

  @media (min-width: 1024px) {
    font-size: 18px;
  }

  @media (min-width: 1280px) {
    font-size: 33px;
  }
}

.global-header-title-light {}

.global-header-wrapper {
  display: flex;
  justify-content: space-between;
  flex-direction: row;
  width: 100%;
}

.global-header-link-wrapper {
  display: flex;
  flex-grow: 1;
  gap: 35px;
  justify-content: flex-start;
  padding-left: 7%;
  padding-right: 28px;
}

.global-header-link {
  text-decoration: none;
  font-family: 'Inter', sans-serif;
  font-style: normal;
  font-weight: 600;
  font-size: 16px;
  white-space: nowrap;
  cursor: pointer;
  display: flex;
  align-self: center;
}

.global-header-menu-link {
  text-decoration: none;
  color: black;
  font-family: 'Inter', sans-serif;
  font-style: normal;
  font-weight: 400;
  font-size: 16px;
  white-space: nowrap;
}

.global-header-menu-chevron {
  margin-left: 8px;
  margin-right: 5px;
}

.global-header-menu-chevron-down {
  transform: rotate(90deg);
}

.global-header-login-try {
  display: flex;
}

.header-social-icon {
  margin: auto;
  height: 24px;
}

.global-header-select {
  border: 0px;
  outline: 0px;
  background-color: #04192b;
  color: #9aa8be;
  margin: auto 14px;
  font-family: 'Inter', sans-serif;
  font-style: normal;
  font-weight: 400;
  font-size: 16px;
}

.global-header-try-it-button {
  text-decoration: none;
  width: fit-content;
  min-width: 124px;
  height: 40px;
  text-align: center;
  margin-top: auto;
  margin-bottom: auto;
  font-family: 'Inter', sans-serif;
  font-style: normal;
  text-wrap: nowrap;
}

.global-header-mobile-menu-wrapper {
  display: none;
}

.hubspot-modal-container h2 {
  display: flex;
  justify-content: end;
}

.estuary-product-video-thumbnail {
  width: auto;
  height: 100%;
}

.section-three-product-video-thumbnail {
  height: 400px;
  margin-top: 42px;
}

.section-five-product-video-thumbnail {
  height: 100%;
  width: 100%;
}

/* SECTION SIX */

.section-six {
  .section-top-bottom-padding();

  @media (max-width: 425px) {
    margin-bottom: 60px;
  }
}

.section-six-wrapper {
  .global-max-width();

  display: flex;
  justify-content: space-between;
}

.section-six-margin {
  margin-top: 40px;
}

.section-six-left {
  display: flex;
  flex-direction: column;
  width: 50%;
}

.section-six-slider-wrapper {
  display: flex;
  flex-direction: column;
  width: 50%;
}

.section-six-right {
  display: flex;
  justify-content: flex-end;
}

.section-six-right-wrapper {
  display: flex;
  flex-direction: column;
  width: 50%;
}

.section-six-text-wrapper {
  display: flex;
  flex-direction: column;
  width: 60%;
}

.section-six-text {
  font-size: var(--fontSize-1);
  color: #47506d;
}

.section-six-code-screenshot {
  margin-top: -50px;
  margin-right: 60px;
  z-index: 1;
  box-shadow: 64px 82px #5072eb1a;
}

.section-six-header-vectors {
  display: flex;
  margin-top: 100px;
  z-index: 2;
  width: 100%;
  justify-content: flex-end;
}

.section-six-code-shadow {
  display: flex;
  background-color: #5072eb1a;
  width: 500px;
  height: 350px;
}

.section-six-header {
  width: 35vw;
}

// SLIDER
.navigation-wrapper {
  position: relative;
  width: 100%;
}

.dots {
  display: flex;
  padding: 10px 0;
  justify-content: flex-start;
  width: 100px;
  margin-left: -5px;
}

.dot {
  border: none;
  width: 10px;
  height: 10px;
  background: #efefef;
  border-radius: 50%;
  margin: 0 5px;
  padding: 5px;
  cursor: pointer;
}

.dot:focus {
  outline: none;
}

.dot.active {
  background: #c4c4c4;
}

.arrow {
  width: 30px;
  height: 30px;
  position: absolute;
  top: 50%;
  transform: translateY(-50%);
  -webkit-transform: translateY(-50%);
  fill: #c4c4c4;
  cursor: pointer;
}

.arrow--left {
  left: -10%;
}

.arrow--right {
  left: auto;
  right: 20%;
}

.arrow--disabled {
  fill: #c4c4c44f;
}

/* FOOTER */

.global-footer {
  .section-top-bottom-padding();

  position: relative;
  display: flex;
  flex-direction: column;
  bottom: 0;
  width: 100%;
  min-height: 640px;
  background-color: #04192b;
<<<<<<< HEAD
  background-image: url('./images/overlay-vector-right.svg');
=======
  background-image: url("./images/overlay-vector-right.svg");
>>>>>>> 926265b1
  background-position: bottom right;
  background-repeat: no-repeat;
  background-size: 75%;
}

.global-footer-wrapper {
  .global-max-width();

  display: flex;
  justify-content: space-between;
  gap: 60px;
  width: 100%;
}

.global-footer-logo-link {
  display: flex;
  text-decoration: none;

  & .gatsby-image-wrapper {
    margin: 3px 7px 34px 0px;

    @media (max-width: 810px) {
      margin-bottom: 16px;
    }
  }
}

.global-footer-title {
  color: #ffffff;
  text-transform: uppercase;
  font-size: 33px;
  line-height: 33px;
  font-family: 'Inter', sans-serif;
  font-style: normal;
  font-weight: 600;
  margin-bottom: 48px;
  margin-top: 0px;
}

.global-footer-subtext {
  color: #b7c6dd;
<<<<<<< HEAD
  font-family: 'Inter', sans-serif;
=======
  font-family: "Inter", sans-serif;
>>>>>>> 926265b1
  font-style: normal;
  max-width: 400px;
}

.global-footer-subtext-title {
  color: #ffffff;
  font-weight: 700;
  font-size: 18px;
<<<<<<< HEAD
  font-family: 'Inter', sans-serif;
=======
  font-family: "Inter", sans-serif;
>>>>>>> 926265b1
  font-style: normal;
  margin-bottom: 8px;
  margin-top: 0;
}

.global-footer-subscribe {
  height: 40px;

  @media (max-width: 767px) {
    width: 330px;
  }

  @media (max-width: 425px) {
    width: 100%;
  }
}

.email-form {
  display: flex;
  gap: 12px;
}

.global-footer-input-email {
  border-radius: 4px;
  height: 44px;
  width: 300px;
  text-indent: 14px;
  border: 1px solid #9aa8be;

  &:focus {
    outline: none;
  }
}

.global-footer-input-button-submit {
  height: 44px;
  width: 90px;
}

.global-footer-button {
  background: transparent;
  border-radius: 4px;
  border: 1px solid #b7c6dd;
  box-shadow: 0px 4px 10px rgba(20, 20, 43, 0.04);
  color: #b7c6dd;
  cursor: pointer;
  padding: 10px;
}

.global-footer-right {
  display: flex;
  justify-content: space-between;
  gap: 100px;

  @media (max-width: 930px) {
    gap: 40px;
  }

  @media (max-width: 810px) {
    gap: 0;
  }
}

.global-footer-right-link {
  color: #b7c6dd;
  text-decoration: none;
  margin-top: 20px;
}

.global-footer-right-link-wrapper {
  display: flex;
  flex-direction: column;
}

.global-footer-bottom {
  .global-max-width();

  color: #b7c6dd;
  margin-top: 75px;
  width: 100%;
}

.global-footer-bottom-wrapper {
  display: flex;
  justify-content: space-between;
  align-items: center;
}

.global-footer-bottom-copyright {
  display: flex;
  align-items: center;
}

.global-footer-copyright-link {
  color: #b7c6dd;
}

.global-footer-divider {
  border: 1px solid #b7c6dd;
  margin-bottom: 36px;
  margin-top: 50px;

  @media (max-width: 810px) {
    margin-bottom: 16px;
    margin-top: 32px;
  }
}

.global-footer-bottom-social {
  display: flex;
}

.social-icon {
  width: 24px;
  height: 24px;
  margin: 0 15px;
}

.main-heading {
  font-size: var(--fontSize-7);
  margin: 0;
}

.post-list-item {
  margin-bottom: var(--spacing-8);
  margin-top: var(--spacing-8);
}

.post-list-item p {
  margin-bottom: var(--spacing-0);
}

.post-list-item h2 {
  font-size: var(--fontSize-4);
  color: var(--color-primary);
  margin-bottom: var(--spacing-2);
  margin-top: var(--spacing-0);
}

.post-list-item header {
  margin-bottom: var(--spacing-4);
}

.header-link-home {
  font-weight: var(--fontWeight-bold);
  font-family: var(--font-heading);
  text-decoration: none;
  font-size: var(--fontSize-2);
}

.global-header-mobile-menu {
  display: none;
}

.bio {
  display: flex;
  align-items: center;
}

.bio p {
  margin-bottom: var(--spacing-0);
}

.author-name {
  color: #47506d;
  font-weight: 600;
  font-size: 1rem;
  line-height: 19.2px;
  margin-left: 8px;
}

.blogs-index-tab-bar {
  .global-max-width();

  padding-bottom: 0;
  display: flex;
  justify-content: space-between;

  @media (max-width: 950px) {
    flex-wrap: wrap;
  }
}

.blogs-index-tabs {
  display: flex;
  background: #f7f9fc;
  border: 1px solid #d7dce5;
  border-radius: 4px;
  overflow-x: auto;
  white-space: nowrap;
  margin-right: 2rem;

  @media (max-width: 950px) {
    width: 100%;
    margin-bottom: 1rem;
    margin-right: 0;
  }
}

.blogs-index-search {
  flex: 1 0 auto;

  display: flex;
  position: relative;
  border: 1px solid #d7dce5;
  border-radius: 4px;
  overflow: hidden;
  min-height: 56px;
  height: fit-content;

  @media (min-width: 1486px) {
    max-width: 350px;
  }

  @media (max-width: 425px) {
    width: 100%;
  }

  & .blogs-index-input-adornment {
    position: absolute;
    left: 4px;
    top: 0;
    bottom: 0;
    margin: auto;
  }

  & input {
    padding: 8px 14px;
    padding-bottom: 6px;
    padding-left: 40px;
    outline: none;
    border: none;
    width: 100%;
    border-radius: 2px;
  }
}

.blogs-index-tab {
  flex: 0 1 auto;
  max-width: 15rem;
  justify-content: center;
  display: flex;
  padding: 0.75rem 1rem;
  color: black;
  font-size: large;
  cursor: pointer;
  text-decoration: none;

  &:not(:last-child) {
    border-right: 1px solid #d7dce5;
  }

  @media (max-width: 950px) {
    flex: 1 1 auto;
  }
}

.blogs-index-tab-active {
  background: #e9eef5;
}

.blog-post {

  // The auto-detection isn't great so until we start tagging languages let's just hide this
  .language-tag {
    display: none;
  }
}

.blog-post header {
  display: flex;
  flex-direction: column;
  font-family: 'Inter', sans-serif;
}

.blog-post section img {
  max-width: 100%;
  max-height: 100%;
}

.blog-post section {
  font-family: 'Inter', sans-serif;
  font-style: normal;
  letter-spacing: -0.025em;
}

nav.blog-post-nav {
  display: flex;
  flex-wrap: wrap;
  justify-content: space-between;
  padding: 0;
  width: 100%;

  a {
    text-overflow: ellipsis;
    white-space: nowrap;
    overflow: hidden;

    &:last-child {
      text-overflow: '→';
    }

    @media (max-width: 800px) {
      width: 100%;

      &:last-child {
        text-align: right;
        text-overflow: '→';
      }
    }

    @media (min-width: 801px) {
      max-width: calc(50% - 10px);
    }

    &:hover {
      text-decoration: underline;
    }

    &> :first-child {
      margin-right: 5px;
    }

    &> :last-child {
      margin-left: 5px;
    }
  }
}

table {
  font-family: Arial, Helvetica, sans-serif;
  border-collapse: collapse;
  width: 100%;
}

table td,
table th {
  border: 1px solid #ddd;
  padding: 8px;
}

table tr:nth-child(even) {
  background-color: #f2f2f2;
}

table th {
  padding-top: 12px;
  padding-bottom: 12px;
  text-align: left;
  background-color: #04192b;
  color: white;
}

.blog-post section pre {
  overflow-y: scroll;
}

.blog-post .bio {
  justify-content: left;
  font-weight: 200;
  font-size: 12pt;
}

.blog-post-header-vectors {
  display: flex;
  flex-direction: column;
  margin-bottom: -10em;
  margin-left: auto;
  justify-content: center;
  align-items: center;
}

.blog-post-header-vector {
  margin-left: auto;
}

.blog-post-date {
  font-weight: 200;
  text-align: left;
  margin: var(--spacing-4) 0;
}

.blog-post header p {
  font-size: var(--fontSize-2);
  font-family: var(--font-heading);
}

.blog-post-nav ul {
  margin: var(--spacing-0);
}

.gatsby-highlight {
  margin-bottom: var(--spacing-8);
}

.gatsby-image-wrapper [data-main-image] {
  transition: none !important;
  opacity: 1 !important;
}

/* PRODUCT FLOW */

.product-flow {
  display: flex;
  width: 100%;
  color: #ffffff;
  flex-direction: column;
}

.product-flow-section-one-h1 {
  width: 500px;
}

.product-flow-section-one {
  .global-max-width();

  display: flex;
  justify-content: space-between;
  width: 100%;
}

.product-flow-section-one-background-image-wrapper {
  .section-top-bottom-padding();

  display: flex;
  width: 100%;
<<<<<<< HEAD
  background-image: url('./images/product-flow-section-one-background.svg');
=======
  background-image: url("./images/product-flow-section-one-background.svg");
>>>>>>> 926265b1
  background-repeat: no-repeat;
  background-size: cover;
}

.product-flow-section-one-subtext {
  font-size: var(--fontSize-1);
  color: #47506d;
}

.product-flow-section-one-try-it-button {
  background-color: #5072eb;
  color: #ffffff;
  text-decoration: none;
  border-radius: 4px;
  padding: 10px 10px;
  width: 140px;
  height: 60px;
  text-align: center;
  line-height: 40px;
  font-family: 'Inter', sans-serif;
  font-style: normal;
  font-weight: 400;
  font-size: var(--fontSize-1);
}

.product-flow-section-one-left {
  display: flex;
  flex-direction: column;
}

.product-flow-section-one-right {
  display: flex;
}

.product-flow-section-one-image {
  width: 100px;
}

.product-flow-section-two-background-image-wrapper {
  display: flex;
  width: 100%;
  background-color: #f9fafc;
  background-image: url('./images/product-flow-vector-left.svg');
  background-repeat: no-repeat;
  background-position-y: 480px;
  background-size: 35%;
  background-position-y: 60%;
}

.product-flow-section-two {
  display: flex;
  width: 100%;
  padding-left: ~'calc(min(9%, 146px))';
  padding-right: ~'calc(min(9%, 146px))';
  padding-top: 100px;
}

.product-flow-section-two-left {
  display: flex;
  flex-direction: column;
  width: 50%;
}

.product-flow-section-two-right {
  display: flex;
  flex-direction: column;
  width: 50%;
}

.product-flow-section-two-header-small {
  color: #5072eb;
  margin-bottom: 0px;
  font-size: var(--fontSize-0);
  text-transform: uppercase;
}

.product-flow-section-two-topic-header {
  margin-top: 12px;
}

.product-flow-section-two-topic-subtext {
  color: #47506d;
  font-size: 1.5rem;
}

.product-flow-section-two-topic-child {
  font-size: var(--fontSize-1);
  color: #47506d;
  width: 75%;
  margin: auto 24px;
  line-height: 30px;
}

.product-flow-section-two-gif {
  width: 285px;
}

.product-flow-section-two-gif-wrapper {
  display: flex;
  justify-content: center;
  margin: -65px 27px;
  height: 100%;
}

.product-flow-bold {
  font-weight: bold;
}

.product-flow-topic-wrapper {
  display: flex;
  align-items: center;
  margin: 10px 0;
}

.icon-wrapper {
  min-width: 55px;
  height: 55px;
  display: flex;
  background-color: white;
  border: 1px solid #d7dce5;

  & svg,
  .icon-image {
    margin: auto;
  }

  & img {
    padding: 3px;
    object-fit: contain !important;
  }
}

.icon-wrapper-medium {
  width: 64px;
  height: 64px;
  display: flex;
  background-color: white;
  border: 1px solid darkgray;

  & svg,
  .icon-image {
    margin: auto;
  }
}

.icon-wrapper-medium-gray {
  width: 64px;
  height: 64px;
  display: flex;
  background-color: white;
  border: 1px solid #d7dce5;

  & svg,
  .icon-image {
    margin: auto;
  }
}

.product-flow-topic-section-wrapper {
  display: flex;
  flex-direction: column;
  margin-bottom: 100px;
}

.product-flow-section-two-transformations-wrapper {
  display: flex;
  flex-direction: column;
  margin-bottom: 100px;
}

.product-flow-section-three {
  display: flex;
  flex-direction: column;
  padding-left: ~'calc(min(9%, 146px))';
  padding-right: ~'calc(min(9%, 146px))';
  background-color: #ffffff;
}

.product-flow-section-three-top-wrapper {
  display: flex;
  justify-content: space-between;
}

.product-flow-section-three-header {
  width: 500px;
  margin: 0px;
}

.product-flow-section-three-header-wrapper {
  display: flex;
  flex-direction: column;
  margin-top: 12px;
  margin-bottom: 40px;
}

.product-flow-section-three-tile {
  background-color: #f9fafc;
  margin: 12px;
  flex: 1;
  padding: 24px;
}

.product-flow-section-three-tile-wrapper {
  display: flex;
  margin-left: -12px;
}

.blogs-post-card {
  flex: 0 0 350px;
  cursor: pointer;
  text-decoration: none;
  color: black;
  background-color: rgb(245, 245, 245);
  border-radius: 4px;
  display: flex;
  flex-direction: column;
  justify-content: center;
}

.blogs-post-card-tags {
  background-color: #e9edfa;
  color: #5072eb;
  border-radius: 36px;
  padding: 4px 16px 4px 16px;
  font-weight: 500;
}

.blogs-post-card-details {
  padding: 4px;
  padding-left: 1rem;
  margin-bottom: 0;
  font-size: 12pt;
  color: rgb(170, 170, 170);
}

.blogs-post-card-tag {
  margin: 4px;
  color: rgb(170, 170, 170);
}

.blog-post-card-image {
  margin: 1rem;
  margin-bottom: 0;
}

.blogs-post-card-title {
  padding: 1rem;
  padding-top: 4px;
  padding-top: 0;
  text-align: center;
  font-size: 16pt;
  font-weight: 600;
}

.blogs-index-header {
  margin-top: 4rem;
  margin-bottom: 4rem;
}

.blogs-index-header p {
  max-width: 80%;
}

.blogs-index-body {
  .global-max-width();

  padding-top: 2rem;
  display: grid;

  padding-top: 2rem;
  display: grid;

  @media (min-width: 1px) {
    grid-template-columns: repeat(1, minmax(0, 1fr));
  }

  @media (min-width: 700px) {
    grid-template-columns: repeat(2, minmax(0, 1fr));
  }

  @media (min-width: 1100px) {
    grid-template-columns: repeat(3, minmax(0, 1fr));
  }

  @media (min-width: 1401px) {
    grid-template-columns: repeat(4, minmax(0, 1fr));
  }

  grid-column-gap: 24px;
  grid-row-gap: 24px;
}

.background-index-wrapper {
  background-size: contain;
  background-repeat: no-repeat;
  background-position: top right;
  padding-bottom: 2rem;
}

.blogs-nav {
  .global-max-width();

  padding-top: 2rem;
  padding-bottom: 2rem;

  display: flex;
  justify-content: space-between;
}

// SOLUTIONS

.solutions-banner-wrapper {
  display: flex;
  justify-content: center;
  padding-left: ~'calc(min(9%, 146px))';
  padding-right: ~'calc(min(9%, 146px))';
  margin-top: -116px;
}

.solutions-section-wrapper {
  display: flex;
  justify-content: space-between;
  padding-left: ~'calc(min(9%, 146px))';
  padding-right: ~'calc(min(9%, 146px))';
  margin-top: 120px;
}

.solutions-subtext-bold {
  color: #47506d;
  font-weight: 700;
  margin-top: 40px;
  line-height: 30px;
}

.solutions-subtext {
  color: #47506d;
  margin: 25px 0px;
  line-height: 30px;
}

.solutions-section-image {
  width: 500px;
}

.solutions-section-text-wrapper {
  flex: 1 1 auto;
}

.solutions-logo-wrapper {
  display: flex;
  margin-left: -1rem;
  margin-right: -1rem;
  margin-top: -3rem;
  padding-left: 1rem;
}

.solutions-section-image-wrapper {
  display: flex;
  flex: 1 0 40%;
  justify-content: right;

  &:first-child {
    margin-right: 3rem;
  }
}

.solutions-margin-bottom {
  margin-bottom: 100px;
}

.solutions-logo-wrapper-right {
  display: flex;
  width: 100%;
  justify-content: flex-end;
}

.solutions-section-image-wrapper-right {
  display: flex;
  flex-direction: column;
  flex: 1 0 40%;
}

.solutions-section-logo-right {
  display: flex;
  justify-content: flex-end;
}

/* CONNECTORS */
.connection-index-header {
  margin-top: 2rem;
  margin-bottom: 1rem;
  padding: 0 ~'calc(min(10vw,200px))';
  display: flex;
  flex-direction: column;

  & h1 {
    text-align: center;
    margin-bottom: 7rem;

    @media (max-width: 810px) {
      font-size: 30pt;
      margin-top: 1rem;
      margin-bottom: 2rem;
    }
  }
}

.connection-descriptions {
  display: flex;

  @media (max-width: 810px) {
    flex-direction: column;
  }

  & svg {
    width: 120px;
    margin-top: 5rem;
    margin-bottom: auto;
    margin-left: -1rem;
    margin-right: -1rem;

    @media (max-width: 810px) {
      width: 75px;
      margin-left: auto;
      margin-right: auto;
      margin-top: 3rem;
      margin-bottom: 5rem;
    }
  }
}

.connection-description {
  display: flex;
  flex-direction: column;
  //   justify-content: center;
  align-items: center;
  flex: 1 1 50%;

  & p {
    font-weight: 400;
    font-size: 18px;
    line-height: 30px;
    align-items: center;
    text-align: center;
    color: #47506d;
  }

  & .gatsby-image-wrapper {
    margin: 0 6rem;

    @media (max-width: 810px) {
      width: 150px;
      padding: 0;
    }
  }
}

.connector-index-header {
  display: flex;
  gap: 20px;

  @media (max-width: 425px) {
    h2 {
      font-size: 2.5rem;
    }
  }
}

.connector-bottom-link {
  margin-bottom: 14rem;
  padding: 0 ~'calc(min(10vw,200px))';
  display: flex;
  flex-wrap: wrap;

  @media (max-width: 810px) {
    h2 {
      font-size: 1.75rem;
    }

    p {
      font-size: var(--fontSize-0);
    }
  }
}

.connector-bottom-flow {
  margin-top: 20em;
  margin-right: -8em;

  @media (max-width: 810px) {
    margin-right: -4.75em;
    margin-top: 55%;
    width: 50px;
  }
}

.connector-bottom-vector {
  display: flex;
  flex-direction: column;
  margin-bottom: -10em;
  margin-right: 1rem;
  margin-left: auto;
  justify-content: center;
  align-items: center;

  @media (max-width: 810px) {
    text-align: center;
  }
}

.connector-section-wrapper {
  .global-max-width();

  margin-top: 96px;
  margin-bottom: 96px;
  display: flex;
}

.connector-section-wrapper-vertical {
  .global-max-width();

  display: flex;
  flex-direction: column;
}

.connector-section-wrapper-top-margin {
  margin-top: 6rem;
  padding: 0 ~'calc(min(10vw,200px))';
  display: flex;
  flex-direction: column;
  justify-content: center;
  align-items: center;
}

.connector-features-desc-subwrapper {
  display: flex;
  flex-direction: column;
  width: 50%;
  flex: 1;
}

.connector-features-desc-wrapper {
  display: flex;
  flex-direction: column;
  flex: 1;
  gap: 48px;
}

.connector-features-desc-wrapper {
  display: flex;
  flex-direction: column;
  flex: 1;
  gap: 48px;
}

.connector-image-wrapper {
  display: flex;
  flex-direction: column;
}

.connector-logo-row {
  margin: 24px 0;
  width: 100%;
  height: auto;
}

.connector-onlycards {
  display: flex;
  flex-direction: column;
  justify-content: center;
  align-items: center;
  margin: 12.5rem auto;
  max-width: 500px;

  & h2 {
    margin: 10px 0 0 0;
  }

  & p {
    text-align: center;
  }
}

.blogs-index-header-wrapper {
  .global-max-width();
  .section-top-bottom-padding();
}

.blogs-index-header-wrapper {
  .global-max-width();
  .section-top-bottom-padding();
}

.connector-onlycards-background-image {
  .global-max-width();

  display: flex;
  background-image: url('./images/overlay-vector-left-no-fill.svg');
  background-repeat: no-repeat;
  background-position-x: -50px;
  background-size: 33%;
  background-position-y: center;

  @media (max-width: 810px) {
    background-size: 60%;

    & h2 {
      font-size: 1.5rem;
      font-weight: 500;
    }

    & p {
      font-size: var(--fontSize-0);
      margin: 12px 40px;
    }
  }
}

.connector-desc {
  background-color: #5072eb1a;
  padding: 24px;
  height: fit-content;

  & p {
    color: #47506d;
    margin-top: 0px;
  }

  & h4 {
    font-weight: 500;
    font-size: 36px;
    line-height: 48px;
    color: #04192b;
    margin-top: 0;
  }

  & h2 {
    font-weight: 500;
    font-size: 56px;
    line-height: 68px;
    color: #04192b;
  }

  &>span {
    font-weight: 400;
    font-size: 18px;
    line-height: 30px;
    align-items: center;
    color: #47506d;
  }
}

.connector-h2-tight-margin {
  margin: 0 0 24px 0;
}

.connector-center {
  margin: auto;
}

.connector-section-content-wrapper {
  .global-max-width();

  margin-top: 96px;
  margin-bottom: 96px;
  display: flex;
  column-gap: 108px;

  @media (max-width: 1220px) {
    flex-direction: column;
    row-gap: 48px;
  }
}

.connector-section-content-wrapper {
  .global-max-width();

  margin-top: 96px;
  margin-bottom: 96px;
  display: flex;
  column-gap: 108px;

  @media (max-width: 1220px) {
    flex-direction: column;
    row-gap: 48px;
  }
}

.connector-section-content {
  width: 50%;
}

.connector-video-wrapper {
  display: flex;
  justify-content: center;
  align-items: center;
  background-color: #04192b;
  min-height: 400px;

  >div:first-of-type {
    width: 100% !important;
  }
}

.connector-destinations-button {
  font-size: var(--fontSize-1);
  background-color: #5072eb;
  color: #ffffff;
  width: 211px;
  height: 40px;
  text-align: center;
  line-height: 0px;
  border: 1px solid #5072eb;
  border-radius: 6px;
  padding: 20px 28px;
  margin-top: 40px;
}

.slider-horizontal-text-wrapper {
  display: flex;
  width: 100%;
}

.flow-logo-100 {
  width: 100px;
  margin: 100px 0;
}

.small-uppercase-header {
  color: #5072eb;
  margin-bottom: 0px;
  font-size: var(--fontSize-0);
  text-transform: uppercase;
}

.slider-horiztonal-root {
  margin: 0 0 40px 0;
}

.header-horizontal {
  width: 100%;
  margin-top: 24px;
}

.margin-auto {
  margin: auto;
}

.margin-top-med {
  margin-top: 48px;
}

.margin-top-lg {
  margin-top: 100px;
}

.center-text {
  text-align: center;
}

.connector-header-subtext {
  font-size: var(--fontSize-1);
  text-align: center;
}

.connector-image-large-center {
  margin: auto;
}

.connector-header-small {
  font-size: var(--fontSize-8);
  text-align: center;
}

.connectors-image-wrapper {
  display: flex;
  margin: auto;

  &>svg {
    width: 100%;
  }
}

.data-pipelines-image-mobile {
  display: none;
}

.show-mobile {
  display: none;
}

.connector-features-header {
  font-size: 1.75rem;
  font-weight: 500;
}

.connector-features-desc-subwrapper {
  width: 100%;
}

.connector-section-content {
  width: 100%;
}

.table-accounts-vertical {
  display: none;
}

.header-spacing-tight {
  line-height: 28px;
}

.header-margin-sm {
  margin-bottom: 12px;
}

.automated-schema-wrapper {
  margin-bottom: 100px;
  display: flex;
  flex-direction: column;
}

.automated-schema-text {
  color: #04192b;
  font-size: 1.5rem;
  font-weight: 600;
  margin-bottom: 8px;
  text-align: center;
}

// ABOUT

.about-section-one-h1 {
  width: 600px;
  color: #04192b;
  margin-top: 0;
}

.about-section-one-text {
  font-size: 1.25rem;
  color: #47506d;
  margin-bottom: 0;
}

.about-section-one-text a {
  color: #47506d;
  font-size: 1.25rem;
  text-decoration-line: underline;
}

.about-text-bold {
  font-weight: 700;
}

.about-section-two {
  .section-top-bottom-padding();

  background-color: #04192b;
  background-image: url('./images/overlay-vector-right.svg');
  background-position: bottom right;
  background-repeat: no-repeat;
  background-size: 30%;
}

.about-section-two-wrapper {
  .global-max-width();

  display: flex;
  flex-direction: column;
  justify-content: center;
  align-items: center;
}

.about-section-two-wrapper {
  .global-max-width();

  display: flex;
  flex-direction: column;
  justify-content: center;
  align-items: center;
}

.about-flow-logo {
  margin-top: -10em;
  margin-left: -45em;
  position: absolute;

  @media (max-width: 1024px) {
    margin-left: -38em;
  }
}

.about-section-header {
  color: #ffffff;
  margin-top: 12px;
}

.about-current-openings-button {
  background-color: #5072eb;
  color: #ffffff;
  text-decoration: none;
  border-radius: 4px;
  padding: 10px 10px;
  width: 206px;
  height: 60px;
  text-align: center;
  line-height: 40px;
  font-family: 'Inter', sans-serif;
  font-style: normal;
  font-weight: 400;
  font-size: var(--fontSize-1);
}

.about-current-openings-get-in-touch {
  background-color: #5072eb;
  color: #ffffff;
  text-decoration: none;
  border-radius: 4px;
  padding: 10px 10px;
  width: 206px;
  height: 60px;
  text-align: center;
  line-height: 40px;
  font-family: 'Inter', sans-serif;
  font-style: normal;
  font-weight: 400;
  font-size: var(--fontSize-1);
  margin: 60px auto 0 auto;
}

.about-careers-text {
  font-size: var(--fontSize-1);
  color: #b7c6dd;
  margin-left: 24px;
}

.about-text-bold-regular {
  font-weight: bold;
}

.about-careers-text-wrapper {
  max-width: 525px;
  display: flex;
  align-items: center;
  margin: 10px 0;
}

.about-section-three {
  .section-top-bottom-padding();

  display: flex;
  background-color: #f9fafc;
  flex-direction: column;
}

.about-section-three-wrapper {
  .global-max-width();
}

.about-section-header-top {
  color: #04192b;
  margin-top: 12px;
}

.about-section-three-top {
  display: flex;
  justify-content: space-between;
}

.about-section-three-card-wrapper {
  display: flex;
  flex-wrap: wrap;
}

.about-section-three-card {
  background-color: #ffffff;
  padding: 24px;
  margin: 12px;
  flex: 2 2 45%;
}

.about-card-title {
  font-size: 1.5rem;
  color: var(--background-color-primary);
  font-weight: 600;
}

.about-referral-text {
  font-size: 1.5rem;
  font-weight: 600;
  color: #47506d;
  text-align: center;
  margin-bottom: 80px;
}

.about-section-four-current-openings {
  .section-top-bottom-padding();
  background-color: #ffffff;
}

.about-section-four-current-openings-wrapper {
  .global-max-width();

  background-color: #ffffff;
  display: flex;
  flex-direction: column;
}

.about-current-openings-list {
  display: flex;
  flex-direction: column;
  background-color: #f9fafc;
  max-width: 300px;
  margin-right: 60px;
  height: fit-content;
  position: sticky;
  top: 120px;
  margin-bottom: 30px;
}

.about-current-opening-title {
  padding: 24px;
  margin: 0;
  text-decoration: none;
  cursor: pointer;
  color: #47506d;

  &:hover {
    background-color: #5072eb;
    color: white;
  }
}

.about-get-in-touch-button {
  background-color: #5072eb;
  color: #ffffff;
  text-decoration: none;
  border-radius: 4px;
  padding: 20px 36.5px 20px 36.5px;
  margin-top: 24px;
  width: 240px;
  height: 60px;
  text-align: center;
  font-family: 'Inter', sans-serif;
  font-style: normal;
  font-weight: 400;
  font-size: 18px;
}

.about-current-openings-description-wrapper {
  display: flex;
  flex-direction: column;
}

.about-current-openings-description-wrapper p,
.about-current-openings-description-wrapper ul li {
  color: #47506d;
}

.about-current-openings-description-wrapper h3 {
  font-size: 18px;
  color: #47506d;
  margin-bottom: 0;
}

.about-current-openings-title-wrapper {
  display: flex;
  width: 100%;
  margin-bottom: 8px;
}

.about-section-current-openings-wrapper {
  display: flex;
  margin-top: 16px;
}

.about-current-openings-location-wrapper {
  display: flex;
}

.about-link {
  margin: auto 12px;
}

.about-opening-title {
  font-size: 1.5rem;
  color: var(--background-color-primary);
  font-weight: 600;
  color: #47506d;
}

.about-opening-text {
  margin: 0px;
  color: #47506d;
}

.about-bold {
  font-weight: 700;
}

.about-margin-top {
  margin-top: 30px;
}

.current-openings-divider {
  width: 100%;
  margin: 40px auto 0 auto;
  border: 1px solid #d7dce5;
}

.about-section-five {
  .section-top-bottom-padding();

  display: flex;
  flex-direction: column;
  justify-content: center;
  align-items: center;
  background-color: #f9fafc;
  background-image: url('./images/product-flow-vector-left.svg');
  background-repeat: no-repeat;
  background-position-y: 480px;
  background-size: 35%;
  background-position-y: 60%;

  &>div:last-child {
    width: 100%;
    max-width: 50rem;
  }

  .about-section-five-header {
    color: #04192b;
    margin-top: 0;
  }

  .about-section-five-text {
    max-width: 670px;
    margin-left: auto;
    margin-right: auto;
    color: #47506d;
    text-align: center;
  }
}

.form-wrapper {
  display: flex;
  flex-direction: column;
  gap: 8px;
  margin: 40px 0;
}

.about-form-input {
  height: 60px;
  border: 1px solid#D7DCE5;
  border-radius: 4px;
  padding: 0 16px;
}

.about-form-input::placeholder {
  color: #9aa8be;
  font-size: 1rem;
}

.form-subwrapper {
  display: flex;
  gap: 8px;
}

.input-halfWidth {
  width: calc(min(auto, 25vw));
}

.about-get-in-touch-button-mobile {
  display: none;
}

.form-subwrapper-mobile {
  display: none;
}

.connector-cards {
  display: grid;

  @media (min-width: 1px) {
    grid-template-columns: repeat(1, minmax(0, 1fr));
  }

  @media (min-width: 810px) {
    grid-template-columns: repeat(2, minmax(0, 1fr));
  }

  @media (min-width: 1180px) {
    grid-template-columns: repeat(3, minmax(0, 1fr));
  }

  @media (min-width: 1600px) {
    grid-template-columns: repeat(4, minmax(0, 1fr));
  }

  grid-column-gap: 24px;
  grid-row-gap: 24px;
}

.connectors-search {
  margin-bottom: 2rem;
}

.connectors-search-body {
  background-color: #f9fafc;
  border-radius: 4px;
  padding: 1rem;
  display: flex;
  flex-direction: row;
  flex-wrap: wrap;
  gap: 1rem;
  justify-content: space-between;
}

.connector-card-top {
  display: flex;
}

.connector-post-card-image {
  object-fit: contain;
}

.connector-post-card-recommended {
  margin: 0;
  background: #9aa8be;
  border-radius: 99px;
  padding: 4px 10px;
  color: white;
  font-size: 8pt;
  font-weight: 700;
}

.connector-card-read-more {
  display: flex;
  margin-bottom: 0;
  font-weight: 600;
  font-size: 16px;
  line-height: 24px;
  color: #47506d;
}

.connector-card {
  background: #f7f9fc;
  border: 1px solid transparent;
  padding: 12px;
  height: 100%;
  display: flex;
  flex-direction: column;

  &:hover {
    border: 1px solid #5072eb;
    box-shadow: 0px 2px 10px rgba(0, 0, 0, 0.1);
  }

  & h4 {
    font-weight: 600;
    font-size: 22px;
    line-height: 30px;
    color: #04192b;
    margin-top: 24px;
  }

  &>p {
    font-weight: 400;
    font-size: 17px;
    line-height: 30px;
    align-items: center;
    color: #47506d;
    margin-top: 0;
  }

  & img {
    padding: 5px;
  }
}

.privacy-policy-root,
.terms-root {
  padding-left: ~'calc(min(9%, 146px))';
  padding-right: ~'calc(min(9%, 146px))';
}

.privacy-underline {
  text-decoration: underline;
}

.privacy-bold {
  font-weight: bold;
}

.terms-root {
  display: flex;
  justify-content: center;
  flex-direction: column;
  align-items: center;
  padding-left: ~'calc(min(9%, 146px))';
  padding-right: ~'calc(min(9%, 146px))';

  & p {
    text-align: left;
    width: 100%;
  }
}

.terms-last-updated {
  font-weight: bold;
  color: #6377ee;
  margin-top: 0;
  text-align: center;
  width: 100%;
}

.connectors-link-wrapper {
  display: flex;
  gap: 1rem;
  flex: 1 1 350px;
  min-width: 200px;

  @media (max-width: 810px) {
    flex-wrap: wrap;
  }

  @media (min-width: 811px) {
    max-width: 40rem;
  }
}

.connector-link-button {
  justify-content: center;
  align-items: center;
  padding: 17px 20px;
  background: #5072eb;
  border: 1px solid #5072eb;
  border-radius: 6px;
  font-weight: 500;
  font-size: 18px;
  line-height: 20px;
  color: white;
  text-align: center;

  @media (max-width: 810px) {
    width: 100%;
  }
}

.connector-bottom-button {
  display: flex;
  justify-content: center;
  align-items: center;
  width: 186px;
  padding: 17px 10px;
  background: #5072eb;
  border: 1px solid #5072eb;
  border-radius: 6px;
  font-weight: 500;
  font-size: 18px;
  line-height: 20px;
  color: white;
  text-align: center;
  margin-top: 40px;

  @media (max-width: 810px) {
    width: 167px;
    height: 44px;
    font-size: var(--fontSize-0);
  }
}

.connector-link-form-control {
  flex: 1;

  @media (max-width: 810px) {
    min-width: 250px !important;
  }
}

.connector-link-bottom {
  width: 100%;
  display: flex;
  justify-content: center;
  text-align: initial;
}

.connectors-link-menu-item {
  align-items: start;
}

.gatsby-image-wrapper.connectors-link-menu-img {
  width: 20px;
  margin-right: 15px;
  vertical-align: middle;
}

.connector-source-dest-title {
  margin: 15px 0 15px 0;
  font-size: 4rem;

  @media (max-width: 810px) {
    font-size: 3rem;
  }

  @media (max-width: 425px) {
    font-size: 2.5rem;
  }
}

.connector-source-dest-image-wrapper {
  display: flex;
  max-height: 40vh;
  margin-top: 6%;
}

.connector-source-dest-image {
  width: 75%;
  max-width: 160px;
  vertical-align: top;
}

.connector-source-dest-image-position-1 {
  display: flex;
  align-items: flex-start;
  justify-content: center;
  margin: 0px 20px 0 20px;
}

.connector-source-dest-image-position-2 {
  display: flex;
  align-items: center;
  justify-content: center;
  margin: 0px 20px 0 20px;
}

.connector-source-dest-image-position-3 {
  display: flex;
  align-items: flex-end;
  justify-content: center;
  margin: 0px 20px 0 20px;
}

.connector-title-subtext {
  max-width: 500px;
  margin-top: 40px;
  color: #47506d;
  line-height: 30px;
}

.connector-try-it-free-button-wrapper {
  display: flex;
  margin: 40px 0;
}

.connector-features-header {
  font-size: var(--fontSize-8);
  margin-top: 0px;
}

.data-pipelines-image {
  margin: 40px auto;
  width: 100% !important;
  min-width: 100px;
  max-width: 1028px;
  height: auto !important;
}

.data-pipelines-image {
  margin: 40px auto;
  width: 100% !important;
  min-width: 100px;
  max-width: 1028px;
  height: auto !important;
}

.connector-section-background {
  background-color: #f9fafc;
  display: flex;
  justify-content: space-between;
}

.connector-header-small {
  font-size: var(--fontSize-8);
  font-weight: 500;
}

.background-gray {
  background-color: #f9fafc;
}

/* MEDIA QUERIES */

@media (max-width: 1250px) {
  .connector-source-dest-image-wrapper {
    margin-top: 10%;
  }
}

@media (max-width: 1023px) {
  main {
    margin-top: 100px;
  }

  .connector-source-dest-image-wrapper {
    justify-content: center;
    width: 100%;
    margin-left: auto;
    margin-right: auto;
  }

  .global-header {
    justify-content: space-between;

    .hide-on-mobile {
      display: none;
    }
  }

  .global-header-padder,
  .global-header-login-try,
  .header-social-icon {
    display: none;
  }

  .global-header .header-card {
    background-color: #04192b;
    flex-direction: column;
    position: relative;
    top: 0;
    left: 0;
    right: 0;
    padding: 0;
    transform: none;
    gap: 0;

    >div {
      padding: 0px 32px;

      .content {
        padding: 0px 16px;

        .card-item {
          padding: 4px 0;
        }
      }
    }

    >div:first-of-type {
      .content {
        padding: 0;
      }
    }

    .card-item {
      padding: 12px 0px;

      .icon,
      .description {
        display: none;
      }

      .title {
        color: #fff;
      }
    }

    .no-padding {
      padding: 0px 16px;
    }
  }

  .global-header .global-header-links .global-header-link.active {
    background-color: #04192b;
  }

  .global-header-link-wrapper {
    display: none;
    position: absolute;
    top: 80px;
    left: 0;
    right: 0;
    background-color: #04192b;

    .global-header-links {
      flex-direction: column;
      padding: 8px 0px;
      gap: 0;
      width: 100%;

      .global-header-link {
        padding: 12px 16px;
        width: 100%;
        justify-content: space-between;
      }
    }

    &.is-open {
      display: flex;
    }
  }

  .global-header-mobile-menu-wrapper {
    display: flex;
  }

  .global-header-mobile-wrapper {
    display: flex;
  }

  .global-header-mobile-menu-button {
    width: 40px;
    height: 40px;
    border-radius: 4px;
    background-color: #5072eb;
    border: none;
    margin: auto 0 auto 20px;
    padding-top: 4px;
    padding-right: 6px;
    padding-left: 6px;
    padding-bottom: 4px;
  }
}

@media (max-width: 810px) {
  .connector-source-dest-image-wrapper {
    display: none;
  }

  .dont-show {
    display: none;
  }

  .blogs-index-header {
    margin-top: 1rem;
    margin-bottom: 2rem;
    padding: 0 1rem;
  }

  .blogs-index-header p {
    max-width: 100%;
  }

  .blogs-index-header .blog-post-header-vectors {
    margin-bottom: -5rem;
  }

  .blog-post section {
    margin: 0;
  }

  .blog-post-header-vectors {
    margin-bottom: -8em;
  }

  .blog-post-header-vector {
    width: 4rem;
  }

  .global-footer {
    .section-top-bottom-padding();
  }

  .global-footer-wrapper {
    flex-direction: column;
    gap: 0;
  }

  .global-footer-bottom-wrapper {
    flex-wrap: wrap-reverse;
    justify-content: center;
    column-gap: 20px;
  }

  .global-footer-right {
    flex-direction: column;
  }

  .global-footer-right-link-wrapper {
    margin-top: 32px;
  }

  .global-footer-bottom {
    margin-top: 25px;
  }

  .global-footer-input-email {
    max-width: 232px;
    height: 44px;
  }

  .global-footer-input-button-submit {
    max-width: 84px;
    height: 44px;
  }

  .global-footer-title {
    margin-bottom: 16px;
  }

  .section-one {
    min-height: 500px;
    padding-top: 1rem;
  }

  .section-one-wrapper {
    flex-direction: column;
  }

  .section-one-right {
    display: none;
  }

  .section-one-right-image {
    margin-left: 0px;

    &> :first-child {
      overflow: visible;
      max-height: 55vw;
      min-height: 14rem;
      left: unset;
      object-fit: contain !important;

      & img {
        object-fit: contain !important;
        object-position: right center;
      }
    }

    &> :not(:first-child) {
      display: none;
    }
  }

  .section-one-bottom {
    margin-top: 0px;
    margin-bottom: 1rem;
    /* flex-wrap is breaking image resizing */
    flex-wrap: wrap;
    /* width: 375px; */
  }

  .section-one-bottom-logo {
    margin: 16px;
  }

  .section-two-tile-wrapper {
    flex-direction: column;
  }

  .section-two {
    margin: auto;
    width: 100%;
  }

  .section-two-header-wrapper {
    margin: 20px;
  }

  .section-two-header {
    font-size: 1.75rem;
  }

  .section-two-header-vectors {
    /* width: 40px; */
  }

  .section-two-first-graphic-wrapper {
    margin-left: 20px;
    margin-right: 20px;
  }

  .section-two-tile {
    margin: 16px;
  }

  .section-two-header-subwrapper {
    max-width: unset;
  }

  .section-two-bottom-header {
    flex-direction: column;
    margin: 32px 16px;
    width: 90%;
  }

  .section-two-bottom-left {
    width: 100%;
  }

  .section-two-bottom-header-ul {
    width: 100%;
    margin-left: 15px;

    & li {
      font-size: 1rem;
    }
  }

  .section-two-bottom-title {
    font-size: 1.75rem;
  }

  .section-two-tile-title {
    font-size: var(--fontSize-1);
  }

  .section-three-header {
    font-size: 1.75rem;
  }

  .section-three-product-video-wrapper {
    max-width: 90%;
  }

  .section-three-header-small {
    font-size: 0.625rem;
  }

  .react-player {
    /* width: 250px; */
  }

  .section-three-try-it-button,
  .section-four-try-it-button,
  .product-section-one-try-it-button,
  .product-flow-section-one-try-it-button {
    width: 101px;
    height: 40px;
    font-size: var(--fontSize-0);
    padding: 0 0;
  }

  .section-four-tile-wrapper {
    flex-direction: column;
  }

  .section-four-header-vectors,
  .product-flow-logo-wrapper {
    margin-top: -80px;
  }

  .section-five-tile-wrapper {
    flex-direction: column;
    flex-flow: column;
    height: auto;
  }

  .section-five-tile {
    width: 100%;
    margin: 12px 0;
    min-width: unset;
    max-width: unset;
  }

  .section-five-header {
    font-size: 1.75rem;
  }

  .section-five-tile-text {
    font-size: var(--fontSize-0);
  }

  .section-six-wrapper {
    flex-direction: column;
  }

  .section-six-left {
    width: 100%;
  }

  .section-six-text-wrapper {
    width: 80%;
  }

  .section-six-subwrapper {
    flex-direction: column;
  }

  .section-six-right {
    margin-top: 32px;
    margin-bottom: 32px;
    justify-content: flex-start;
  }

  .section-six-right-wrapper {
    width: 100%;
  }

  .section-six-header-vectors {
    margin-top: 0px;
    width: 90%;
  }

  .section-six-header {
    margin-top: 8px;
  }

  .section-six-header {
    font-size: 1.75rem;
    width: 100%;
  }

  .section-six-code-screenshot {
    margin-top: -58px;
    box-shadow: 50px 82px #5072eb1a;
  }

  .navigation-wrapper {
    width: 100%;
  }

  .product-flow-section-two-left {
    display: none;
  }

  .product-flow-section-two-right {
    width: 100%;
  }

  .product-flow-section-two-transformations-wrapper {
    margin-bottom: 32px;
  }

  .product-flow-section-one-h1,
  .about-section-one-h1 {
    font-size: 3rem;
  }

  .product-flow-section-one-subtext,
  .section-one-subtext,
  .section-two-subtext,
  .section-two-tile-text {
    font-size: var(--fontSize-0);
  }

  .product-flow-section-one-h1 {
    max-width: 300px;
  }

  .product-flow-section-two-topic-header {
    font-size: 1.75rem;
  }

  .product-flow-section-two-topic-subtext {
    font-size: 1rem;
  }

  .product-flow-section-two-topic-child {
    font-size: var(--fontSize-0);
  }

  .product-flow-section-one-right {
    display: none;
  }

  .product-flow-section-one-background-image-wrapper {
    background-position-x: right;
  }

  .product-flow-section-three-tile-wrapper {
    flex-direction: column;
  }

  .product-flow-section-three-header {
    font-size: 1.75rem;
    width: auto;
  }

  .product-flow-section-one-image {
    width: 40px;
  }

  .section-four-tile-title {
    font-size: var(--fontSize-1);
    margin: 12px 0;
  }

  .section-four-tile-subtext {
    font-size: var(--fontSize-0);
  }

  .about-flow-logo {
    margin-top: -25em;
    margin-left: 75vw;
  }

  .about-card-text {
    font-size: var(--fontSize-0);
  }

  .about-section-header {
    font-size: 1.75rem;
  }

  .about-section-one-h1 {
    max-width: 320px;
  }

  .about-careers-text {
    font-size: var(--fontSize-0);
  }

  .about-current-openings-button {
    width: 153px;
    font-size: var(--fontSize-0);
  }

  .about-current-openings-get-in-touch {
    width: 100%;
    font-size: var(--fontSize-0);
  }

  .about-careers-text-wrapper {
    padding: 0 16px;
  }

  .about-section-one-text {
    font-size: var(--fontSize-0);
  }

  .about-card-title {
    font-size: var(--fontSize-1);
  }

  .about-referral-text {
    font-size: 1rem;
    margin-bottom: 32px;
  }

  .about-get-in-touch-button {
    display: none;
  }

  .about-get-in-touch-button-mobile {
    display: flex;
    flex-direction: column;
    justify-content: center;
    align-items: center;
    background-color: #5072eb;
    color: #ffffff;
    text-decoration: none;
    border-radius: 4px;
    padding: 12px;
    width: 100%;
    height: 44px;
    font-family: 'Inter', sans-serif;
    font-style: normal;
    font-weight: 400;
    font-size: var(--fontSize-0);
  }

  .about-section-current-openings-wrapper {
    flex-direction: column;
  }

  .about-current-openings-list {
    width: 100%;
    margin-right: 0px;
    max-width: none;
    position: inherit;
  }

  .about-section-header-top {
    font-size: 1.75rem;
  }

  .about-opening-title {
    font-size: var(--fontSize-1);
  }

  .about-opening-text {
    font-size: var(--fontSize-0);
  }

  .about-section-five-header {
    font-size: 1.75rem;
  }

  .about-section-five-text {
    font-size: var(--fontSize-1);
    text-align: center;
  }

  .form-subwrapper-mobile {
    display: flex;
    flex-direction: column;
    width: 100%;
    gap: 12px;
  }

  .form-subwrapper {
    display: none;
  }

  .form-wrapper {
    width: 100%;
    padding: 16px;
  }

  .about-section-five {
    background-size: 100%;
    background-position-y: 80%;
  }

  .solutions-banner-wrapper {
    margin-top: 32px;
  }

  .solutions-section-wrapper {
    flex-direction: column;
  }

  .solutions-section-text-wrapper {
    width: 100%;
    margin-bottom: 2rem;
  }

  .solutions-section-wrapper {
    margin-top: 32px;
  }

  .solutions-logo-wrapper {
    justify-content: flex-end;
    margin-bottom: -9em;
    margin-right: 1em;
    margin-top: unset;
  }

  .solutions-section-logo-right {
    margin-bottom: -1em;
    margin-top: -4rem;
    margin-right: 0;
    max-height: 30px;
  }

  .solutions-subtext-bold,
  .solutions-subtext {
    font-size: var(--fontSize-0);
    line-height: 22px;
  }

  .mobile-flex-direction-reverse {
    flex-direction: column-reverse;
  }

  .solutions-section-image-wrapper {
    max-height: 280px;
    margin-right: 0px !important;
    justify-content: center;
  }

  nav.blog-post-nav {
    ul {
      flex-direction: column;
    }
  }

  .section-one-h1 {
    font-size: 3rem;
  }

  .section-four-tile {
    padding-top: 24px;
  }

  .section-four-try-it-header-text {
    font-size: var(--fontSize-0);
  }

  .section-four-header-small {
    margin-top: 32px;
    font-size: 0.625rem;
  }

  .section-six-text,
  .global-footer-subtext,
  .global-footer-input-button-submit,
  .global-footer-right-link,
  .global-footer-bottom-copyright-text,
  .global-footer-copyright-link {
    font-size: var(--fontSize-0);
  }

  .global-footer-subtext-title {
    font-size: 1rem;
  }

  .global-footer-input-email::placeholder {
    font-size: var(--fontSize-0);
  }

  .arrow--left {
    left: -45px;
  }

  .arrow--right {
    left: auto;
    right: 2%;
  }

  .arrow {}

  .section-six-slider-wrapper {
    margin-left: 30px;
    width: 100%;
  }

  .section-two-second-graphic {
    margin-top: 40px;
  }

  // .powerful-data {
  //   display: none;
  // }

  .connector-features-header {
    font-weight: 500;
    font-size: 1.75rem;
    margin-bottom: 12px;
    margin-top: -25px;
  }

  .mobile-no-padding {
    padding: 0;
  }

  .connector-try-it-free-button-wrapper {
    margin-bottom: 0px;
  }

  .show-mobile {
    display: flex;
  }

  // .powerful-data-vertical {
  //   display: block;
  // }

  .data-pipelines-image-mobile {
    display: flex;
  }

  .connector-features-subtext {
    font-size: 1rem;
    margin-top: 0;
  }

  .connector-section-background {
    background-color: #f9fafc;
  }

  .connector-section-mobile {
    width: 100%;
  }

  .vertical-mobile {
    flex-direction: column;
  }

  .table-accounts-vertical {
    display: table;
    margin: auto;
  }

  .table-accounts {
    display: none;
  }

  .connector-h2-tight-margin,
  .h2-mobile,
  .header-horizontal {
    font-size: 1.75rem;
  }

  .connector-header-subtext {
    font-size: 1rem;
  }

  .small-uppercase-header {
    font-size: 0.625rem;
  }

  .automated-schema-text {
    font-size: var(--fontSize-1);
    text-align: center;
  }

  .connector-video-wrapper {
    margin: 0;
    width: 100%;
  }

  .connector-h2-subtext {
    font-size: 1rem;
  }

  .hide-mobile {
    display: none;
  }

  .slider-horizontal-text-wrapper {
    flex-direction: column;
  }

  .dots-mobile {
    margin: unset;
  }

  .flow-logo-100 {
    width: 34px;
    margin: 0;
  }

  .connector-header-small {
    font-size: 1.25rem;
  }

  .connector-destinations-button {
    width: 157px;
    height: 44px;
    font-size: var(--fontSize-0);
    padding: 11px 18px;
    line-height: 20px;
  }
}

@media (max-width: 375px) {
  .global-footer-input-email {
    max-width: 196px;
  }
}

.page-toc {
  background-color: #edf6ff;
  margin-top: 2rem;
  padding-top: 2rem;
  padding-left: 1rem;
  padding-bottom: 0.5rem;
  border: 1px solid darkgray;
  border-radius: 4px;

  & h3 {
    margin-top: 0;
    font-size: 18pt;
  }

  .page-toc-link {
    &:hover {
      text-decoration: underline;
    }

    text-decoration: none;
    color: black;
  }

  .toc-item {
    margin-bottom: unset;

    &.toc-item-h2 {
      margin-bottom: 1rem;
      font-weight: 500;
    }

    &.toc-item-h3 {
      font-weight: 300;
    }
  }
}

@media (max-width: 42rem) {
  blockquote {
    padding: var(--spacing-0) var(--spacing-0) var(--spacing-0) var(--spacing-4);
    margin-left: var(--spacing-0);
  }

  ul,
  ol {
    list-style-position: inside;
  }
}

@media (min-width: 810px) {
  .section-one-bottom {
    margin-top: 50px;
  }
}

/*LP Podcast start*/
.lp-podcast-wrap {
  background: #fff;

  .podcast-hero {
    .section-top-bottom-padding();

    background: url(./images/lp-podcast/img-bg.png) no-repeat center / cover;

    @media (max-width: 991px) {
      background: url(./images/lp-podcast/img-bg.png) no-repeat center right / cover;
    }

    .hero-container {
      .global-max-width();

      margin: 0 auto;
      display: flex;
      justify-content: space-between;
      align-items: center;

      @media (max-width: 1260px) {
        max-width: calc(100% - 40px);
      }

      @media (max-width: 767px) {
        max-width: calc(100% - 32px);
        flex-direction: column;
      }
    }

    .hero-left {
      max-width: 700px;
      width: 100%;

      @media (max-width: 767px) {
        margin-bottom: 16px;
      }

      .hero-heading {
        font-family: 'Inter', sans-serif;
        font-weight: 500;
        font-size: 71px;
        line-height: 86px;
        color: #04192b;
        margin-bottom: 40px;

        @media (max-width: 767px) {
          font-size: 48px;
          line-height: 60px;
          margin-bottom: 16px;
        }
      }

      .hero-subheading {
        font-family: 'Inter', sans-serif;
        font-weight: 400;
        font-size: 18px;
        line-height: 30px;
        color: #47506d;

        @media (max-width: 767px) {
          font-size: 14px;
          line-height: 22px;
        }
      }
    }

    .hero-right {
      @media (max-width: 767px) {
        max-width: 50%;
        margin-left: auto;
        margin-right: auto;
      }

      svg {
        @media (max-width: 767px) {
          width: 100%;
          height: auto;
        }
      }
    }
  }

  .episodes {
    .section-top-bottom-padding();
  }

  .episodes-wrap {
    .global-max-width();

    .episodes-heading {
      font-family: 'Inter', sans-serif;
      font-weight: 500;
      font-size: 36px;
      line-height: 48px;
      color: #04192b;
      margin-bottom: 24px;

      @media (max-width: 767px) {
        font-size: 28px;
        line-height: 36px;
        margin-bottom: 16px;
      }
    }

    .episode-item {
      display: flex;
      justify-content: space-between;
      align-items: flex-start;
      margin-bottom: 48px;

      @media (max-width: 767px) {
        flex-direction: column;
        border-bottom: 1px solid #d7dce5;
        padding-bottom: 16px;
        margin-bottom: 16px;
      }

      &:last-child {
        margin-bottom: 0;
        border-bottom: none;
        padding-bottom: 0;
        margin-bottom: 0;
      }

      .episode-left {
        max-width: 582px;
        width: 100%;
        background: #ffffff;
        border: 1px solid #d7dce5;
        padding: 16px;

        @media (max-width: 767px) {
          max-width: 550px;
          margin-bottom: 16px;
        }
      }

      .episode-right {
        max-width: 638px;
        width: 100%;
        padding-left: 48px;

        @media (max-width: 767px) {
          max-width: 100%;
          padding-left: 0;
        }

        .episode-heading {
          font-family: 'Inter', sans-serif;
          font-weight: 700;
          font-size: 24px;
          line-height: 30px;
          color: #47506d;
          margin-bottom: 12px;

          @media (max-width: 767px) {
            font-size: 18px;
            line-height: 26px;
          }
        }

        .episode-description {
          font-family: 'Inter', sans-serif;
          font-weight: 400;
          font-size: 18px;
          line-height: 30px;
          color: #47506d;
          margin-bottom: 40px;

          @media (max-width: 767px) {
            font-size: 14px;
            line-height: 22px;
            margin-bottom: 32px;
          }
        }

        .links-wrap {
          display: flex;
          flex-direction: column;

          @media (max-width: 767px) {
            align-items: center;
          }

          a {
            margin-bottom: 24px;

            &:hover {
              opacity: 0.9;
            }

            &:last-child {
              margin-bottom: 0;
            }

            svg {
              @media (max-width: 767px) {
                width: 190px;
                height: auto;
              }
            }
          }
        }
      }
    }
  }

  .subscribe {
    .section-top-bottom-padding();

    background: #f9fafc;

    .subscribe-wrap {
      .global-max-width();

      display: flex;
      gap: 60px;
      justify-content: space-between;
      align-items: center;
    }

    .subscribe-left {
      max-width: 640px;
      width: 100%;

      @media (max-width: 991px) {
        margin-left: auto;
        margin-right: auto;
      }
    }

    .subscribe-right {
      @media (max-width: 991px) {
        display: none;
      }
    }

    .subscribe-heading {
      font-family: 'Inter', sans-serif;
      font-weight: 500;
      font-size: 56px;
      line-height: 68px;
      color: #04192b;
      margin-bottom: 40px;

      @media (max-width: 767px) {
        font-size: 24px;
        line-height: 36px;
        text-align: center;
        margin-bottom: 16px;
      }
    }

    .subscribe-youtube {
      max-width: 640px;
      width: 100%;
      display: flex;
      justify-content: space-between;
      align-items: center;
      font-family: 'Inter', sans-serif;
      font-weight: 400;
      font-size: 24px;
      line-height: 140%;
      color: #47506d;
      margin-bottom: 40px;
      gap: 20px;
      flex-wrap: wrap;

      @media (max-width: 767px) {
        flex-direction: column;
        font-size: 14px;
        line-height: 22px;
        margin-bottom: 32px;
      }

      span {
        @media (max-width: 767px) {
          margin-bottom: 16px;
        }
      }

      a {
        img {
          @media (max-width: 767px) {
            max-width: 165px;
          }
        }
      }
    }

    .subscribe-subheading {
      font-family: 'Inter', sans-serif;
      font-weight: 400;
      font-size: 24px;
      line-height: 140%;
      color: #47506d;
      margin-bottom: 24px;

      @media (max-width: 767px) {
        font-size: 14px;
        line-height: 22px;
        text-align: center;
        margin-bottom: 16px;
      }
    }

    .input-wrap {
      display: flex;
      justify-content: space-between;
      align-items: center;

      input {
        font-family: 'Inter', sans-serif;
        max-width: calc(100% - 130px);
        width: 100%;
        height: 60px;
        font-weight: 400;
        font-size: 20px;
        line-height: 60px;
        color: #47506d;
        padding-left: 14px;
        background: #ffffff;
        border: 1px solid #9aa8be;
        border-radius: 4px;

        @media (max-width: 767px) {
          height: 44px;
          font-size: 14px;
          line-height: 44px;
        }

        &::placeholder {
          font-family: 'Inter', sans-serif;
          font-weight: 400;
          font-size: 18px;
          line-height: 60px;
          color: #9aa8be;

          @media (max-width: 767px) {
            font-size: 14px;
            line-height: 44px;
          }
        }
      }

      button {
        width: 117px;
        height: 60px;
        background: #5072eb;
        box-shadow: 0px 4px 10px rgba(20, 20, 43, 0.04);
        border-radius: 4px;
        font-family: 'Inter', sans-serif;
        font-weight: 500;
        font-size: 18px;
        line-height: 60px;
        color: #ffffff;
        border: 1px solid transparent;
        outline: none;
        cursor: pointer;

        @media (max-width: 767px) {
          height: 44px;
          font-size: 16px;
          line-height: 44px;
        }

        &:hover {
          opacity: 0.9;
        }
      }
    }
  }
}

/*LP Podcast end*/

/*Signup component*/
.signup {
  .section-top-bottom-padding();

  .global-max-width();

  .signup-bg {
    .section-top-bottom-padding();

    background: #04192b url(./images/lp-podcast/signup-bg.png) no-repeat center / cover;
    width: 100%;
    height: auto;

    @media (max-width: 767px) {
      background: #04192b url(./images/lp-podcast/signup-bg.png) no-repeat center / contain;
    }
  }

  .signup-heading {
    font-family: 'Inter', sans-serif;
    font-weight: 500;
    font-size: 56px;
    line-height: 68px;
    text-align: center;
    color: #fff;
    margin-bottom: 40px;
    max-width: 800px;
    margin-left: auto;
    margin-right: auto;
    padding: 0 24px;

    @media (max-width: 767px) {
      font-size: 28px;
      line-height: 36px;
    }

    span {
      color: #5072eb;
    }
  }

  .cta-wrap {
    display: flex;
    justify-content: space-between;
    align-items: center;
    max-width: 287px;
    margin: 0 auto;
    width: 100%;

    @media (max-width: 767px) {
      max-width: 208px;
    }

    a {
      background: #5072eb;
      border-radius: 6px;
      padding: 20px 28px;
      font-family: 'Inter', sans-serif;
      font-weight: 500;
      font-size: 18px;
      line-height: 20px;
      text-align: center;
      color: #ffffff;
      text-decoration: none;

      @media (max-width: 767px) {
        padding: 12px 18px;
        font-size: 14px;
        line-height: 20px;
      }

      &:hover {
        opacity: 0.9;
      }
    }
  }
}

/*Signup component end*/

/*Estuary-vs-... temaple*/
.lp-comparison-wrap {
  background: url(./images/lp-podcast/img-bg.png) no-repeat;

  @media (max-width: 991px) {
    background: url(./images/lp-podcast/img-bg.png) no-repeat;
    background-size: contain;
  }

  background-size: contain;

  .hero-section {
    padding: 90px 0 0;
    max-width: 80rem;
    margin-left: auto;
    margin-right: auto;

    @media (max-width: 767px) {
      margin: 0 1rem;
      padding: 10px 0 16px;
    }

    .hero-container {
      margin: 0 auto;
      display: flex;
      justify-content: space-between;
      align-items: stretch;

      @media (max-width: 1199px) {
        max-width: calc(100% - 32px);
      }

      @media (max-width: 575px) {
        flex-direction: column;
      }
    }

    .hero-left {
      max-width: 700px;
      width: 100%;

      @media (max-width: 767px) {
        margin-bottom: 16px;
      }

      .hero-heading {
        font-family: 'Inter', sans-serif;
        font-weight: 500;
        font-size: 71px;
        line-height: 86px;
        color: #04192b;
        margin-bottom: 40px;

        @media (max-width: 767px) {
          font-size: 48px;
          line-height: 60px;
          margin-bottom: 16px;
        }

        @media (max-width: 575px) {
          br {
            display: none;
          }
        }
      }

      .hero-subheading {
        font-family: 'Inter', sans-serif;
        font-weight: 400;
        font-size: 18px;
        line-height: 30px;
        color: #47506d;

        @media (max-width: 767px) {
          font-size: 14px;
          line-height: 22px;
        }
      }
    }

    .hero-right {
      max-width: 492px;
      width: 100%;
      position: relative;
      color: #000;
      font-size: 36px;
      font-family: 'Inter', sans-serif;
      font-weight: 500;
      line-height: 48px;
      letter-spacing: 0.4px;
      text-transform: uppercase;

      @media (max-width: 767px) {
        max-width: 100%;
        margin-left: auto;
        margin-right: auto;
      }

      @media (max-width: 845px) {
        display: flex;
        justify-content: space-between;
        align-items: center;
        max-width: 250px;
        margin-left: 0;
        margin-bottom: 20px;
      }

      span {
        @media (min-width: 846px) {
          position: absolute;
          top: calc(50% - 20px);
          left: calc(50% - 24px);
        }
      }

      .hero-logo {
        width: 70px;
        height: auto;

        @media (min-width: 846px) {
          position: absolute;
          width: 140px;
          height: auto;
        }

        &.estuary {
          left: 0;
          top: 0;
        }

        &.competitor {
          bottom: 0;
          right: 0;
        }
      }
    }

    .hero-image-wrap {
      text-align: center;
      margin-top: 3rem;
    }
  }

  .comparison-table {
    max-width: 80rem;
    margin-left: auto;
    margin-right: auto;
    margin-top: 3rem;
    margin-bottom: 3rem;

    @media (max-width: 767px) {
      margin-top: 0;
      padding: 0 16px;
    }

    .table-heading,
    .table-row {
      display: grid;
      grid-template-columns: repeat(4, 1fr);
      grid-template-rows: 1fr;
      grid-column-gap: 36px;
      grid-row-gap: 0px;
      align-items: stretch;
    }

    .table-heading {
      border-bottom: 5px solid rgba(0, 0, 0, 0.1);

      @media (max-width: 845px) {
        display: none;
      }
    }

    .heading-item {
      font-family: 'Inter', sans-serif;
      font-style: normal;
      font-weight: 700;
      font-size: 18px;
      line-height: normal;
      color: #04192b;
      padding: 16px 16px 11px;

      &:nth-child(1) {
        font-size: 14px;
      }

      &:nth-child(2) {
        background: rgba(80, 114, 235, 0.1);
        border-width: 1px 1px 0px 1px;
        border-style: solid;
        border-color: #5072eb;
      }

      &:nth-child(3) {
        border-width: 1px 1px 0px 1px;
        border-style: solid;
        border-color: #808080;
      }

      &:nth-child(4) {
        background: rgba(4, 25, 43, 0.03);
        border-width: 1px 1px 0px 1px;
        border-style: solid;
        border-color: rgba(4, 25, 43, 0.1);
      }
    }

    .feature-name,
    .estuary-value,
    .competitor-value,
    .matters-value {
      font-family: 'Inter', sans-serif;
      font-style: normal;
      font-weight: 400;
      font-size: 16px;
      line-height: 140%;
      color: #47506d;
      padding: 16px;

      a {
        color: #47506d;
        text-decoration: underline;
      }

      p {
        margin: 0;
      }
    }

    .feature-name {
      align-self: center;

      @media (max-width: 845px) {
        background: #f7f7f7;
        border-bottom: 1px solid rgba(0, 0, 0, 0.1);
        padding: 4px 16px;
        font-family: 'Inter', sans-serif;
        font-style: normal;
        font-weight: 700;
        font-size: 16px;
        line-height: 140%;
        color: #47506d;
      }
    }

    .estuary-value {
      border-width: 0 1px 0 1px;
      border-style: solid;
      border-color: #5072eb;

      @media (max-width: 845px) {
        border-width: 0 0 1px 0;
        border-color: rgba(0, 0, 0, 0.1);
      }

      div {
        @media (max-width: 845px) {
          font-family: 'Inter', sans-serif;
          font-style: normal;
          font-weight: 600;
          font-size: 14px;
          line-height: 140%;
          text-transform: uppercase;
          color: #5072eb;
          margin-bottom: 10px;
        }
      }
    }

    .competitor-value {
      border-width: 0 1px 0 1px;
      border-style: solid;
      border-color: #808080;

      @media (max-width: 845px) {
        border-width: 0 0 1px 0;
        border-color: rgba(0, 0, 0, 0.1);
      }

      div {
        @media (max-width: 845px) {
          font-family: 'Inter', sans-serif;
          font-style: normal;
          font-weight: 600;
          font-size: 14px;
          line-height: 140%;
          text-transform: uppercase;
          color: #04192b;
          margin-bottom: 10px;
        }
      }
    }

    .matters-value {
      border-width: 0 1px 0 1px;
      border-style: solid;
      border-color: rgba(4, 25, 43, 0.1);

      @media (max-width: 845px) {
        border-width: 0;
      }

      div {
        @media (max-width: 845px) {
          font-family: 'Inter', sans-serif;
          font-style: normal;
          font-weight: 600;
          font-size: 14px;
          line-height: 140%;
          text-transform: uppercase;
          color: rgba(4, 25, 43, 0.5);
          margin-bottom: 10px;
        }
      }
    }

    .table-row {
      border-bottom: 1px solid rgba(0, 0, 0, 0.1);
      margin-top: -1px;

      @media (max-width: 845px) {
        display: block;
        border: 1px solid rgba(0, 0, 0, 0.1);
        margin-bottom: 16px;
      }

      &:first-child {
        margin-top: -5px;
      }

      &:last-child {

        .estuary-value,
        .competitor-value,
        .matters-value {
          border-width: 0 1px 1px 1px;
        }
      }
    }
  }

  .cta-wrap-single {
    text-align: center;
    margin-top: 55px;
    margin-bottom: 100px;

    @media (max-width: 845px) {
      margin-bottom: 55px;
    }

    a {
      background: #5072eb;
      border-radius: 6px;
      padding: 20px 28px;
      font-family: 'Inter', sans-serif;
      font-weight: 500;
      font-size: 18px;
      line-height: 20px;
      text-align: center;
      color: #ffffff;
      text-decoration: none;

      @media (max-width: 767px) {
        padding: 12px 18px;
        font-size: 14px;
        line-height: 20px;
      }
    }
  }

  .comparison-to-others {
    padding: 100px 0;
    background: #f9fafc;

    @media (max-width: 845px) {
      padding: 32px 0;
    }

    .comparison-heading {
      font-family: 'Inter', sans-serif;
      font-style: normal;
      font-weight: 500;
      font-size: 56px;
      line-height: 68px;
      text-align: center;
      color: #04192b;
      margin-bottom: 40px;

      @media (max-width: 845px) {
        font-size: 24px;
        line-height: 36px;
      }
    }

    .comparison-links {
      max-width: 1220px;
      margin: 0 auto;
      display: flex;
      justify-content: space-around;
      align-items: center;
      gap: 25px;
      flex-wrap: wrap;

      @media (max-width: 1260px) {
        max-width: calc(100% - 32px);
        justify-content: center;
      }

      a {

        svg,
        img {
          height: 50px;
          width: auto;

          @media (max-width: 575px) {
            height: 32px;
          }
        }
      }
    }
  }

  .about-estuary {
    padding: 120px 0;
    background: url(./images/lp-comparison/about-bg.png) no-repeat center right / auto 453px;

    @media (max-width: 991px) {
      background: url(./images/lp-comparison/about-bg.png) no-repeat center right -445px / auto 453px;
    }

    @media (max-width: 845px) {
      padding: 32px 0;
    }

    .about-wrap {
      max-width: 1220px;
      margin: 0 auto;

      @media (max-width: 1260px) {
        max-width: calc(100% - 32px);
      }
    }

    .about-heading {
      font-family: 'Inter', sans-serif;
      font-style: normal;
      font-weight: 500;
      font-size: 36px;
      line-height: 48px;
      color: #04192b;
      margin-bottom: 24px;

      @media (max-width: 845px) {
        font-size: 28px;
        line-height: 36px;
      }
    }

    .about-subheading {
      font-family: 'Inter', sans-serif;
      font-style: normal;
      font-weight: 700;
      font-size: 24px;
      line-height: 36px;
      color: #04192b;
      margin-bottom: 12px;
      max-width: 590px;

      @media (max-width: 845px) {
        font-size: 18px;
        line-height: 26px;
      }
    }

    .about-content {
      font-family: 'Inter', sans-serif;
      font-style: normal;
      font-weight: 400;
      font-size: 20px;
      line-height: 30px;
      color: #47506d;
      margin-bottom: 20px;
      max-width: 590px;

      @media (max-width: 845px) {
        font-size: 14px;
        line-height: 22px;
      }

      &:last-child {
        margin-bottom: 0;
      }

      a {
        color: #47506d;
        text-decoration: underline;
      }
    }
  }
}

/*Estuary-vs-... temaple end*/

/*About section updates*/
.about-history {
  .section-top-bottom-padding();

  background: #f9fafc;
  background-image: url('./images/product-flow-vector-left.svg');
  background-repeat: no-repeat;
  background-position-y: 480px;
  background-size: 35%;
  background-position-y: 60%;

  @media (max-width: 811px) {
    background-image: none;
    padding: 32px 0;
  }

  .history-wrap {
    .global-max-width();

    margin-left: auto;
    margin-right: auto;
    display: flex;
    justify-content: space-between;

    @media (max-width: 1512px) {
      max-width: 100%;
      padding-left: ~'calc(min(9%, 146px))';
      padding-right: ~'calc(min(9%, 146px))';
    }

    @media (max-width: 811px) {
      flex-direction: column-reverse;
    }
  }

  .history-left {
    max-width: 556px;
    width: 100%;

    @media (max-width: 811px) {
      max-width: 100%;
    }

    .image-heading {
      font-family: 'Inter', sans-serif;
      font-style: normal;
      font-weight: 700;
      font-size: 18px;
      line-height: 24px;
      text-align: center;
      letter-spacing: 2px;
      text-transform: uppercase;
      color: #47506d;
      margin-bottom: 24px;

      @media (max-width: 811px) {
        font-size: 11.622px;
        line-height: 15px;
      }
    }
  }

  .history-right {
    max-width: 560px;
    width: 100%;

    @media (max-width: 1350px) {
      padding-left: 50px;
    }

    @media (max-width: 811px) {
      padding-left: 0;
      margin-bottom: 32px;
    }

    p {
      @media (max-width: 811px) {
        font-size: 16px;
        line-height: 24px;
      }

      a {
        color: #47506d;
        text-decoration: underline;
      }
    }
  }
}

.about-media {
  .section-top-bottom-padding();
}

.about-media-wrapper {
  .global-max-width();

  position: relative;

  @media (max-width: 811px) {
    padding: 32px 0;
  }

  .media-logo {
    position: absolute;
    top: 0;
    right: calc(50% - 640px);

    @media (max-width: 1512px) {
      right: ~'calc(min(9%, 146px))';
    }

    @media (max-width: 811px) {
      max-width: 35px;
      top: 30px;
    }
  }

  .product-flow-section-two-header-small {
    margin-left: auto;
    margin-right: auto;

    @media (max-width: 1512px) {
      max-width: 100%;
      padding-left: ~'calc(min(9%, 146px))';
      padding-right: ~'calc(min(9%, 146px))';
    }
  }

  h2 {
    margin-left: auto;
    margin-right: auto;

    @media (max-width: 1512px) {
      max-width: 100%;
      padding-left: ~'calc(min(9%, 146px))';
      padding-right: ~'calc(min(9%, 146px))';
    }
  }

  .media-wrap {
    width: 100%;
    margin: 50px auto 0;
    display: grid;
    grid-template-columns: repeat(3, 1fr);
    grid-template-rows: 1fr;
    grid-column-gap: 24px;
    grid-row-gap: 0px;

    @media (max-width: 1512px) {
      max-width: 100%;
      padding-left: ~'calc(min(9%, 146px))';
      padding-right: ~'calc(min(9%, 146px))';
    }

    @media (max-width: 811px) {
      grid-template-columns: repeat(1, 1fr);
      grid-row-gap: 16px;
    }

    .media-item {
      background: #f9fafc;
      padding: 25px 24px;

      @media (max-width: 811px) {
        max-width: 390px;
        width: 100%;
        margin-left: auto;
        margin-right: auto;
      }
    }

    .item-heading {
      font-family: 'Inter', sans-serif;
      font-style: normal;
      font-weight: 600;
      font-size: 24px;
      line-height: 30px;
      text-decoration-line: underline;
      color: #04192b;
      margin-top: 24px;
      margin-bottom: 12px;

      @media (max-width: 811px) {
        font-size: 18px;
        line-height: 26px;
        margin-top: 12px;
      }

      a {
        color: #04192b;
      }
    }

    .item-description {
      font-family: 'Inter', sans-serif;
      font-style: normal;
      font-weight: 400;
      font-size: 18px;
      line-height: 30px;
      color: #47506d;

      @media (max-width: 811px) {
        font-size: 14px;
        line-height: 22px;
      }
    }
  }
}

.meet-the-team {
  .section-top-bottom-padding();

  p,
  h2 {
    .global-max-width();
    text-align: center;
  }

  .team-wrap {
    .global-max-width();

    margin: 35px auto 0;
    display: grid;
    grid-template-columns: repeat(4, 1fr);
    grid-template-rows: 1fr;
    grid-column-gap: 24px;
    grid-row-gap: 48px;

    @media (max-width: 1512px) {
      max-width: 100%;
    }

    @media (max-width: 1024px) {
      grid-template-columns: repeat(2, 1fr);
      grid-row-gap: 40px;
    }

    @media (max-width: 480px) {
      grid-template-columns: repeat(1, 1fr);
    }

    .team-item {
      text-align: center;

      .gatsby-image-wrapper {
        @media (max-width: 811px) {
          margin-left: auto;
          margin-right: auto;
        }
      }

      .item-name {
        font-family: 'Inter', sans-serif;
        font-style: normal;
        font-weight: 600;
        font-size: 24px;
        line-height: 30px;
        text-align: center;
        color: #04192b;
        margin-top: 15px;
        margin-bottom: 12px;

        @media (max-width: 811px) {
          font-size: 18px;
          line-height: 26px;
          margin-bottom: 12px;
          margin-top: 10px;
        }
      }

      .item-position {
        font-family: 'Inter', sans-serif;
        font-style: normal;
        font-weight: 400;
        font-size: 18px;
        line-height: 30px;
        text-align: center;
        color: #47506d;

        @media (max-width: 811px) {
          font-size: 14px;
          line-height: 22px;
        }
      }
    }

    .employee-list {
      .employee-img {
        width: 180px;
        height: 180px;
        border-radius: 50%;
      }
    }
  }
}

.investors {
  .global-max-width();

  padding: 37px 0 123px;

  @media (max-width: 811px) {
    padding: 32px 0 40px;
  }

  h2 {
    text-align: center;
    margin-top: 28px;

    @media (max-width: 811px) {
      font-size: 28px;
      line-height: 36px;
    }
  }

  .investors-wrap {
    max-width: 432px;
    margin: 40px auto 0;
    display: flex;
    justify-content: space-between;

    @media (max-width: 811px) {
      flex-direction: column;
      margin-top: 26px;
      max-width: 180px;
      margin-bottom: 17px;
    }
  }
}

/*About section updates end*/
/*Why Estuary*/
.why-estuary {
  display: flex;

  .sidebar-wrap {
    display: flex;
    flex-direction: column;
    justify-content: space-between;
    max-width: 340px;
    width: 100%;
    height: 100%;
    background: #000;
    height: 100vh;
    padding: 62px 42px 50px 56px;
    overflow: hidden;
    overflow-y: scroll;
    position: relative;

    @media (max-width: 1199px) {
      display: none;
    }

    .sidebar-logo {
      h1 {
        color: #fff;
      }
    }

    .sidebar-nav {
      .nav-item {
        color: #979797;
        font-family: 'Inter', sans-serif;
        font-size: 22px;
        font-style: normal;
        font-weight: 600;
        line-height: normal;
        padding: 15px 0;
        cursor: pointer;

        &.active,
        &:hover {
          color: #fff;
        }
      }

      .item-steps {
        margin: 0;
        padding: 0 0 0 21px;
        list-style: none;

        li {
          color: #979797;
          font-family: 'Inter', sans-serif;
          font-size: 16px;
          font-style: normal;
          font-weight: 500;
          line-height: 210%;
          cursor: pointer;
          transition: all 0.25s linear;

          &:hover,
          &.active {
            font-size: 17px;
            font-style: normal;
            font-weight: 600;
            color: #fff;
            transition: all 0.25s linear;
            text-decoration: underline;
          }
        }
      }
    }

    .ctas-wrap {
      display: flex;
      flex-direction: column;
      width: 100%;
      padding-top: 30px;

      .pipeline-link {
        max-width: 195px;
        margin-left: auto;
        margin-right: auto;
        background: #5072eb;
        border-radius: 6px;
        color: #fff;
        font-family: Inter, sans-serif;
        font-size: 18px;
        font-weight: 700;
        line-height: 20px;
        padding: 14px 30px;
        text-align: center;
        text-decoration: none;
        margin-bottom: 20px;
      }

      .doc-link {
        color: #fff;
        text-align: center;
        font-family: 'Inter', sans-serif;
        font-size: 18px;
        font-style: normal;
        font-weight: 700;
        line-height: normal;
        text-decoration-line: underline;
      }
    }
  }

  .main-content-wrap {
    background: url(./images/product-demo-background.png) no-repeat top center / cover;
    width: 100%;
    padding: 132px calc((100% - 1180px - 340px) / 2);
    height: 100vh;
    display: flex;
    align-items: center;
    justify-content: center;
    flex-direction: column;

    @media (max-width: 1560px) and (min-width: 1200px) {
      padding: 132px 32px;
    }

    @media (max-width: 1119px) {
      padding: 65px 32px;
    }

    @media (min-height: 815px) {
      height: 100vh;
      display: flex;
      align-items: center;
      justify-content: center;
      flex-direction: column;
    }
  }

  .mac-bg {
    max-width: 1180px;
    height: 720px;
    width: 100%;
    margin-left: auto;
    margin-right: auto;
    padding: 123px 45px 47px 254px;
    background-position: center;
    background-size: cover;
    background-repeat: no-repeat;

    &.step-bg-0,
    &.step-bg-7 {
      background-image: url(./images/welcome-bg.png);
    }

    &.step-bg-1 {
      background-image: url(./images/flow-images/step1-bg.png);
    }

    &.step-bg-2 {
      background-image: url(./images/flow-images/step1-bg.png);
    }

    &.step-bg-3 {
      background-image: url(./images/flow-images/step1-bg.png);
    }

    &.step-bg-4 {
      background-image: url(./images/flow-images/step4-bg.png);
    }

    &.step-bg-5 {
      background-image: url(./images/flow-images/step4-bg.png);
    }

    &.step-bg-6 {
      background-image: url(./images/flow-images/step6-bg.png);
    }

    @media (max-width: 1560px) {
      background-position: top left;
      background-size: contain;
      padding: 10% 4% 12% 20%;
    }

    @media (max-width: 1119px) {
      padding: 10% 4% 6% 20%;
    }

    @media (max-width: 1024px) {
      height: 584px;
    }

    @media (max-width: 850px) {
      height: auto;
    }

    @media (max-height: 747px) {
      height: 428px;
      width: 85%;
      padding: 10% 12% 26% 19%;
    }

    @media (max-height: 563px) {
      height: 428px;
      width: 85%;
      padding: 10% 12% 26% 19%;
    }

    &.step-bg-0 {
      @media (max-height: 563px) {
        padding: 8% 13% 4% 19%;
      }

      @media (min-height: 564px) and (max-height: 800px) {
        padding: 10% 13% 4% 19%;
      }
    }

    &.step-bg-7 {
      @media (max-height: 747px) {
        height: 428px;
        width: 85%;
        padding: 8% 6% 10% 18%;
      }

      .step-7 {
        padding: 11px;
      }
    }
  }

  .zoom-in-out-circle {
    width: 46px;
    height: 46px;
    filter: drop-shadow(4px 4px 5px rgba(0, 0, 0, 0.5));
    background: #5073eb;
    animation: zoom-in-zoom-out 2s ease infinite;
    border-radius: 100%;
    position: absolute;

    &:before {
      content: '';
      position: absolute;
      width: 35px;
      height: 35px;
      background: #5173ed;
      border-radius: 100%;
      border: 1px solid #71d4d7;
      left: 5px;
      top: 5px;
    }
  }

  @keyframes zoom-in-zoom-out {
    0% {
      transform: scale(1, 1);
    }

    50% {
      transform: scale(1.2, 1.2);
    }

    100% {
      transform: scale(1, 1);
    }
  }

  .button-tooltip {
    max-width: 334px;
    width: 100%;
    padding: 15px 15px 11px 20px;
    background: #111;
    position: absolute;
    border-radius: 6px;

    @media (max-width: 1024px) {
      max-width: 250px;
    }

    &.left {
      &::before {
        content: '';
        position: absolute;
        left: -10px;
        width: 0;
        height: 0;
        border-top: 10px solid transparent;
        border-bottom: 10px solid transparent;
        border-right: 10px solid #111;
      }
    }

    &.right {
      &::before {
        content: '';
        position: absolute;
        right: -10px;
        width: 0;
        height: 0;
        border-top: 10px solid transparent;
        border-bottom: 10px solid transparent;
        border-left: 10px solid #111;
      }
    }

    &.top {
      &::before {
        content: '';
        position: absolute;
        top: -10px;
        width: 0;
        height: 0;
        border-left: 10px solid transparent;
        border-right: 10px solid transparent;
        border-bottom: 10px solid #111;
      }
    }

    &.bottom {
      &::before {
        content: '';
        position: absolute;
        bottom: -10px;
        width: 0;
        height: 0;
        border-left: 10px solid transparent;
        border-right: 10px solid transparent;
        border-top: 10px solid #111;
      }
    }

    .tooltip-heading {
      color: #fff;
      font-family: 'Inter', sans-serif;
      font-size: 24px;
      font-style: normal;
      font-weight: 700;
      line-height: normal;
      margin-bottom: 5px;

      @media (max-width: 1024px) {
        font-size: 20px;
      }
    }

    .tooltip-description {
      color: #fff;
      font-family: 'Inter', sans-serif;
      font-size: 16px;
      font-style: normal;
      font-weight: 400;
      line-height: 22px;
      margin-bottom: 20px;

      @media (max-width: 1024px) {
        font-size: 12px;
      }
    }

    .tooltip-action {
      color: #888;
      font-family: 'Inter', sans-serif;
      font-size: 15px;
      font-style: normal;
      font-weight: 400;
      line-height: normal;
    }

    .tooltip-list {
      padding: 0 0 0 20px;
      margin: 0;

      li {
        color: #fff;
        font-family: 'Inter', sans-serif;
        font-size: 16px;
        font-style: normal;
        font-weight: 500;
        line-height: 18px;
      }
    }
  }

  .steps-controls {
    max-width: 375px;
    width: 100%;
    margin: 60px auto 0;
    padding: 0 21px;
    display: flex;
    justify-content: space-between;
    align-items: center;

    @media (max-width: 1199px) {
      margin-top: 30px;
    }

    @media (max-height: 563px) {
      margin: 17px auto 0;
    }

    .prev-step,
    .next-step {
      color: #4a4a4a;
      font-family: 'Inter', sans-serif;
      font-size: 20px;
      font-style: normal;
      font-weight: 400;
      line-height: normal;
      cursor: pointer;

      span {
        text-decoration-line: underline;
      }
    }

    .prev-step {
      &:before {
        border-style: solid;
        border-width: 0.1em 0.1em 0 0;
        content: '';
        display: inline-block;
        height: 0.45em;
        transform: rotate(-135deg);
        vertical-align: middle;
        width: 0.45em;
        margin-right: 24px;
      }
    }

    .next-step {
      &:after {
        border-style: solid;
        border-width: 0.1em 0.1em 0 0;
        content: '';
        display: inline-block;
        height: 0.45em;
        transform: rotate(45deg);
        vertical-align: middle;
        width: 0.45em;
        margin-left: 24px;
      }
    }
  }

  .step-0 {
    max-width: 863px;
    width: 100%;
    margin: 0 auto;
    background: #fff;
    padding: 59px 73px 112px;

    @media (max-width: 1560px) and (min-width: 1200px) {
      padding: 30px 35px 35px;
    }

    @media (max-width: 1119px) {
      padding: 30px 35px 35px;
    }

    @media (max-height: 747px) {
      padding: 0px;
    }

    @media (max-height: 563px) {
      padding: 0px;
    }

    .mac-bg-1 {
      max-width: 1180px;
      height: 720px;
      width: 100%;
      margin-left: auto;
      margin-right: auto;
      background: url(./images/welcome-bg.png) no-repeat center / cover;
      padding: 123px 45px 47px 254px;
      //box-shadow: 10px 10px 60px 0px rgba(210, 210, 210, 0.25);
    }

    .step-content {
      background: #111;
      padding: 63px 0 48px;
      border-radius: 6px;
      text-align: center;

      @media (max-width: 1360px) and (min-width: 1200px) {
        padding: 30px 0;
      }

      @media (max-width: 1119px) {
        padding: 30px 0;
      }
    }

    .step-heading {
      color: #fff;
      text-align: center;
      font-family: 'Roboto', sans-serif;
      font-size: 32px;
      font-style: normal;
      font-weight: 700;
      line-height: normal;
      margin-bottom: 30px;
      max-width: 500px;
      margin-left: auto;
      margin-right: auto;

      @media (max-width: 1360px) and (min-width: 1200px) {
        font-size: 28px;
      }

      @media (max-width: 1119px) {
        font-size: 28px;
      }

      @media (max-width: 850px) {
        font-size: 22px;
        margin-bottom: 15px;
      }
    }

    .step-subheading {
      p {
        color: #fff;
        font-family: 'Roboto', sans-serif;
        font-size: 22px;
        font-style: normal;
        font-weight: 400;
        line-height: 25px;

        @media (max-width: 1360px) and (min-width: 1200px) {
          font-size: 18px;
        }

        @media (max-width: 1119px) {
          font-size: 18px;
        }

        @media (max-width: 850px) {
          font-size: 16px;
        }
      }
    }

    .steps-cta {
      max-width: 195px;
      margin-left: auto;
      margin-right: auto;
      background: #5072eb;
      border-radius: 6px;
      color: #fff;
      font-family: Inter, sans-serif;
      font-size: 18px;
      font-weight: 700;
      line-height: 20px;
      padding: 14px 30px;
      text-align: center;
      text-decoration: none;
      cursor: pointer;
      margin-top: 30px;
    }
  }

  .step-1 {
    position: relative;

    .zoom-in-out-circle {
      left: calc(50% - 23px);
      top: calc(50% - 23px);
    }

    .button-tooltip {
      left: calc(50% + 40px);
      top: calc(50% - 82px);

      &::before {
        content: '';
        position: absolute;
        top: calc(50% - 5px);
        width: 0;
        height: 0;
        border-top: 10px solid transparent;
        border-bottom: 10px solid transparent;
        border-right: 10px solid #111;
      }
    }
  }

  .step-2 {
    position: relative;

    .zoom-in-out-circle {
      right: 130px;
      top: 30px;

      @media (max-width: 1024px) {
        right: 17%;
        top: 1%;
      }
    }

    .button-tooltip {
      top: 100px;
      right: 100px;

      @media (max-width: 1024px) {
        top: 20%;
        right: 12%;
      }

      &::before {
        right: 41px;
      }
    }
  }

  .step-3 {
    position: relative;

    .zoom-in-out-circle {
      left: 35%;
      top: 42%;

      @media (max-width: 1025px) and (min-width: 1253px) {
        right: 17%;
        top: 1%;
      }
    }

    .button-tooltip {
      top: 235px;
      right: 165px;

      @media (max-width: 1280px) {
        top: 40%;
        right: 0;
      }

      @media (max-width: 1024px) {
        top: 41%;
        right: 0;
        max-width: 350px;
      }

      @media (max-height: 800px) {
        height: 200px;
        overflow: hidden;
        overflow-y: scroll;
      }
    }
  }

  .step-4 {
    position: relative;

    .zoom-in-out-circle {
      left: 130px;
      top: 140px;
    }

    .button-tooltip {
      top: 145px;
      left: 215px;

      @media (max-width: 1024px) {
        max-width: 350px;
      }

      @media (max-height: 800px) {
        height: 200px;
        overflow: hidden;
        overflow-y: scroll;
      }
    }
  }

  .step-5 {
    position: relative;

    .zoom-in-out-circle {
      right: 280px;
      bottom: 102px;

      @media (max-width: 1024px) {
        right: 33%;
        bottom: 20%;
      }
    }

    .button-tooltip {
      bottom: 0;
      right: 341px;

      @media (max-width: 1024px) {
        bottom: -35px;
        right: 45%;
      }
    }
  }

  .step-6 {
    position: relative;

    .zoom-in-out-circle {
      left: 320px;
      bottom: 162px;

      @media (max-width: 1475px) {
        left: 39%;
        bottom: 31%;
      }
    }

    .button-tooltip {
      bottom: 66px;
      left: -35px;

      @media (max-width: 1475px) {
        bottom: 12%;
        left: auto;
        right: 63%;
      }
    }
  }

  .step-7 {
    max-width: 863px;
    width: 100%;
    margin: 0 auto;
    background: #fff;
    padding: 59px 73px 112px;

    @media (max-width: 1560px) and (min-width: 1200px) {
      padding: 30px 35px 35px;
    }

    @media (max-width: 1119px) {
      padding: 30px 35px 35px;
    }

    .step-content {
      background: #111;
      padding: 63px 0 48px;
      border-radius: 6px;
      text-align: center;

      @media (max-width: 1360px) and (min-width: 1200px) {
        padding: 30px 0;
      }

      @media (max-width: 1119px) {
        padding: 30px 0;
      }
    }

    .step-heading {
      color: #fff;
      text-align: center;
      font-family: 'Roboto', sans-serif;
      font-size: 32px;
      font-style: normal;
      font-weight: 700;
      line-height: normal;
      margin-bottom: 30px;

      @media (max-width: 1360px) and (min-width: 1200px) {
        font-size: 28px;
      }

      @media (max-width: 1119px) {
        font-size: 28px;
        margin-bottom: 15px;
      }
    }

    ul {
      padding: 0;
      margin: 0 0 46px;
      max-width: 300px;
      list-style: none;
      margin-left: auto;
      margin-right: auto;

      li {
        color: #fff;
        text-align: left;
        font-family: 'Roboto', sans-serif;
        font-size: 25px;
        font-style: normal;
        font-weight: 400;
        line-height: 20px;

        @media (max-width: 1360px) and (min-width: 1200px) {
          font-size: 18px;
        }

        @media (max-width: 1119px) {
          font-size: 18px;
          line-height: normal;
        }

        &::before {
          content: '•';
          margin-right: 10px;
        }
      }
    }

    .step-ctas {
      display: flex;
      align-items: center;
      justify-content: space-between;
      max-width: 473px;
      margin: 0 auto;

      @media (max-width: 1024px) {
        padding: 0 20px;
      }

      @media (max-height: 747px) {
        margin: 0 29px;
      }

      .pipeline-link {
        max-width: 195px;
        margin-left: auto;
        margin-right: auto;
        background: #5072eb;
        border-radius: 6px;
        color: #fff;
        font-family: Inter, sans-serif;
        font-size: 18px;
        font-weight: 700;
        line-height: 20px;
        padding: 14px 30px;
        text-align: center;
        text-decoration: none;

        @media (max-width: 1360px) {
          margin-left: 0;
        }
      }

      .compare-link {
        color: #fff;
        text-align: center;
        font-family: 'Inter', sans-serif;
        font-size: 18px;
        font-style: normal;
        font-weight: 700;
        line-height: normal;
        text-decoration-line: underline;
      }
    }
  }
}

/*Why Estuary end*/
/*Blog post template updates*/
.blog-post {
  .tags-wrapper {
    display: flex;
    align-items: center;
    flex-wrap: wrap;
    gap: 10px;
  }

  .blog-tag {
    padding: 4px 12px;
    border-radius: 36px;
    background: #d7dce5;
    box-shadow: 0px 1px 2px 0px rgba(105, 81, 255, 0.05);
    color: #47506d;
    font-family: 'Inter', sans-serif;
    font-size: 12px;
    font-style: normal;
    font-weight: 500;
    line-height: 18px;
    margin-right: 10px;
  }

  .blog-post-header-wrapper {
    .global-max-width();

    display: flex;
    flex-direction: row;
    justify-content: space-between;
    align-items: center;
    gap: 60px;
    height: fit-content;

    @media (max-width: 1150px) {
      flex-direction: column;
      gap: 32px;
    }

    .header-info {
      max-width: 1024px;
    }

    .post-info {
      display: flex;
      justify-content: space-between;
      flex-wrap: wrap-reverse;
      column-gap: 24px;
      row-gap: 8px;
    }

    .date-and-read-wrapper {
      display: flex;
      gap: 24px;
      align-items: center;
    }

    .hero-image {
      max-width: 547px;
      min-width: 450px;
      width: 100%;
      border-radius: 24px;

      @media (min-width: 1200px) {
        max-width: 720px;
      }

      @media (max-width: 1150px) {
        min-width: 100%;
      }
    }

    .blog-post-date {
      color: #47506d;
      font-size: 1rem;
      font-style: normal;
      font-weight: 400;
      line-height: 22px;
    }

    .icon-info-wrapper {
      display: flex;
      align-items: center;
      gap: 12px;
    }

    .icon {
      color: #47506d;
    }

    h1 {
      margin-top: 36px;
      margin-bottom: 36px;
      color: #47506d;
      font-size: 3.75rem;
      font-style: normal;
      font-weight: 600;
      line-height: 72px;
      text-transform: uppercase;

      @media (max-width: 1440px) {
        font-size: 2.25rem;
        line-height: 42px;
        margin: 20px 0 28px;
      }
    }

    h2 {
      color: #47506d;
      font-size: 1.25rem;
      font-weight: 400;
      line-height: 30px;
      margin-top: 36px;
      margin-bottom: 16px;

      @media (max-width: 1440px) {
        font-size: 1rem;
        margin-top: 28px;
      }
    }
  }

  .blog-post-content {
    .section-top-bottom-padding();
  }

  .blog-post-content-wrapper {
    .global-max-width();

    display: flex;
    align-items: flex-start;
    justify-content: space-between;
    gap: 48px;

    @media (max-width: 1150px) {
      flex-direction: column-reverse;
      gap: 14px;
    }

    h2 {
      margin-bottom: 16px;
      font-size: 2.25rem;
      line-height: 48px;

      span {
        color: #04192b !important;
        font-family: 'Inter', sans-serif !important;
        font-size: 2.25rem;
        font-style: normal;
        font-weight: 600;
        line-height: 54px;

        @media (max-width: 767px) {
          font-size: 1.75rem;
          line-height: 36px;
        }
      }
    }

    h4 {
      font-family: 'Inter', sans-serif;

      span {
        font-family: 'Inter', sans-serif !important;
        font-weight: 500 !important;

        @media (max-width: 767px) {
          font-size: 18px !important;
          line-height: 26px !important;
        }
      }
    }

    clear: both;
    width: 100%;

    .sticky {
      @media (min-width: 768px) {
        display: inline-block;
        position: sticky;
        top: 2rem;
      }
    }

    .post-content {
      display: inline-block;
      vertical-align: top;
    }

    .dynamic-html {
      width: 100%;
      overflow: hidden;
    }
  }

  .main-content {
    width: calc(100% - 256px - 48px);
    padding-left: 48px;

    @media (max-width: 1150px) {
      width: 100%;
    }

    @media (max-width: 768px) {
      padding-left: 0;
    }
  }

  .post-sidebar {
    display: flex;
    flex-direction: column;
    max-width: 256px;
    width: 100%;

    @media (max-width: 1150px) {
      max-width: 100%;
    }

    @media (min-width: 1150px) {
      position: sticky;
      top: 120px;
    }

    @media (max-width: 767px) {
      padding-right: 0;
      position: relative !important;
    }
  }

  .post-content {
    max-width: calc(100% - 422px);
    width: 100%;

    @media (max-width: 991px) {
      max-width: calc(100% - 322px);
    }

    @media (max-width: 767px) {
      max-width: 100%;
    }

    .page-toc {
      display: none;
    }

    .table {
      margin-left: 0;
      margin-right: 0;
    }

    p,
    td {
      color: #47506d;
      font-family: 'Inter', sans-serif;
      font-size: 18px;
      font-style: normal;
      font-weight: 400;
      line-height: 30px;

      @media (max-width: 767px) {
        font-size: 14px;
        line-height: 22px;
      }

      span,
      a {
        color: #47506d !important;
        font-family: 'Inter', sans-serif !important;
        font-size: 18px !important;
        font-style: normal !important;
        font-weight: 400 !important;
        line-height: 30px !important;

        @media (max-width: 767px) {
          font-size: 14px !important;
          line-height: 22px !important;
        }
      }
    }

    ul,
    ol {

      li span,
      li a,
      li {
        color: #47506d !important;
        font-family: 'Inter', sans-serif !important;
        font-size: 18px !important;
        font-style: normal !important;
        font-weight: 400 !important;
        line-height: 30px !important;

        @media (max-width: 767px) {
          font-size: 14px !important;
          line-height: 22px !important;
        }
      }

      br {
        display: none;
      }
    }

    ul,
    ol {
      li {
        a {
          text-decoration: underline;
        }
      }
    }

    hr {
      margin: 35px 0px;
    }
  }

  .build-pipeline-banner {
    margin-left: auto;
    margin-right: auto;
    max-width: 1350px;
    border-radius: 16px;
    margin-top: 48px;
    padding: 48px;
    display: flex;
    gap: 32px;
    align-items: center;
    justify-content: space-around;

    @media (max-width: 1350px) {
      padding: 48px 30px;
    }

    @media (max-width: 767px) {
      flex-wrap: wrap;
    }

    h3 {
      text-transform: uppercase;
      color: #ffffff;
      font-size: 1.5rem;
      font-weight: 700;
      line-height: 28.8px;
      margin: 0;

      @media (max-width: 1350px) {
        font-size: 1.25rem;
      }

      @media (max-width: 767px) {
        text-align: center;
        line-height: 24px;
      }
    }

    h3 span {
      color: #5072eb;
    }

    a {
      max-width: 300px;
      background: #5072eb;
      border-radius: 4px;
      color: #ffffff;
      font-family: 'Inter', sans-serif;
      font-size: 1rem;
      font-weight: 400;
      line-height: 20px;
      padding: 16px;
      text-align: center;
      text-decoration: none;
      width: 50%;
      height: fit-content;
      text-wrap: nowrap;

      @media (max-width: 767px) {
        width: 100%;
      }
    }
  }

  .blog-post-nav {
    a {
      color: #47506d !important;
      font-family: 'Inter', sans-serif !important;
      font-size: 16px !important;
      font-style: normal !important;
      font-weight: 500 !important;
      line-height: 22px !important;
    }

    @media (max-width: 767px) {
      margin-top: 10px;
      border-top: 1px solid #eef0f3;
      padding-top: 24px;
    }

    div {
      @media (max-width: 991px) {
        display: none;
      }
    }

    a {
      @media (max-width: 991px) {
        max-width: 50%;
        width: 100%;
        text-overflow: unset;
        white-space: inherit;
        text-align: left;
      }

      @media (max-width: 767px) {
        max-width: 100%;
      }

      &:last-child {
        @media (max-width: 991px) {
          text-align: right;
        }

        @media (max-width: 767px) {
          margin-top: 28px;
        }
      }
    }
  }

  .table-of-contents {
    background: #ffffff;
    counter-reset: toc-counter;
    margin-top: 18px;

    h3 {
      margin: 0 0 8px;
      color: #04192b;
      font-size: 16px;
      font-style: normal;
      font-weight: 600;
      line-height: 24px;
    }

    ul {
      margin: 0;
      padding-bottom: 12px;

      li {
        margin-bottom: 8px;
        list-style: none;
        display: flex;
        align-items: center;
        gap: 8px;

        a {
          color: inherit;
          font-size: 1rem;
          font-style: normal;
          line-height: 20px;

          &:hover {
            text-decoration: underline;
          }
        }

        .before-item {
          max-width: 24px;
          width: 100%;
          border: 1px solid #dfdfdf;
        }
      }
    }

    .accordion {
      border-top: 1px solid #d7dce5;
      border-bottom: 1px solid #d7dce5;
      border-radius: 0;
    }

    .accordion-side-padding {
      padding: 0;
    }

    .accordion-title {
      font-weight: 600;
      font-size: 1.25rem;
      line-height: 30px;
      color: #04192b;
    }
  }

  .next-steps-and-about-author-section {
    background-color: #f9fafc;
    padding: 100px 90px;
    display: flex;
    gap: 80px;
    justify-content: space-around;

    @media (max-width: 767px) {
      flex-wrap: wrap;
      padding: 40px 20px;
      gap: 60px;
      justify-content: left;
    }

    h3 {
      font-size: 1.25rem;
      font-weight: 600;
      line-height: 30px;
      color: #04192b;
      margin-bottom: 16px;
      margin-top: 0;
    }

    .next-steps {
      display: flex;
      flex-direction: column;
      gap: 20px;

      @media (max-width: 767px) {
        gap: 16px;
      }

      .next-steps-link-container {
        display: flex;
        align-items: center;
        text-decoration: none;
        flex-wrap: nowrap;
        column-gap: 12px;
      }

      .next-steps-link-text {
        font-size: 1rem;
        font-weight: 600;
        line-height: 24px;
        color: #5072eb;
      }
    }

    .about-author {
      display: flex;
      align-items: center;
      justify-content: center;
      flex-direction: column;

      .author-info {
        display: flex;
        align-items: center;
        margin-bottom: 16px;
        row-gap: 20px;

        @media (max-width: 767px) {
          margin-top: 32px;
          margin-bottom: 24px;
          flex-direction: column;
          align-items: flex-start;
        }

        .author-main-info-container {
          display: flex;
          align-items: center;
        }

        .author-avatar-container {
          display: inline-block;
          padding: 4px;
          border: 2px solid #5072eb;
          border-radius: 100%;
          margin-right: 20px;

          .author-avatar {
            width: 100%;
            height: auto;
            min-width: 54px;
            min-height: 54px;
          }
        }

        .author-name-and-role {
          display: flex;
          flex-direction: column;
          color: #47506d;

          .author-name {
            font-size: 1.125rem;
            font-weight: 600;
            line-height: 27px;
            margin: 0;
          }

          .author-role {
            font-size: 1rem;
            font-weight: 400;
            line-height: 32.4px;
          }
        }

        .author-info-divider {
          height: 57px;
          width: 1px;
          border-color: #d7dce5;
          margin-left: 30px;

          @media (max-width: 767px) {
            height: 24px;
          }
        }

        .social-icon-buttons-container {
          display: flex;
          align-items: center;
          gap: 30px;

          a {
            height: 24px;
          }
        }
      }

      p {
        font-size: 1rem;
        line-height: 30px;
        color: #47506d;
        margin-bottom: 0;
      }
    }
  }

  .popular-articles {
    .section-top-bottom-padding();
  }

  .popular-articles-wrapper {
    .global-max-width();

    h3 {
      color: #47506d;
      font-size: 2.25rem;
      font-style: normal;
      font-weight: 700;
      line-height: 43.2px;
      margin-top: 0;
      margin-bottom: 36px;
      text-align: center;
      text-transform: uppercase;
    }

    ul {
      list-style: none;
      margin: 0;

      display: flex;
      gap: 24px;
      flex-wrap: wrap;
      align-items: center;
      justify-content: center;

      @media (max-width: 767px) {
        gap: 48px;
      }

      li {
        @media (min-width: 1560px) {
          margin: 0 auto;
        }
      }

      a {
        max-width: 400px;

        display: flex;
        flex-direction: column;
        padding: 20px;
        border: 1px solid #d7dce5;
        border-radius: 16px;

        @media (min-width: 1560px) {
          min-height: 523px;
        }

        @media (max-width: 767px) {
          border: none;
          padding: 0;
        }

        h4 {
          color: #47506d;
          font-size: 1.25rem;
          font-style: normal;
          font-weight: 600;
          line-height: 30px;
          margin: 16px 0;
        }

        .popular-articles-image {
          border-radius: 8px;
          margin-bottom: 16px;
        }

        .dot {
          width: 1px;
          height: 1px;
          padding: 2px;
          margin: 0;
          border-radius: 100%;
          background-color: #878ea6;
        }

        .article-card-header {
          display: flex;
          justify-content: space-between;

          .article-tag {
            color: #625eff;
            font-size: 1rem;
            font-weight: 600;
            line-height: 30px;
          }

          .article-date-and-time {
            font-size: 0.875rem;
            line-height: 16.8px;
            font-weight: 400;
            display: flex;
            align-items: center;
            column-gap: 12px;
            color: #878ea6;
          }
        }

        .article-card-authors {
          display: flex;
          gap: 8px;
          align-items: center;

          span {
            font-size: 0.875rem;
            font-weight: 400;
            line-height: 16.8px;
            color: #47506d;

            @media (max-width: 767px) {
              font-weight: 600;
            }
          }
        }

        .article-card-footer {
          display: flex;
          justify-content: space-between;
          align-items: center;
          gap: 16px;
          margin-top: auto;

          @media (max-width: 767px) {
            display: none;
          }
        }

        @keyframes bounce {
          0% {
            transform: translateX(-100%);
          }

          50% {
            transform: translateX(0%);
          }

          100% {
            transform: translateX(-100%);
          }
        }

        span {
          background-color: #47506d12;
          color: #47506d;
          border-radius: 36px;
          padding: 4px 16px;
          font-size: 0.875rem;
          font-weight: 500;
          line-height: 30px;
        }

        svg {
          transform: translateX(-50%);
        }
      }

      a:hover svg {
        animation: bounce 1.2s infinite;
      }
    }
  }

  .big-build-pipeline-banner-section {
    .global-max-width();
    .section-top-bottom-padding();
  }

  .build-pipeline-and-pricing-buttons {
    display: flex;
    gap: 24px;
    align-items: center;
    flex-wrap: wrap;
    margin-top: 0;
    justify-content: start;
    width: 100%;
    margin-top: 36px;

    @media (max-width: 757px) {
      a {
        width: 100%;
        max-width: 100%;
      }
    }

    a {
      border-radius: 4px;
      color: #fff;
      font-size: 1rem;
      font-weight: 500;
      line-height: 20px;
      text-align: center;
      text-decoration: none;
    }

    .pipeline-link {
      background: #5072eb;
      padding: 18px 24px;

      @media (min-width: 1288px) {
        max-width: 164px;
      }
    }

    .pricing-link {
      border: 2px solid #5072eb;
      padding: 16px 24px;

      @media (min-width: 1288px) {
        max-width: 198px;
      }
    }
  }

  .big-build-pipeline-banner-container {
    padding: 48px 90px;
    max-width: 1356px;
    border-radius: 24px;
    margin-left: auto;
    margin-right: auto;
    background-position: top right -150px;
    background-image: url('./images/big-banner-build-pipeline-background-image.png');
    background-color: #04192b;
    background-repeat: no-repeat;
    background-size: cover;

    @media (max-width: 1150px) {
      padding: 32px;
    }

    @media (max-width: 767px) {
      padding: 32px;
      flex-direction: column;
      background-size: cover;
      align-items: start;
      background-position: top right -1200px;
    }
  }

  .big-build-pipeline-banner-container_layout {
    display: flex;
    align-items: start;
    justify-content: space-between;
    gap: 24px;

    @media (max-width: 767px) {
      flex-direction: column;
    }

    .left-column-container {
      h5 {
        font-size: 3rem;
        font-weight: 600;
        line-height: 4rem;
        color: #ffffff;
        margin: 0;

        @media (max-width: 1300px) {
          font-size: 2.5rem;
          font-weight: 700;
          line-height: 3rem;
        }

        @media (max-width: 1150px) {
          font-size: 2rem;
        }

        @media (max-width: 767px) {
          font-size: 1.5rem;
        }
      }
    }

    .right-column-container {
      display: flex;
      flex-direction: column;
      gap: 36px;

      @media (max-width: 767px) {
        margin-top: 24px;
        margin-bottom: 40px;
      }

      div {
        display: flex;
        align-items: center;
        gap: 20px;

        span {
          color: #ffffff;
          font-size: 1.5rem;
          font-weight: 500;
          line-height: 30px;

          @media (max-width: 1150px) {
            font-size: 1rem;
          }
        }
      }
    }
  }

  .sidebar-right {
    padding: 16px;
    border-radius: 24px;
    border: 1px solid #5072eb33;
    background: #f9fafc;
    text-align: center;
    margin-top: 18px;

    @media (max-width: 1150px) {
      display: none;
    }

    &.mobile-only {
      @media (max-width: 767px) {
        display: block;
      }
    }

    .banner {
      background: #04192b url('./images/pattern-sidebar-cta.svg') no-repeat bottom left / contain;
      text-align: center;
      border-radius: 16px;
      padding-top: 16px;
    }

    .banner span {
      text-transform: uppercase;
      color: #ffffff;
      font-size: 1.5rem;
      font-weight: 700;
      line-height: 36px;
    }

    .banner span span {
      color: #5072eb;
    }

    .banner::after {
      content: '';
      display: block;
      width: 224px;
      height: 128px;
      background: url('./images/build-pipeline.svg') no-repeat bottom / contain;
    }

    h3 {
      color: #04192b;
      text-align: center;
      font-size: 1.25rem;
      font-style: normal;
      font-weight: 500;
      line-height: 24.2px;
      margin: 20px 0;
      padding: 0 8px;

      span {
        color: #5072eb;
      }
    }

    a {
      width: 100%;
      background: #5072eb;
      border-radius: 4px;
      color: #ffffff;
      font-family: 'Inter', sans-serif;
      font-size: 1rem;
      font-weight: 400;
      line-height: 20px;
      padding: 16px;
      text-align: center;
      text-decoration: none;
      display: inline-block;
    }
  }
}

/*Blog post template updates end*/

.blog-post-breadcrumbs-wrapper {
  padding: 40px 90px;

  @media (max-width: 1024px) {
    padding: 20px;
  }

  @media (max-width: 768px) {
    display: none;
  }
}

.custom-slides {
  .slick-slider {
    @media (min-width: 801px) {
      padding-right: 100px;
    }

    @media (max-width: 800px) {
      padding-right: 20px;
    }
  }

  .slick-slide {
    margin: 0px 10px;
    overflow: visible !important;
    width: 190px !important;
  }

  .slick-track {
    overflow: visible !important;
    display: flex;
    justify-content: center;
    align-items: center;
  }

  .slick-list {
    height: 80px;
  }

  .gatsby-image-wrapper {
    height: 46px !important;
    display: flex !important;
    align-items: center;
    justify-content: space-between;
  }

  .rfm-marquee,
  .rfm-initial-child-container {
    display: flex;
    align-items: end;
    gap: 120px;

    @media (max-width: 810px) {
      gap: 50px;
    }
  }

  .rfm-initial-child-container {
    padding-right: 60px;
  }
}

.custom-slider {
  display: flex !important;
  align-items: center;
  justify-content: space-between;

  img,
  svg {
    width: 100%;
    max-width: 120px;
    height: 40px;
    opacity: 1;
    visibility: visible;
    object-fit: contain !important;
  }

  .slick-slide {
    width: 130px !important;
  }
}

.slide-container {
  height: 140px;
  display: flex;

  @media (max-width: 1280px) {
    padding-right: ~'calc(min(10vw,160px))';
  }

  @media (max-width: 810px) {
    height: 120px;
    padding-left: 0;
    padding-right: 0;
  }
}

// section-one-subtext-wrapper
.section-one-subtext-wrapper {
  @media (max-width: 810px) {
    margin-top: 0px;
  }
}

/*Blog post template updates end*/<|MERGE_RESOLUTION|>--- conflicted
+++ resolved
@@ -434,15 +434,6 @@
   width: 100vw;
 }
 
-<<<<<<< HEAD
-.header {
-  background-color: #04192b;
-  height: 100px;
-  width: 100vw;
-}
-
-=======
->>>>>>> 926265b1
 .global-main-fixed-header {
   @media (min-width: 810px) {
     margin-top: 100px;
@@ -804,11 +795,7 @@
   width: 100%;
   min-height: 640px;
   background-color: #04192b;
-<<<<<<< HEAD
-  background-image: url('./images/overlay-vector-right.svg');
-=======
   background-image: url("./images/overlay-vector-right.svg");
->>>>>>> 926265b1
   background-position: bottom right;
   background-repeat: no-repeat;
   background-size: 75%;
@@ -850,11 +837,7 @@
 
 .global-footer-subtext {
   color: #b7c6dd;
-<<<<<<< HEAD
-  font-family: 'Inter', sans-serif;
-=======
   font-family: "Inter", sans-serif;
->>>>>>> 926265b1
   font-style: normal;
   max-width: 400px;
 }
@@ -863,11 +846,7 @@
   color: #ffffff;
   font-weight: 700;
   font-size: 18px;
-<<<<<<< HEAD
-  font-family: 'Inter', sans-serif;
-=======
   font-family: "Inter", sans-serif;
->>>>>>> 926265b1
   font-style: normal;
   margin-bottom: 8px;
   margin-top: 0;
@@ -1294,11 +1273,7 @@
 
   display: flex;
   width: 100%;
-<<<<<<< HEAD
-  background-image: url('./images/product-flow-section-one-background.svg');
-=======
   background-image: url("./images/product-flow-section-one-background.svg");
->>>>>>> 926265b1
   background-repeat: no-repeat;
   background-size: cover;
 }
@@ -5857,6 +5832,14 @@
     margin-right: 10px;
   }
 
+  .blog-post-header {
+    .section-top-bottom-padding();
+    background-color: #f9fafc;
+    background-repeat: no-repeat;
+    background-size: cover;
+    background-image: url('./images/blog-post-background.svg');
+  }
+
   .blog-post-header-wrapper {
     .global-max-width();
 
