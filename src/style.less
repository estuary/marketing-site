--- conflicted
+++ resolved
@@ -528,29 +528,6 @@
     line-height: 22px;
 }
 
-<<<<<<< HEAD
-.section-one-try-it-button {
-    background-color: #5072eb;
-    color: #ffffff;
-    text-decoration: none;
-    border-radius: 4px;
-    padding: 10px 10px;
-
-    @media (min-width: 811px) {
-        flex-grow: 1;
-    }
-
-    min-width: 100px;
-    height: 60px;
-    text-align: center;
-    line-height: 40px;
-    margin-top: 8px;
-    font-family: "Inter",
-    sans-serif;
-    font-style: normal;
-    font-weight: 400;
-    font-size: 18px;
-=======
 .section-one-container-cta {
     display: flex;
     gap: 15px;
@@ -560,7 +537,6 @@
     @media (min-width: 600px) {
         flex-direction: row;
     }
->>>>>>> 5e068acf
 }
 
 .section-one-button, .section-one-button-secondary {
@@ -571,12 +547,6 @@
     border-radius: 4px;
     font-weight: 400;
     font-size: 18px;
-<<<<<<< HEAD
-
-    @media (max-width: 810px) {
-        display: none;
-    }
-=======
     flex-grow: 1;
     height: 60px;
     display: flex;
@@ -587,7 +557,6 @@
 
 .section-one-button-secondary {
     background-color: transparent;
->>>>>>> 5e068acf
 }
 
 .section-one-right {
