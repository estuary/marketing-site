/* CSS Custom Properties Definitions */

:root {
    --maxWidth-none: "none";
    --maxWidth-xs: 20rem;
    --maxWidth-sm: 24rem;
    --maxWidth-md: 28rem;
    --maxWidth-lg: 32rem;
    --maxWidth-xl: 36rem;
    --maxWidth-2xl: 42rem;
    --maxWidth-3xl: 48rem;
    --maxWidth-4xl: 56rem;
    --maxWidth-full: "100%";
    --maxWidth-wrapper: var(--maxWidth-2xl);
    --spacing-px: "1px";
    --spacing-0: 0;
    --spacing-1: 0.25rem;
    --spacing-2: 0.5rem;
    --spacing-3: 0.75rem;
    --spacing-4: 1rem;
    --spacing-5: 1.25rem;
    --spacing-6: 1.5rem;
    --spacing-8: 2rem;
    --spacing-10: 2.5rem;
    --spacing-12: 3rem;
    --spacing-16: 4rem;
    --spacing-20: 5rem;
    --spacing-24: 6rem;
    --spacing-32: 8rem;
    --fontFamily-sans: "Inter", "MontserratVariable", system-ui, -apple-system,
        BlinkMacSystemFont, "Segoe UI", Roboto, "Helvetica Neue", Arial,
        "Noto Sans", sans-serif, "Apple Color Emoji", "Segoe UI Emoji",
        "Segoe UI Symbol", "Noto Color Emoji";
    --fontFamily-serif: "Merriweather", "Georgia", Cambria, "Times New Roman",
        Times, serif;
    --font-body: var(--fontFamily-serif);
    --font-heading: var(--fontFamily-sans);
    --fontWeight-normal: 400;
    --fontWeight-bold: 700;
    --fontWeight-black: 900;
    --fontWeight-white: 500;
    --fontSize-root: 16px;
    --lineHeight-none: 1;
    --lineHeight-tight: 1.1;
    --lineHeight-normal: 1.5;
    --lineHeight-relaxed: 1.625;
    /* 1.200 Minor Third Type Scale */
    --fontSize-0: 0.875rem;
    --fontSize-1: 1.125rem;
    --fontSize-2: 1.25rem;
    --fontSize-3: 1.44rem;
    --fontSize-4: 1.728rem;
    --fontSize-5: 3.5rem;
    --fontSize-6: 4.438rem;
    --fontSize-7: 2.986rem;
    --fontSize-8: 2.25rem;
    --color-primary: #005b99;
    --color-text: #2e353f;
    --color-text-light: #4f5969;
    --color-heading: #1a202c;
    --color-heading-black: black;
    --color-accent: #d1dce5;
    --background-color-primary: #04192b;
}

/* HTML elements */

*,
:after,
:before {
    box-sizing: border-box;
}

html {
    line-height: var(--lineHeight-normal);
    font-size: var(--fontSize-root);
    -webkit-font-smoothing: antialiased;
    -moz-osx-font-smoothing: grayscale;
    overflow-x: hidden;
    overflow-y: scroll;
    overflow: visible;
}

body {
    font-family: var(--font-body);
    font-size: var(--fontSize-1);
    color: var(--color-text);
    width: 100%;
    overflow-x: hidden;
    -webkit-box-sizing: border-box;
    -moz-box-sizing: border-box;
    box-sizing: border-box;
}

div.__gatsby {
    overflow-x: hidden;
}

footer {
    padding: var(--spacing-6) var(--spacing-0);
}

hr {
    background: var(--color-accent);
    height: 1px;
    border: 0;
}

/* Heading */

h1,
h2,
h3,
h4,
h5,
h6 {
    font-family: "Inter", sans-serif;
    font-style: normal;
    margin-top: var(--spacing-12);
    margin-bottom: var(--spacing-6);
    line-height: var(--lineHeight-tight);
    letter-spacing: -0.025em;
}

h2,
h3,
h4,
h5,
h6 {
    font-weight: var(--fontWeight-bold);
    color: var(--color-heading);
}

h1 {
    font-weight: var(--fontWeight-white);
    font-size: var(--fontSize-6);
    color: var(--color-heading-black);
}

h2 {
    font-size: var(--fontSize-5);
    font-weight: var(--fontWeight-white);
}

h3 {
    font-size: var(--fontSize-4);
}

h4 {
    font-size: var(--fontSize-3);
}

h5 {
    font-size: var(--fontSize-2);
}

h6 {
    font-size: var(--fontSize-1);
}

h1>a {
    color: inherit;
    text-decoration: none;
}

h2>a,
h3>a,
h4>a,
h5>a,
h6>a {
    text-decoration: none;
    color: inherit;
}

/* Prose */

p {
    line-height: var(--lineHeight-relaxed);
    --baseline-multiplier: 0.179;
    --x-height-multiplier: 0.35;
    font-family: "Inter", sans-serif;
    font-style: normal;
}

ul,
ol {
    margin-left: var(--spacing-6);
    margin-right: var(--spacing-0);
    padding: var(--spacing-0);
    margin-bottom: var(--spacing-4);
    list-style-position: outside;
    list-style-image: none;
    line-height: var(--lineHeight-relaxed);
}

ul li,
ol li {
    padding-left: var(--spacing-0);
    margin-bottom: calc(var(--spacing-6) / 2);
}

li>p {
    margin-bottom: calc(var(--spacing-6) / 2);
}

li *:last-child {
    margin-bottom: var(--spacing-0);
}

li>ul {
    margin-left: var(--spacing-8);
    margin-top: calc(var(--spacing-8) / 2);
}

li {
    font-family: "Inter", sans-serif;
    font-style: normal;
}

blockquote {
    color: var(--color-text-light);
    margin-left: calc(-1 * var(--spacing-6));
    margin-right: var(--spacing-8);
    padding: var(--spacing-0) var(--spacing-0) var(--spacing-0) var(--spacing-6);
    border-left: var(--spacing-1) solid var(--color-primary);
    font-size: var(--fontSize-2);
    font-style: italic;
    margin-bottom: var(--spacing-8);
}

blockquote> :last-child {
    margin-bottom: var(--spacing-0);
}

blockquote>ul,
blockquote>ol {
    list-style-position: inside;
}

table {
    width: 100%;
    margin-bottom: var(--spacing-8);
    border-collapse: collapse;
    border-spacing: 0.25rem;
}

table thead tr th {
    border-bottom: 1px solid var(--color-accent);
}

/* Link */

a {
    color: var(--color-primary);
    font-family: "Inter", sans-serif;
    font-style: normal;
    text-decoration: none;
}

button,
input {
    font-family: "Inter", sans-serif;
    font-style: normal;
}

/* Custom classes */

.global-wrapper {
    display: flex;
    flex-direction: column;
    /* TODO add padding for 146 */
    /* margin: var(--spacing-0) auto; */
    /* max-width: var(--maxWidth-wrapper); */
    /* padding: var(--spacing-10) var(--spacing-5); */
}

.global-header {
    position: relative;
    display: flex;
    flex-direction: row;
    height: 100px;
    width: 100%;
    top: 0;
}

.global-header-fixed {
    position: fixed;
    z-index: 9999;
}

.global-main-fixed-header {
    @media(min-width: 810px) {
        margin-top: 100px;
    }
}

.global-header-light {
    &.global-header {
        background: #ffffff;
    }

    & .global-header-title {
        color: #04192b;
    }

    & .global-header-link {
        color: #47506d;
    }
}

.global-header-dark {
    &.global-header {
        background: #04192b;
    }

    & .global-header-title {
        color: #ffffff;
    }

    & .global-header-link {
        color: #fff;
    }
}

.global-header-mobile-menu-list {
    width: 100%;
    margin-top: -1rem;
}

.global-header-mobile-menu-list-dark {
    background-color: var(--background-color-primary);
    color: #ffffff;

    & .global-header-link {
        color: #9aa8be;
    }

    & .global-header-mobile-menu-borderLeft {
        border-left: 4px solid #ffffff;
    }
}

.global-header-mobile-menu-list-light {
    background-color: #ffffff;
    color: #47506d;

    & .global-header-link {
        color: #47506d;
    }

    & .global-header-mobile-menu-borderLeft {
        border-left: 4px solid #47506d;
    }
}

.global-header-padder {
    flex: 1 1 6vw;
}

.global-header-logo-link {
    display: flex;
    align-items: center;
    text-decoration: none;
}

.global-header-logo {
    margin-right: 5px;
    margin-top: 4px;
}

.global-header-title {
    text-transform: uppercase;
    font-size: 33px;
    line-height: 33px;
    font-family: "Inter", sans-serif;
    font-style: normal;
    font-weight: 600;
    margin: 31px 0;
}

.global-header-title-light {}

.global-header-wrapper {
    display: flex;
    justify-content: space-between;
    flex-direction: row;
    width: 100%;
}

.global-header-link-wrapper {
    display: flex;
    flex-grow: 1;
    gap: 35px;
    justify-content: flex-start;
}

.global-header-link {
    text-decoration: none;
    font-family: "Inter", sans-serif;
    font-style: normal;
    font-weight: 600;
    font-size: 16px;
    white-space: nowrap;
    cursor: pointer;
    display: flex;
    align-self: center;
}

.global-header-menu-link {
    text-decoration: none;
    color: black;
    font-family: "Inter", sans-serif;
    font-style: normal;
    font-weight: 400;
    font-size: 16px;
    white-space: nowrap;
}

.global-header-menu-chevron {
    margin-left: 8px;
    margin-right: 5px;
}

.global-header-menu-chevron-down {
    transform: rotate(90deg);
}

.global-header-login-try {
    display: flex;
}

.header-social-icon {
    margin: auto;
    height: 24px;
}

.global-header-select {
    border: 0px;
    outline: 0px;
    background-color: #04192b;
    color: #9aa8be;
    margin: auto 14px;
    font-family: "Inter", sans-serif;
    font-style: normal;
    font-weight: 400;
    font-size: 16px;
}

.global-header-try-it-button {
    background-color: #5072eb;
    color: #ffffff;
    text-decoration: none;
    border-radius: 4px;
    width: 110px;
    height: 40px;
    text-align: center;
    line-height: 40px;
    margin-top: auto;
    margin-bottom: auto;
    font-family: "Inter", sans-serif;
    font-style: normal;
    font-weight: 400;
    font-size: 16px;
}

.global-header-mobile-menu-wrapper {
    display: none;
}

.hubspot-modal-container h2 {
    display: flex;
    justify-content: end;
}

/* SECTION ONE */

.take-a-tour {
    background-color: #5072EB;
    height: 24px;
    display: flex;
    justify-content: center;
    align-items: center;
    position: fixed;
    top: 0;
    width: 100%;
<<<<<<< HEAD
    z-index: 99999;
=======
    z-index: 9999;
    display: none;
>>>>>>> aebe49ec

    & a {
        font-size: 12px;
        text-decoration-line: underline;
        color: #fff;
    }

    & button {
        color: #fff;
        position: absolute;
        right: 5px;
    }

    @media (min-width: 1024px) {
        display: flex;
    }
}

.section-one {
    padding-left: ~"calc(min(9%, 146px))";
    display: flex;
    flex-direction: column;
    background-color: #04192b;
    width: 100%;
    padding-top: 60px;
}

.section-one-wrapper {
    display: flex;
    width: 100%;
    justify-content: space-between;
}

.section-one-left {
    display: flex;
    flex-direction: column;

    & h1 {
        color: #ffffff;
        margin: 0px 0 10px 0;
    }

    @media (max-width: 900px) {
        & h1 {
            font-size: var(--fontSize-4);
        }
    }
}

.section-one-subtext-wrapper {
    margin-top: 40px;
    max-width: 470px;
}

.section-one-subtext {
    color: #b7c6dd;
    line-height: 22px;
}

.section-one-container-cta {
    display: flex;
    gap: 15px;
    flex-direction: column;
    margin-top: 60px;

    @media (min-width: 600px) {
        flex-direction: row;
    }
}

.section-one-button,
.section-one-button-secondary {
    border: 2px solid #5072eb;
    background-color: #5072eb;
    color: #ffffff;
    text-decoration: none;
    border-radius: 4px;
    padding: 10px 10px;

    @media (min-width: 811px) {
        flex-grow: 1;
    }

    min-width: 100px;
    height: 60px;
    text-align: center;
    line-height: 40px;
    margin-top: 8px;
    font-family: "Inter", sans-serif;
    font-style: normal;
    font-weight: 400;
    font-size: 18px;
    flex-grow: 1;
    height: 60px;
    display: flex;
    justify-content: center;
    align-items: center;
    cursor: pointer;
}

.section-one-button-secondary {
    background-color: transparent;
}

.section-one-tour-button {
    border: 2px solid #5072eb;
    color: #ffffff;
    text-decoration: none;
    border-radius: 4px;
    padding: 10px 10px;
    flex-grow: 1;
    min-width: 100px;
    height: 60px;
    text-align: center;
    line-height: 40px;
    margin-top: 8px;
    font-family: "Inter", sans-serif;
    font-style: normal;
    font-weight: 400;
    font-size: 18px;

    @media (max-width: 810px) {
        display: none;
    }
}

.section-one-right {
    display: flex;
    flex: 1 1 auto;
    justify-content: flex-end;
    max-width: 35vw;
    min-width: 20rem;
}

.section-one-right-image {
    width: 100%;

    &> :first-child {
        overflow: visible;
        max-height: 80vh;
        width: 100%;
        height: 100%;
    }

    &> :not(:first-child) {
        display: none;
    }
}

.section-one-bottom {
    display: flex;
    justify-content: space-evenly;
    align-items: center;
    margin: 50px 0;
    padding-right: ~"calc(min(9%, 146px))";

    &>*:not(:first-child) {
        margin-left: 24px;
    }
}

.section-one-bottom-logo {
    flex: 0 1 120px;

    & img {
        object-fit: fill !important;
    }
}

/* SECTION TWO */

.section-two {
    display: flex;
    flex-direction: column;
    padding-left: ~"calc(min(9%, 146px))";
    padding-right: ~"calc(min(9%, 146px))";
    margin-top: 100px;
}


.section-two-header-wrapper {
    display: flex;
    justify-content: space-between;
}

.section-two-header-subwrapper {
    max-width: 85%;
}

.section-two-header {
    margin-top: 0px;
}

.section-two-header-colortext {
    color: #5072eb;
}

.section-two-header-vectors {
    display: flex;
    flex-direction: column;
}

.section-two-header-vector {}

.section-two-first-graphic-wrapper {
    display: flex;
    justify-content: center;
    background-color: #f2f4f980;
    margin-bottom: 60px;
}

.section-two-first-graphic {}

.section-two-tiles-wrapper {
    display: flex;
    flex-wrap: wrap;
}

.section-two-tile-wrapper {
    display: flex;
}

.section-two-tile {
    display: flex;
    flex-direction: column;
    background-color: #5072eb1a;
    padding: 24px;
    margin: 12px;
    flex: 1;
}

.section-two-tile-title {
    font-size: 2rem;
}

.section-two-bottom-header {
    display: flex;
    justify-content: space-between;
    width: 100%;
    margin-top: 100px;
    margin-bottom: 144px;
}

.section-two-bottom-header-ul {
    margin-left: 30px;
    width: 75%;
}

.section-two-bottom-left {
    display: flex;
    flex-direction: column;
    width: 50%;
}

.section-two-bottom-right {
    display: flex;
}

.section-two-second-graphic {}

.section-two-bottom-title {
    margin-top: 0px;
}

/* SECTION THREE */

.section-three {
    display: flex;
    justify-content: center;
    align-items: center;
    flex-direction: column;
    background-color: #04192b;
    background-image: url("./images/overlay-vector-left.svg");
    background-repeat: no-repeat;
    background-position-y: bottom;
}

.section-three-header {
    color: #ffffff;
    margin-top: 12px;
    margin-bottom: 40px;
}

.section-three-header-wrapper {
    display: flex;
    justify-content: center;
    align-items: center;
    flex-direction: column;
}

.section-three-header-small {
    color: #625eff;
    margin-top: 100px;
    margin-bottom: 0px;
    font-size: var(--fontSize-0);
}

.section-three-product-video-wrapper {
    display: flex;
    justify-content: center;
    align-items: center;
}

.section-three-product-video-thumbnail {
    height: 400px;
    margin-top: 42px;
}

.section-three-try-it-button {
    background-color: #5072eb;
    color: #ffffff;
    text-decoration: none;
    border-radius: 4px;
    padding: 10px 10px;
    width: 140px;
    height: 60px;
    text-align: center;
    line-height: 40px;
    font-family: "Inter", sans-serif;
    font-style: normal;
    font-weight: 400;
    font-size: var(--fontSize-1);
}

.section-three-try-it-button-wrapper {
    display: flex;
    margin-top: 100px;
    margin-bottom: 95px;
}

/* SECTION FOUR */

.section-four {
    display: flex;
    flex-direction: column;
    padding-left: ~"calc(min(9%, 146px))";
    padding-right: ~"calc(min(9%, 146px))";
    background-color: #f9fafc;
}

.section-four-header-small {
    color: #625eff;
    margin-top: 100px;
    margin-bottom: 0px;
    font-size: var(--fontSize-0);
    text-transform: uppercase;
}

.section-four-header-vectors {
    display: flex;
    flex-direction: column;
}

.section-four-header-wrapper {
    display: flex;
    justify-content: space-between;
}

.section-four-tile-wrapper {
    display: flex;
}

.section-four-tile {
    background-color: #ffffff;
    margin: 12px;
    flex: 1;
    padding-left: 24px;
    padding-top: 48px;
    padding-right: 24px;
}

.section-four-tile-icon {
    height: 12px;
    width: 12px;
}

.section-four-tile-title {
    font-size: 1.5rem;
    font-family: 600;
    font-family: "Inter", sans-serif;
    font-style: normal;
    margin: 2rem 0;
}

.section-four-tile-subtext {
    font-size: var(--fontSize-1);
    color: #47506d;
}

.section-four-try-it-button-wrapper {
    display: flex;
    flex-direction: column;
    justify-content: center;
    align-items: center;
    margin-bottom: 94px;
    margin-top: 40px;
}

.section-four-try-it-button {
    background-color: #5072eb;
    color: #ffffff;
    text-decoration: none;
    border-radius: 4px;
    padding: 10px 10px;
    width: 140px;
    height: 60px;
    text-align: center;
    line-height: 40px;
    font-family: "Inter", sans-serif;
    font-style: normal;
    font-weight: 400;
    font-size: var(--fontSize-1);
}

.section-four-try-it-header-text {
    font-size: var(--fontSize-1);
    color: #47506d;
}

/* SECTION FIVE */

.section-five {
    background-color: #04192b;
    background-image: url("./images/overlay-vector-right.svg");
    background-position: bottom right;
    background-repeat: no-repeat;
    background-size: 75%;
    padding-left: ~"calc(min(9%, 146px))";
    padding-right: ~"calc(min(9%, 146px))";
}

.section-five-header-wrapper {
    display: flex;
    justify-content: center;
    align-items: center;
    flex-direction: column;
}

.section-five-header-small {
    color: #625eff;
    margin-top: 100px;
    margin-bottom: 0px;
    font-size: var(--fontSize-0);
    text-transform: uppercase;
}

.section-five-header {
    color: #ffffff;
    margin-top: 12px;
    margin-bottom: 40px;
}

.section-five-tile-wrapper {
    display: flex;
    align-content: space-between;
    margin: auto;
    padding-bottom: 100px;
    flex-wrap: wrap;
    display: flex;
}

.section-five-tile {
    background-color: #1e304c;
    min-width: 300px;
    position: relative;
    margin: 12px;
    padding: 15px;
    padding-bottom: 0;
    flex: 1 1 23%;
    display: flex;
    flex-direction: column;
}

.section-five-tile-text {
    color: #b7c6dd;
    flex-grow: 1;
}

.section-five-tile-logo-text {
    color: #b7c6dd;
    margin-left: 5px;
}

.section-five-logo-wrapper {
    display: flex;
    align-items: center;
}

.section-five-header-vector {
    width: 40px;
    height: 40px;
    margin-right: 12px;
}

/* SECTION SIX */

.section-six {
    display: flex;
    justify-content: space-between;
    padding-left: ~"calc(min(9%, 146px))";
    padding-right: ~"calc(min(2%, 146px))";
    margin-bottom: 100px;
}

.section-six-margin {
    margin-top: 40px;
}

.section-six-left {
    display: flex;
    flex-direction: column;
    width: 50%;
}

.section-six-slider-wrapper {
    display: flex;
    flex-direction: column;
}

.section-six-right {
    display: flex;
}

.section-six-right-wrapper {
    display: flex;
    flex-direction: column;
}

.section-six-text-wrapper {
    display: flex;
    flex-direction: column;
    width: 60%;
}

.section-six-text {
    font-size: var(--fontSize-1);
    color: #47506d;
}

.section-six-code-screenshot {
    margin-top: -50px;
    margin-right: 60px;
    z-index: 1;
    box-shadow: 64px 82px #5072eb1a;
}

.section-six-header-vectors {
    display: flex;
    margin-top: 100px;
    z-index: 2;
    width: 100%;
    justify-content: flex-end;
}

.section-six-code-shadow {
    display: flex;
    background-color: #5072eb1a;
    width: 500px;
    height: 350px;
}

.section-six-header {
    width: 35vw;
}

// SLIDER
.navigation-wrapper {
    position: relative;
    width: 50vw;
}

.dots {
    display: flex;
    padding: 10px 0;
    justify-content: flex-start;
    width: 100px;
    margin-left: -5px;
}

.dot {
    border: none;
    width: 10px;
    height: 10px;
    background: #efefef;
    border-radius: 50%;
    margin: 0 5px;
    padding: 5px;
    cursor: pointer;
}

.dot:focus {
    outline: none;
}

.dot.active {
    background: #c4c4c4;
}

.arrow {
    width: 30px;
    height: 30px;
    position: absolute;
    top: 50%;
    transform: translateY(-50%);
    -webkit-transform: translateY(-50%);
    fill: #c4c4c4;
    cursor: pointer;
}

.arrow--left {
    left: -10%;
}

.arrow--right {
    left: auto;
    right: 20%;
}

.arrow--disabled {
    fill: #c4c4c44f;
}

/* FOOTER */

.global-footer {
    position: relative;
    display: flex;
    flex-direction: column;
    bottom: 0;
    width: 100%;
    min-height: 640px;
    background-color: #04192b;
    padding-left: ~"calc(min(9%, 146px))";
    padding-right: ~"calc(min(14%, 210px))";
    background-image: url("./images/overlay-vector-right.svg");
    background-position: bottom right;
    background-repeat: no-repeat;
    background-size: 75%;
}

.global-footer-wrapper {
    display: flex;
    justify-content: space-between;
    margin-top: 100px;
}

.global-footer-logo-link {
    display: flex;
    text-decoration: none;
}

.global-footer-left {
    max-width: 400px;
}

.global-footer-title {
    color: #ffffff;
    text-transform: uppercase;
    font-size: 33px;
    line-height: 33px;
    font-family: "Inter", sans-serif;
    font-style: normal;
    font-weight: 600;
    margin-bottom: 48px;
    margin-top: 0px;
}

.global-footer-subtext {
    color: #b7c6dd;
    font-family: "Inter", sans-serif;
    font-style: normal;
}

.global-footer-subtext-title {
    color: #ffffff;
    font-weight: 700;
    font-size: 18px;
    font-family: "Inter", sans-serif;
    font-style: normal;
    margin-bottom: 8px;
}

.global-footer-subscribe {
    width: 408px;
    height: 40px;

    @media (max-width: 767px) {
        width: 330px;
    }
}

.global-footer-input-email {
    border-radius: 4px;
    margin-right: 12px;
    height: 44px;
    width: 300px;
    text-indent: 14px;
    border: 1px solid #9aa8be;

    &:focus {
        outline: none;
    }
}

.global-footer-input-button-submit {
    border-radius: 4px;
    height: 44px;
    width: 90px;
    background: transparent;
    color: #b7c6dd;
    border: 1px solid #b7c6dd;
    box-shadow: 0px 4px 10px rgba(20, 20, 43, 0.04);
}

.global-footer-right {
    display: flex;
    justify-content: space-between;
    min-width: 300px;
}

.global-footer-right-link {
    color: #b7c6dd;
    text-decoration: none;
    margin-top: 20px;
}

.global-footer-right-link-wrapper {
    display: flex;
    flex-direction: column;
}

.global-footer-bottom {
    color: #b7c6dd;
}

.global-footer-bottom-wrapper {
    display: flex;
    justify-content: space-between;
    align-items: center;
}

.global-footer-bottom-copyright {
    display: flex;
    align-items: center;
}

.global-footer-copyright-link {
    color: #b7c6dd;
}

.global-footer-divider {
    border: 1px solid #b7c6dd;
    margin-bottom: 36px;
    margin-top: 100px;
}

.global-footer-bottom-social {
    display: flex;
}

.social-icon {
    width: 24px;
    height: 24px;
    margin: 0 15px;
}

.main-heading {
    font-size: var(--fontSize-7);
    margin: 0;
}

.post-list-item {
    margin-bottom: var(--spacing-8);
    margin-top: var(--spacing-8);
}

.post-list-item p {
    margin-bottom: var(--spacing-0);
}

.post-list-item h2 {
    font-size: var(--fontSize-4);
    color: var(--color-primary);
    margin-bottom: var(--spacing-2);
    margin-top: var(--spacing-0);
}

.post-list-item header {
    margin-bottom: var(--spacing-4);
}

.header-link-home {
    font-weight: var(--fontWeight-bold);
    font-family: var(--font-heading);
    text-decoration: none;
    font-size: var(--fontSize-2);
}

.global-header-mobile-menu {
    display: none;
}

.bio {
    display: flex;
    align-items: center;
}

.bio p {
    margin-bottom: var(--spacing-0);
}

.bio-avatar {
    margin-left: var(--spacing-4);
    margin-bottom: var(--spacing-0);
    max-width: 50px;
    border-radius: 100%;
}

.blogs-index-tab-bar {
    padding-bottom: 0;
    display: flex;
    margin: ~"0 calc(min(10vw,200px))";

    @media (max-width: 810px) {
        flex-wrap: wrap;
    }
}

.blogs-index-tabs {
    display: flex;
    background: #f7f9fc;
    border: 1px solid #d7dce5;
    border-radius: 4px;
    overflow-x: auto;
    white-space: nowrap;

    @media (max-width: 810px) {
        width: 100%;
        margin-bottom: 1rem;
    }

    @media (min-width: 811px) {
        margin-right: 2rem;
    }
}

.blogs-index-search {
    flex: 1 0 auto;

    @media (min-width: 811px) {
        max-width: 350px;
    }

    display: flex;
    position: relative;
    border: 1px solid #d7dce5;
    border-radius: 4px;
    overflow: hidden;
    min-height: 53px;

    & .blogs-index-input-adornment {
        position: absolute;
        left: 4px;
        top: 0;
        bottom: 0;
        margin: auto;
    }

    & input {
        padding: 8px 14px;
        padding-bottom: 6px;
        padding-left: 40px;
        outline: none;
        border: none;
        width: 100%;
        border-radius: 2px;
    }
}

.blogs-index-tab {
    flex: 0 1 auto;
    max-width: 15rem;
    justify-content: center;
    display: flex;
    padding: 0.75rem 1rem;
    color: black;
    font-size: large;
    cursor: pointer;
    text-decoration: none;

    &:not(:last-child) {
        border-right: 1px solid #d7dce5;
    }

    @media (max-width: 810px) {
        flex: 1 1 auto;
    }
}

.blogs-spacer {
    @media (min-width: 811px) {
        flex-grow: 1;
    }
}

.blogs-index-tab-active {
    background: #e9eef5;
}

.blog-post {
    padding: 5rem;
    padding-top: 2rem;
    max-width: 60rem;

    @media (min-width: 1500px) {
        max-width: ~"calc(min(65vw, 85rem))";
    }

    margin-left: auto;
    margin-right: auto;

    // The auto-detection isn't great so until we start tagging languages let's just hide this
    .language-tag {
        display: none;
    }
}

.blog-post header {
    display: flex;
    flex-direction: column;
    font-family: "Inter", sans-serif;
}

.blog-post section img {
    max-width: 100%;
    max-height: 100%;
}

.blog-post section {
    font-family: "Inter", sans-serif;
    font-style: normal;
    margin-top: var(--spacing-12);
    margin-bottom: var(--spacing-6);
    letter-spacing: -0.025em;
}

nav.blog-post-nav {
    display: flex;
    flex-wrap: wrap;
    justify-content: space-between;
    padding: 0;
    width: 100%;

    a {
        text-overflow: ellipsis;
        white-space: nowrap;
        overflow: hidden;

        &:last-child {
            text-overflow: "→";
        }

        @media (max-width: 800px) {
            width: 100%;

            &:last-child {
                text-align: right;
                text-overflow: "→";
            }
        }

        @media (min-width: 801px) {
            max-width: calc(50% - 10px);
        }

        &:hover {
            text-decoration: underline;
        }

        &> :first-child {
            margin-right: 5px;
        }

        &> :last-child {
            margin-left: 5px;
        }
    }
}

table {
    font-family: Arial, Helvetica, sans-serif;
    border-collapse: collapse;
    width: 100%;
}

table td,
table th {
    border: 1px solid #ddd;
    padding: 8px;
}

table tr:nth-child(even) {
    background-color: #f2f2f2;
}

table th {
    padding-top: 12px;
    padding-bottom: 12px;
    text-align: left;
    background-color: #04192b;
    color: white;
}

.blog-post section pre {
    overflow-y: scroll;
}

.blog-post .bio {
    justify-content: left;
    font-weight: 200;
    font-size: 12pt;
}

.blog-post-header-vectors {
    display: flex;
    flex-direction: column;
    margin-bottom: -10em;
    margin-right: 1rem;
    margin-left: auto;
    justify-content: center;
    align-items: center;
}

.blog-post-header-vector {
    margin-left: auto;
}

.blog-post header h1 {
    font-size: 3.5rem;
    margin-bottom: 1rem;
    padding-right: 2rem; // To account for the estuary logo
}

.blog-post-date {
    font-weight: 200;
    text-align: left;
    margin: var(--spacing-4) 0;
}

.blog-post header p {
    font-size: var(--fontSize-2);
    font-family: var(--font-heading);
}

.blog-post-nav ul {
    margin: var(--spacing-0);
}

.gatsby-highlight {
    margin-bottom: var(--spacing-8);
}

.gatsby-image-wrapper [data-main-image] {
    transition: none;
}

/* PRODUCT FLOW */

.product-flow {
    display: flex;
    width: 100%;
    color: #ffffff;
    flex-direction: column;
}

.product-flow-section-one-h1 {
    width: 500px;
}

.product-flow-section-one {
    display: flex;
    justify-content: space-between;
    margin-top: 50px;
    margin-bottom: 200px;
    width: 100%;
    padding-left: ~"calc(min(9%, 146px))";
    padding-right: ~"calc(min(9%, 146px))";
}

.product-flow-section-one-background-image-wrapper {
    display: flex;
    width: 100%;
    background-image: url("./images/product-flow-section-one-background.svg");
    background-repeat: no-repeat;
    background-size: cover;
}

.product-flow-section-one-subtext {
    font-size: var(--fontSize-1);
    color: #47506d;
}

.product-flow-section-one-try-it-button {
    background-color: #5072eb;
    color: #ffffff;
    text-decoration: none;
    border-radius: 4px;
    padding: 10px 10px;
    width: 140px;
    height: 60px;
    text-align: center;
    line-height: 40px;
    font-family: "Inter", sans-serif;
    font-style: normal;
    font-weight: 400;
    font-size: var(--fontSize-1);
}

.product-flow-section-one-left {
    display: flex;
    flex-direction: column;
}

.product-flow-section-one-right {
    display: flex;
}

.product-flow-section-one-image {
    width: 100px;
}

.product-flow-section-two-background-image-wrapper {
    display: flex;
    width: 100%;
    background-color: #f9fafc;
    background-image: url("./images/product-flow-vector-left.svg");
    background-repeat: no-repeat;
    background-position-y: 480px;
    background-size: 35%;
    background-position-y: 60%;
}

.product-flow-section-two {
    display: flex;
    width: 100%;
    padding-left: ~"calc(min(9%, 146px))";
    padding-right: ~"calc(min(9%, 146px))";
    padding-top: 100px;
}

.product-flow-section-two-left {
    display: flex;
    flex-direction: column;
    width: 50%;
}

.product-flow-section-two-right {
    display: flex;
    flex-direction: column;
    width: 50%;
}

.product-flow-section-two-header-small {
    color: #5072eb;
    margin-bottom: 0px;
    font-size: var(--fontSize-0);
    text-transform: uppercase;
}

.product-flow-section-two-topic-header {
    margin-top: 12px;
}

.product-flow-section-two-topic-subtext {
    color: #47506d;
    font-size: 1.5rem;
}

.product-flow-section-two-topic-child {
    font-size: var(--fontSize-1);
    color: #47506d;
    width: 75%;
    margin: auto 24px;
    line-height: 30px;
}

.product-flow-section-two-gif {
    width: 285px;
}

.product-flow-section-two-gif-wrapper {
    display: flex;
    justify-content: center;
    margin: -65px 27px;
    height: 100%;
}

.product-flow-bold {
    font-weight: bold;
}

.product-flow-topic-wrapper {
    display: flex;
    align-items: center;
    margin: 10px 0;
}

.icon-wrapper {
    width: 55px;
    height: 55px;
    display: flex;
    background-color: white;
    border: 1px solid #d7dce5;

    & svg,
    .icon-image {
        margin: auto;
    }

    & img {
        padding: 3px;
        object-fit: contain !important;
    }
}

.icon-wrapper-medium {
    width: 64px;
    height: 64px;
    display: flex;
    background-color: white;
    border: 1px solid darkgray;

    & svg,
    .icon-image {
        margin: auto;
    }
}

.icon-wrapper-medium-gray {
    width: 64px;
    height: 64px;
    display: flex;
    background-color: white;
    border: 1px solid #d7dce5;

    & svg,
    .icon-image {
        margin: auto;
    }
}

.product-flow-topic-section-wrapper {
    display: flex;
    flex-direction: column;
    margin-bottom: 100px;
}

.product-flow-section-two-transformations-wrapper {
    display: flex;
    flex-direction: column;
    margin-bottom: 100px;
}

.product-flow-section-three {
    display: flex;
    flex-direction: column;
    padding-left: ~"calc(min(9%, 146px))";
    padding-right: ~"calc(min(9%, 146px))";
    background-color: #ffffff;
}

.product-flow-section-three-top-wrapper {
    display: flex;
    justify-content: space-between;
}

.product-flow-section-three-header {
    width: 500px;
    margin: 0px;
}

.product-flow-section-three-header-wrapper {
    display: flex;
    flex-direction: column;
    margin-top: 12px;
    margin-bottom: 40px;
}

.product-flow-section-three-tile {
    background-color: #f9fafc;
    margin: 12px;
    flex: 1;
    padding: 24px;
}

.product-flow-section-three-tile-wrapper {
    display: flex;
    margin-left: -12px;
}

.blogs-post-card {
    flex: 0 0 350px;
    cursor: pointer;
    text-decoration: none;
    color: black;
    background-color: rgb(245, 245, 245);
    border-radius: 4px;
    display: flex;
    flex-direction: column;
    justify-content: center;
}

.blogs-post-card-tags {
    margin-top: 4px;
    display: flex;
    justify-content: center;
}

.blogs-post-card-details {
    padding: 4px;
    padding-left: 1rem;
    margin-bottom: 0;
    font-size: 12pt;
    color: rgb(170, 170, 170);
}

.blogs-post-card-tag {
    margin: 4px;
    color: rgb(170, 170, 170);
}

.blog-post-card-image {
    margin: 1rem;
    margin-bottom: 0;
}

.blogs-post-card-title {
    padding: 1rem;
    padding-top: 4px;
    padding-top: 0;
    text-align: center;
    font-size: 16pt;
    font-weight: 600;
}

.blogs-index-header {
    margin-top: 2rem;
    margin-bottom: 4rem;
    padding: 0 ~"calc(min(10vw,200px))";
}

.blogs-index-header p {
    max-width: 50vw;
}

.blogs-index-body {
    margin: ~"0 calc(min(10vw,200px))";
    padding-top: 2rem;
    display: grid;

    @media (min-width: 1px) {
        grid-template-columns: repeat(1, minmax(0, 1fr));
    }

    @media (min-width: 700px) {
        grid-template-columns: repeat(2, minmax(0, 1fr));
    }

    @media (min-width: 1100px) {
        grid-template-columns: repeat(3, minmax(0, 1fr));
    }

    @media (min-width: 1401px) {
        grid-template-columns: repeat(4, minmax(0, 1fr));
    }

    grid-column-gap: 24px;
    grid-row-gap: 24px;
}

.background-index-wrapper {
    background-size: contain;
    background-repeat: no-repeat;
    background-position: top right;
    padding-bottom: 2rem;
}

.blogs-nav-wrapper {
    margin: 0 ~"calc(min(10vw,200px))";
    padding: 2rem 0;
    display: flex;
    justify-content: space-between;
}

// SOLUTIONS

.solutions-banner-wrapper {
    display: flex;
    justify-content: center;
    padding-left: ~"calc(min(9%, 146px))";
    padding-right: ~"calc(min(9%, 146px))";
    margin-top: -116px;
}

.solutions-section-wrapper {
    display: flex;
    justify-content: space-between;
    padding-left: ~"calc(min(9%, 146px))";
    padding-right: ~"calc(min(9%, 146px))";
    margin-top: 120px;
}

.solutions-subtext-bold {
    color: #47506d;
    font-weight: 700;
    margin-top: 40px;
    line-height: 30px;
}

.solutions-subtext {
    color: #47506d;
    margin: 25px 0px;
    line-height: 30px;
}

.solutions-section-image {
    width: 500px;
}

.solutions-section-text-wrapper {
    flex: 1 1 auto;
}

.solutions-logo-wrapper {
    display: flex;
    margin-left: -1rem;
    margin-right: -1rem;
    margin-top: -3rem;
    padding-left: 1rem;
}

.solutions-section-image-wrapper {
    display: flex;
    flex: 1 0 40%;
    justify-content: right;

    &:first-child {
        margin-right: 3rem;
    }
}

.solutions-margin-bottom {
    margin-bottom: 100px;
}

.solutions-logo-wrapper-right {
    display: flex;
    width: 100%;
    justify-content: flex-end;
}

.solutions-section-image-wrapper-right {
    display: flex;
    flex-direction: column;
    flex: 1 0 40%;
}

.solutions-section-logo-right {
    display: flex;
    justify-content: flex-end;
}

/* CONNECTORS */
.connection-index-header {
    margin-top: 2rem;
    margin-bottom: 1rem;
    padding: 0 ~"calc(min(10vw,200px))";
    display: flex;
    flex-direction: column;

    & h1 {
        text-align: center;
        margin-bottom: 7rem;

        @media (max-width: 810px) {
            font-size: 30pt;
            margin-top: 1rem;
            margin-bottom: 2rem;
        }
    }
}

.connection-descriptions {
    display: flex;

    @media (max-width: 810px) {
        flex-direction: column;
    }

    & svg {
        width: 120px;
        margin-top: 5rem;
        margin-bottom: auto;
        margin-left: -1rem;
        margin-right: -1rem;

        @media (max-width: 810px) {
            width: 75px;
            margin-left: auto;
            margin-right: auto;
            margin-top: 3rem;
            margin-bottom: 5rem;
        }
    }
}

.connection-description {
    display: flex;
    flex-direction: column;
    //   justify-content: center;
    align-items: center;
    flex: 1 1 50%;

    & p {
        font-weight: 400;
        font-size: 18px;
        line-height: 30px;
        align-items: center;
        text-align: center;
        color: #47506d;
    }

    & .gatsby-image-wrapper {
        margin: 0 6rem;

        @media (max-width: 810px) {
            width: 150px;
            padding: 0;
        }
    }
}

.connector-index-header {
    margin-top: 2rem;
    margin-bottom: 4rem;
    padding: 0 ~"calc(min(10vw,200px))";
    display: flex;
    flex-wrap: wrap;
}

.connector-bottom-link {
    margin-bottom: 14rem;
    padding: 0 ~"calc(min(10vw,200px))";
    display: flex;
    flex-wrap: wrap;

    @media (max-width: 810px) {
        h2 {
            font-size: 1.75rem;
        }

        p {
            font-size: var(--fontSize-0);
        }
    }
}

.connector-bottom-flow {
    margin-top: 20em;
    margin-right: -8em;

    @media (max-width: 810px) {
        margin-right: -4.75em;
        margin-top: 55%;
        width: 50px;
    }
}

.connector-bottom-vector {
    display: flex;
    flex-direction: column;
    margin-bottom: -10em;
    margin-right: 1rem;
    margin-left: auto;
    justify-content: center;
    align-items: center;

    @media (max-width: 810px) {
        text-align: center;
    }
}

.connector-section-wrapper {
    margin-top: 2rem;
    padding: 0 ~"calc(min(10vw,200px))";
    display: flex;
}

.connector-section-wrapper-vertical {
    display: flex;
    flex-direction: column;
    padding: 0 ~"calc(min(10vw,200px))";
}

.connector-section-wrapper-top-margin {
    margin-top: 6rem;
    padding: 0 ~"calc(min(10vw,200px))";
    display: flex;
    flex-direction: column;
    justify-content: center;
    align-items: center;
}

.connector-features-desc-subwrapper {
    display: flex;
    flex-direction: column;
    width: 50%;
    flex: 1;
}

.connector-image-wrapper {
    display: flex;
    flex-direction: column;
}

.connector-logo-row {
    margin: 24px 0;
    height: 135px;
}

.connector-onlycards {
    display: flex;
    flex-direction: column;
    justify-content: center;
    align-items: center;
    margin: 12.5rem auto;
    max-width: 500px;

    & h2 {
        margin: 10px 0 0 0;
    }

    & p {
        text-align: center;
    }
}

.connector-onlycards-background-image {
    display: flex;
    background-image: url("./images/overlay-vector-left-no-fill.svg");
    background-repeat: no-repeat;
    background-position-x: -50px;
    background-size: 33%;
    background-position-y: center;

    @media (max-width: 810px) {
        background-size: 60%;

        & h2 {
            font-size: 1.5rem;
            font-weight: 500;
        }

        & p {
            font-size: var(--fontSize-0);
            margin: 12px 40px;
        }
    }
}

.connector-desc {
    background-color: #5072eb1a;
    padding: 24px;
    height: fit-content;
    margin-bottom: 3rem;

    & p {
        color: #47506d;
        margin-top: 0px;
    }

    & h4 {
        font-weight: 500;
        font-size: 36px;
        line-height: 48px;
        color: #04192b;
        margin-top: 0;
    }

    & h2 {
        font-weight: 500;
        font-size: 56px;
        line-height: 68px;
        color: #04192b;
    }

    &>span {
        font-weight: 400;
        font-size: 18px;
        line-height: 30px;
        align-items: center;
        color: #47506d;
    }
}

.connector-h2-tight-margin {
    margin: 0 0 24px 0;
}

.connector-center {
    margin: auto;
}

.connector-section-content {
    width: 50%;
}

.connector-video-wrapper {
    display: flex;
    justify-content: center;
    align-items: center;
    background-color: #04192b;
    min-height: 400px;
    margin-left: 6em;
}

.connector-destinations-button {
    font-size: var(--fontSize-1);
    background-color: #5072eb;
    color: #ffffff;
    width: 211px;
    height: 40px;
    text-align: center;
    line-height: 0px;
    border: 1px solid #5072eb;
    border-radius: 6px;
    padding: 20px 28px;
    margin-top: 40px;
}

.slider-horizontal-text-wrapper {
    display: flex;
    width: 100%;
}

.flow-logo-100 {
    width: 100px;
    margin: 100px 0;
}

.small-uppercase-header {
    color: #5072eb;
    margin-bottom: 0px;
    font-size: var(--fontSize-0);
    text-transform: uppercase;
}

.slider-horiztonal-root {
    margin: 0 0 40px 0;
}

.header-horizontal {
    width: 100%;
    margin-top: 24px;
}

.margin-auto {
    margin: auto;
}

.margin-top-med {
    margin-top: 48px;
}

.margin-top-lg {
    margin-top: 100px;
}

.center-text {
    text-align: center;
}

.connector-header-subtext {
    font-size: var(--fontSize-1);
    text-align: center;
}

.connector-image-large-center {
    margin: auto;
}

.connector-header-small {
    font-size: var(--fontSize-8);
    text-align: center;
}

.connectors-image-wrapper {
    display: flex;
    margin: auto;

    &>svg {
        width: 100%;
    }
}

.data-pipelines-image-mobile {
    display: none;
}

.show-mobile {
    display: none;
}

.connector-features-header {
    font-size: 1.75rem;
    font-weight: 500;
}

.connector-features-desc-subwrapper {
    width: 100%;
}

.connector-section-content {
    width: 100%;
}

.table-accounts-vertical {
    display: none;
}

.header-spacing-tight {
    line-height: 28px;
}

.header-margin-sm {
    margin-bottom: 12px;
}

.automated-schema-wrapper {
    margin-bottom: 100px;
    display: flex;
    flex-direction: column;
}

.automated-schema-text {
    color: #04192b;
    font-size: 1.5rem;
    font-weight: 600;
    margin-bottom: 8px;
    text-align: center;
}

// ABOUT

.about-section-one-h1 {
    width: 600px;
    color: #04192b;
}

.about-section-one-text {
    font-size: 1.25rem;
    color: #47506d;
}

.about-section-one-text a {
    color: #47506d;
    font-size: 1.25rem;
    text-decoration-line: underline;
}

.about-text-bold {
    font-weight: 700;
}

.about-section-two {
    padding: 100px 0 100px 0;
    background-color: #04192b;
    display: flex;
    flex-direction: column;
    justify-content: center;
    align-items: center;
    background-image: url("./images/overlay-vector-right.svg");
    background-position: bottom right;
    background-repeat: no-repeat;
    background-size: 30%;
}

.about-flow-logo {
    margin-top: -10em;
    margin-left: -45em;
    position: absolute;
}

.about-section-header {
    color: #ffffff;
    margin-top: 12px;
}

.about-current-openings-button {
    background-color: #5072eb;
    color: #ffffff;
    text-decoration: none;
    border-radius: 4px;
    padding: 10px 10px;
    width: 206px;
    height: 60px;
    text-align: center;
    line-height: 40px;
    font-family: "Inter", sans-serif;
    font-style: normal;
    font-weight: 400;
    font-size: var(--fontSize-1);
}

.about-current-openings-get-in-touch {
    background-color: #5072eb;
    color: #ffffff;
    text-decoration: none;
    border-radius: 4px;
    padding: 10px 10px;
    width: 206px;
    height: 60px;
    text-align: center;
    line-height: 40px;
    font-family: "Inter", sans-serif;
    font-style: normal;
    font-weight: 400;
    font-size: var(--fontSize-1);
    margin: 60px auto 0 auto;
}

.about-careers-text {
    font-size: var(--fontSize-1);
    color: #b7c6dd;
    margin-left: 24px;
}

.about-text-bold-regular {
    font-weight: bold;
}

.about-careers-text-wrapper {
    max-width: 525px;
    display: flex;
    align-items: center;
    margin: 10px 0;
}

.about-section-three {
    display: flex;
    background-color: #f9fafc;
    flex-direction: column;
    padding-left: ~"calc(min(9%, 146px))";
    padding-right: ~"calc(min(9%, 146px))";
    padding-top: 100px;
}

.about-section-header-top {
    color: #04192b;
    margin-top: 12px;
}

.about-section-three-top {
    display: flex;
    justify-content: space-between;
}

.about-section-three-card-wrapper {
    display: flex;
    flex-wrap: wrap;
}

.about-section-three-card {
    background-color: #ffffff;
    padding: 24px;
    margin: 12px;
    flex: 2 2 45%;
}

.about-card-title {
    font-size: 1.5rem;
    color: var(--background-color-primary);
    font-weight: 600;
}

.about-referral-text {
    font-size: 1.5rem;
    font-weight: 600;
    color: #47506d;
    text-align: center;
    margin-bottom: 80px;
}

.about-section-four-current-openings {
    background-color: #ffffff;
    margin-top: 100px;
    display: flex;
    flex-direction: column;
    padding-left: ~"calc(min(9%, 146px))";
    padding-right: ~"calc(min(9%, 146px))";
}

.about-current-openings-list {
    display: flex;
    flex-direction: column;
    background-color: #f9fafc;
    max-width: 300px;
    margin-right: 80px;
    height: fit-content;
    position: sticky;
    top: 30px;
    margin-bottom: 30px;
}

.about-current-opening-title {
    padding: 24px;
    margin: 0;
    text-decoration: none;
    cursor: pointer;
    color: #47506d;

    &:hover {
        background-color: #5072eb;
        color: white;
    }
}

.about-get-in-touch-button {
    background-color: #5072eb;
    color: #ffffff;
    text-decoration: none;
    border-radius: 4px;
    padding: 20px 36.5px 20px 36.5px;
    margin-top: 24px;
    width: 252px;
    height: 60px;
    text-align: center;
    font-family: "Inter", sans-serif;
    font-style: normal;
    font-weight: 400;
    font-size: 18px;
}

.about-current-openings-description-wrapper {
    display: flex;
    flex-direction: column;
}

.about-current-openings-description-wrapper p,
.about-current-openings-description-wrapper ul li {
    color: #47506d;
}

.about-current-openings-description-wrapper h3 {
    font-size: 18px;
    color: #47506d;
    margin-bottom: 0;
}

.about-current-openings-title-wrapper {
    display: flex;
    width: 100%;
    margin-bottom: 8px;
}

.about-section-current-openings-wrapper {
    display: flex;
    margin-top: 16px;
}

.about-current-openings-location-wrapper {
    display: flex;
}

.about-link {
    margin: auto 12px;
}

.about-opening-title {
    font-size: 1.5rem;
    color: var(--background-color-primary);
    font-weight: 600;
    color: #47506d;
}

.about-opening-text {
    margin: 0px;
    color: #47506d;
}

.about-bold {
    font-weight: 700;
}

.about-margin-top {
    margin-top: 30px;
}

.current-openings-divider {
    width: 100%;
    margin: 40px auto;
    border: 1px solid #d7dce5;
}

.about-section-five {
    display: flex;
    flex-direction: column;
    justify-content: center;
    align-items: center;
    background-color: #f9fafc;
    padding: 100px 0;
    background-image: url("./images/product-flow-vector-left.svg");
    background-repeat: no-repeat;
    background-position-y: 480px;
    background-size: 35%;
    background-position-y: 60%;

    &>div:last-child {
        width: 100%;
        padding: 3rem;
        max-width: 50rem;
    }

    .about-section-five-header {
        color: #04192B;
    }

    .about-section-five-text {
        max-width: 670px;
        margin-left: auto;
        margin-right: auto;
        color: #47506D;
        text-align: center;
    }
}

.form-wrapper {
    display: flex;
    flex-direction: column;
    gap: 8px;
    margin: 40px 0;
}

.about-form-input {
    height: 60px;
    border: 1px solid#D7DCE5;
    border-radius: 4px;
    padding: 0 16px;
}

.about-form-input::placeholder {
    color: #9aa8be;
    font-size: 1rem;
}

.form-subwrapper {
    display: flex;
    gap: 8px;
}

.input-halfWidth {
    width: calc(min(auto, 25vw));
}

.about-get-in-touch-button-mobile {
    display: none;
}

.form-subwrapper-mobile {
    display: none;
}

.connector-cards {
    padding: ~"0 calc(min(10vw,200px))";
    display: grid;

    @media (min-width: 1px) {
        grid-template-columns: repeat(1, minmax(0, 1fr));
    }

    @media (min-width: 810px) {
        grid-template-columns: repeat(2, minmax(0, 1fr));
    }

    @media (min-width: 1000px) {
        grid-template-columns: repeat(3, minmax(0, 1fr));
    }

    @media (min-width: 1201px) {
        grid-template-columns: repeat(4, minmax(0, 1fr));
    }

    grid-column-gap: 24px;
    grid-row-gap: 24px;
}

.connectors-search {
    padding: ~"0 calc(min(10vw,200px))";
    margin-bottom: 2rem;
}

.connectors-search-body {
    background-color: #f9fafc;
    border-radius: 4px;
    padding: 1rem;
    display: flex;
    flex-direction: row;
    flex-wrap: wrap;
    gap: 1rem;
    justify-content: space-between;
}

.connector-card-top {
    display: flex;
}

.connector-post-card-image {
    object-fit: contain;
}

.connector-post-card-recommended {
    margin: 0;
    background: #9aa8be;
    border-radius: 99px;
    padding: 4px 10px;
    color: white;
    font-size: 8pt;
    font-weight: 700;
}

.connector-card-read-more {
    display: flex;
    margin-bottom: 0;
    font-weight: 600;
    font-size: 16px;
    line-height: 24px;
    color: #47506d;
}

.connector-card {
    background: #f7f9fc;
    border: 1px solid transparent;
    padding: 12px;
    height: 100%;
    display: flex;
    flex-direction: column;

    &:hover {
        border: 1px solid #5072eb;
        box-shadow: 0px 2px 10px rgba(0, 0, 0, 0.1);
    }

    & h4 {
        font-weight: 600;
        font-size: 22px;
        line-height: 30px;
        color: #04192b;
        margin-top: 24px;
    }

    &>p {
        font-weight: 400;
        font-size: 17px;
        line-height: 30px;
        align-items: center;
        color: #47506d;
        margin-top: 0;
    }

    & img {
        padding: 5px;
    }
}

.privacy-policy-root,
.terms-root {
    padding-left: ~"calc(min(9%, 146px))";
    padding-right: ~"calc(min(9%, 146px))";
}

.privacy-underline {
    text-decoration: underline;
}

.privacy-bold {
    font-weight: bold;
}

.terms-root {
    display: flex;
    justify-content: center;
    flex-direction: column;
    align-items: center;
    padding-left: ~"calc(min(9%, 146px))";
    padding-right: ~"calc(min(9%, 146px))";

    & p {
        text-align: left;
        width: 100%;
    }
}

.terms-last-updated {
    font-weight: bold;
    color: #6377ee;
    margin-top: 0;
    text-align: center;
    width: 100%;
}

.connectors-link-wrapper {
    display: flex;
    gap: 1rem;
    flex: 1 1 350px;
    min-width: 200px;

    @media (max-width: 810px) {
        flex-wrap: wrap;
    }

    @media (min-width: 811px) {
        max-width: 40rem;
    }
}

.connector-link-button {
    justify-content: center;
    align-items: center;
    padding: 17px 20px;
    background: #5072eb;
    border: 1px solid #5072eb;
    border-radius: 6px;
    font-weight: 500;
    font-size: 18px;
    line-height: 20px;
    color: white;
    text-align: center;

    @media (max-width: 810px) {
        width: 100%;
    }
}

.connector-bottom-button {
    display: flex;
    justify-content: center;
    align-items: center;
    width: 186px;
    padding: 17px 10px;
    background: #5072eb;
    border: 1px solid #5072eb;
    border-radius: 6px;
    font-weight: 500;
    font-size: 18px;
    line-height: 20px;
    color: white;
    text-align: center;
    margin-top: 40px;

    @media (max-width: 810px) {
        width: 167px;
        height: 44px;
        font-size: var(--fontSize-0);
    }
}

.connector-link-form-control {
    flex: 1;

    @media (max-width: 810px) {
        min-width: 250px !important;
    }
}

.connector-link-bottom {
    width: 100%;
    margin: ~"2rem calc(min(10vw,200px))";
    display: flex;
    justify-content: center;
    text-align: initial;
}

.connectors-link-menu-item {
    align-items: start;
}

.gatsby-image-wrapper.connectors-link-menu-img {
    width: 20px;
    margin-right: 15px;
    vertical-align: middle;
}

.connector-source-dest-title {
    margin: 15px 0 15px 0;
    font-size: 4rem;
    white-space: nowrap;
}

.connector-source-dest-image-wrapper {
    display: flex;
    max-height: 40vh;
    margin-top: 6%;
}

.connector-source-dest-image {
    width: 75%;
    max-width: 160px;
    vertical-align: top;
}

.connector-source-dest-image-position-1 {
    display: flex;
    align-items: flex-start;
    justify-content: center;
    margin: 0px 20px 0 20px;
}

.connector-source-dest-image-position-2 {
    display: flex;
    align-items: center;
    justify-content: center;
    margin: 0px 20px 0 20px;
}

.connector-source-dest-image-position-3 {
    display: flex;
    align-items: flex-end;
    justify-content: center;
    margin: 0px 20px 0 20px;
}

.connector-title-subtext {
    max-width: 500px;
    margin-top: 40px;
    color: #47506d;
    line-height: 30px;
}

.connector-try-it-free-button-wrapper {
    display: flex;
    margin: 40px 0;
}

.connector-features-header {
    font-size: var(--fontSize-8);
    margin-top: 0px;
}

.connector-section-background {
    background-color: #f9fafc;
    display: flex;
    justify-content: space-between;
}

.connector-header-small {
    font-size: var(--fontSize-8);
    font-weight: 500;
}

.background-gray {
    background-color: #f9fafc;
}

/* MEDIA QUERIES */

@media (max-width: 1250px) {
    .header-social-icon {
        display: none;
    }

    .connector-source-dest-image-wrapper {
        margin-top: 10%;
        margin-right: -5rem;
    }
}



@media (max-width: 1000px) {

    .connector-source-dest-image-wrapper {
        justify-content: center;
        width: 100%;
        margin-left: auto;
        margin-right: auto;
    }

    .global-header {
        justify-content: space-between;
        padding-left: 16px;
        padding-right: 0;
    }

    .global-header-padder {
        display: none;
    }

    .global-header-wrapper {
        display: none;
    }

    .global-header-mobile-menu-wrapper {
        display: flex;
    }

    .global-header-mobile-menu-button {
        width: 40px;
        height: 40px;
        border-radius: 4px;
        background-color: #5072eb;
        border: none;
        margin: auto 16px auto 16px;
        padding-top: 4px;
        padding-right: 6px;
        padding-left: 6px;
        padding-bottom: 4px;
    }
}

@media (max-width: 810px) {
    .connector-source-dest-image-wrapper {
        display: none;
    }

    .dont-show {
        display: none;
    }

    .blog-post {
        padding: 2rem;
    }

    .blogs-index-header {
        margin-top: 1rem;
        margin-bottom: 2rem;
        padding: 0 1rem;
    }

    .blogs-index-header p {
        max-width: 100%;
    }

    .blogs-index-header .blog-post-header-vectors {
        margin-bottom: -5rem;
    }

    .blog-post section {
        margin: 0;
    }

    .blog-post header h1 {
        margin: 1rem 0.5rem;
        font-size: 30pt;
    }

    .blog-post-header-vectors {
        margin-bottom: -8em;
    }

    .blog-post-header-vector {
        width: 4rem;
    }

    .global-footer {
        padding-right: 16px;
        padding-left: 16px;
    }

    .global-footer-wrapper {
        flex-direction: column;
    }

    .global-footer-bottom-wrapper {
        flex-wrap: wrap-reverse;
        justify-content: center;
    }

    .global-footer-right {
        flex-direction: column;
    }

    .global-footer-right-link-wrapper {
        margin-top: 32px;
    }

    .global-footer-input-email {
        max-width: 232px;
        height: 44px;
    }

    .global-footer-input-button-submit {
        max-width: 84px;
        height: 44px;
    }

    .global-footer-left {
        max-width: unset;
    }

    .section-one {
        min-height: 500px;
        padding: 16px;
        padding-top: 1rem;
    }

    .section-one-wrapper {
        flex-direction: column;
    }

    .section-one-right {
        position: relative;
        top: -2.5em;
        margin-bottom: -3em;
        margin-left: auto;
        justify-content: flex-end;
        max-width: unset;
    }

    .section-one-right-image {
        margin-left: 0px;

        &> :first-child {
            overflow: visible;
            max-height: 55vw;
            min-height: 14rem;
            left: unset;
            object-fit: contain !important;

            & img {
                object-fit: contain !important;
                object-position: right center;
            }
        }

        &> :not(:first-child) {
            display: none;
        }
    }

    .section-one-bottom {
        margin-top: 0px;
        margin-bottom: 1rem;
        /* flex-wrap is breaking image resizing */
        flex-wrap: wrap;
        /* width: 375px; */
    }

    .section-one-bottom-logo {
        margin: 16px;
    }

    .section-two-tile-wrapper {
        flex-direction: column;
    }

    .section-two {
        margin: auto;
        width: 100%;
        padding: 16px 0;
        margin-top: 32px;
    }

    .section-two-header-wrapper {
        margin: 16px;
    }

    .section-two-header {
        font-size: 1.75rem;
    }

    .section-two-header-vectors {
        /* width: 40px; */
    }

    .section-two-tile {
        margin: 16px;
    }

    .section-two-header-subwrapper {
        max-width: unset;
    }

    .section-two-bottom-header {
        flex-direction: column;
        margin: 32px 16px;
        width: 90%;
    }

    .section-two-bottom-left {
        width: 100%;
    }

    .section-two-bottom-header-ul {
        width: 100%;
        margin-left: 15px;

        & li {
            font-size: 1rem;
        }
    }

    .section-two-bottom-title {
        font-size: 1.75rem;
    }

    .section-two-tile-title {
        font-size: var(--fontSize-1);
    }

    .section-three-header {
        font-size: 1.75rem;
    }

    .section-three-product-video-wrapper {
        max-width: 90%;
    }

    .section-three-header-small {
        font-size: 0.625rem;
        margin-top: 32px;
    }

    .react-player {
        /* width: 250px; */
    }

    .section-three-try-it-button,
    .section-four-try-it-button,
    .product-section-one-try-it-button,
    .product-flow-section-one-try-it-button {
        width: 101px;
        height: 40px;
        font-size: var(--fontSize-0);
        padding: 0 0;
    }

    .section-four-tile-wrapper {
        flex-direction: column;
    }

    .section-four {
        padding: 0 16px 0 16px;
    }

    .section-four-header-vectors,
    .product-flow-logo-wrapper {
        margin-top: -80px;
    }

    .section-five {
        padding: 0 16px 0 16px;
    }

    .section-five-tile-wrapper {
        flex-direction: column;
        flex-flow: column;
        height: auto;
    }

    .section-five-tile {
        width: 100%;
        margin: 12px 0;
        min-width: unset;
        max-width: unset;
    }

    .section-five-header {
        font-size: 1.75rem;
    }

    .section-five-tile-text {
        font-size: var(--fontSize-0);
    }

    .section-six {
        padding: 0 16px 0 16px;
        flex-direction: column;
    }

    .section-six-left {
        width: 100%;
    }

    .section-six-text-wrapper {
        width: 80%;
    }

    .section-six-subwrapper {
        flex-direction: column;
    }

    .section-six-right {
        margin-top: 45px;
        margin-bottom: 32px;
    }

    .section-six-header-vectors {
        margin-top: 0px;
        width: 90%;
    }

    .section-six-header {
        margin-top: 8px;
    }

    .section-six-header {
        font-size: 1.75rem;
        width: 100%;
    }

    .section-six-code-screenshot {
        margin-top: -58px;
        box-shadow: 50px 82px #5072eb1a;
    }

    .navigation-wrapper {
        width: 100%;
    }

    .product-flow-section-two-left {
        display: none;
    }

    .product-flow-section-two-right {
        width: 100%;
    }

    .product-flow-section-two-transformations-wrapper {
        margin-bottom: 32px;
    }

    .product-flow-section-one-h1,
    .about-section-one-h1 {
        font-size: 3rem;
    }

    .product-flow-section-one-subtext,
    .section-one-subtext,
    .section-two-subtext,
    .section-two-tile-text {
        font-size: var(--fontSize-0);
    }

    .product-flow-section-one-h1 {
        max-width: 300px;
    }

    .product-flow-section-one {
        margin-bottom: 0px;
    }

    .product-flow-section-two-topic-header {
        font-size: 1.75rem;
    }

    .product-flow-section-two-topic-subtext {
        font-size: 1rem;
    }

    .product-flow-section-two-topic-child {
        font-size: var(--fontSize-0);
    }

    .product-flow-section-one-right {
        display: none;
    }

    .product-flow-section-one-background-image-wrapper {
        background-position-x: right;
    }

    .product-flow-section-three-tile-wrapper {
        flex-direction: column;
    }

    .product-flow-section-three-header {
        font-size: 1.75rem;
        width: auto;
    }

    .product-flow-section-one-image {
        width: 40px;
    }

    .section-four-tile-title {
        font-size: var(--fontSize-1);
        margin: 12px 0;
    }

    .section-four-tile-subtext {
        font-size: var(--fontSize-0);
    }

    .about-flow-logo {
        margin-top: -25em;
        margin-left: 75vw;
    }

    .about-card-text {
        font-size: var(--fontSize-0);
    }

    .about-section-header {
        font-size: 1.75rem;
    }

    .about-section-one-h1 {
        max-width: 320px;
    }

    .about-careers-text {
        font-size: var(--fontSize-0);
    }

    .about-current-openings-button {
        width: 153px;
        font-size: var(--fontSize-0);
    }

    .about-current-openings-get-in-touch {
        width: 100%;
        font-size: var(--fontSize-0);
    }

    .about-careers-text-wrapper {
        padding: 0 16px;
    }

    .about-section-margin-bottom {
        margin-bottom: 48px;
    }

    .about-section-one-text {
        font-size: var(--fontSize-0);
    }

    .about-card-title {
        font-size: var(--fontSize-1);
    }

    .about-referral-text {
        font-size: 1rem;
        margin-bottom: 32px;
    }

    .about-get-in-touch-button {
        display: none;
    }

    .about-get-in-touch-button-mobile {
        display: flex;
        flex-direction: column;
        justify-content: center;
        align-items: center;
        background-color: #5072eb;
        color: #ffffff;
        text-decoration: none;
        border-radius: 4px;
        padding: 12px;
        width: 100%;
        height: 44px;
        font-family: "Inter", sans-serif;
        font-style: normal;
        font-weight: 400;
        font-size: var(--fontSize-0);
    }

    .about-section-current-openings-wrapper {
        flex-direction: column;
    }

    .about-current-openings-list {
        width: 100%;
        margin-right: 0px;
        max-width: none;
        position: inherit;
    }

    .about-section-header-top {
        font-size: 1.75rem;
    }

    .about-opening-title {
        font-size: var(--fontSize-1);
    }

    .about-opening-text {
        font-size: var(--fontSize-0);
    }

    .about-section-five-header {
        font-size: 1.75rem;
    }

    .about-section-five-text {
        font-size: var(--fontSize-1);
        text-align: center;
    }

    .form-subwrapper-mobile {
        display: flex;
        flex-direction: column;
        width: 100%;
        gap: 12px;
    }

    .form-subwrapper {
        display: none;
    }

    .form-wrapper {
        width: 100%;
        padding: 16px;
    }

    .about-section-five {
        background-size: 100%;
        background-position-y: 80%;
    }

    .solutions-banner-wrapper {
        margin-top: 32px;
    }

    .solutions-section-wrapper {
        flex-direction: column;
    }

    .solutions-section-text-wrapper {
        width: 100%;
        margin-bottom: 2rem;
    }

    .solutions-section-wrapper {
        margin-top: 32px;
    }

    .solutions-logo-wrapper {
        justify-content: flex-end;
        margin-bottom: -9em;
        margin-right: 1em;
        margin-top: unset;
    }

    .solutions-section-logo-right {
        margin-bottom: -1em;
        margin-top: -4rem;
        margin-right: 0;
        max-height: 30px;
    }

    .solutions-subtext-bold,
    .solutions-subtext {
        font-size: var(--fontSize-0);
        line-height: 22px;
    }

    .mobile-flex-direction-reverse {
        flex-direction: column-reverse;
    }

    .solutions-section-image-wrapper {
        max-height: 280px;
        margin-right: 0px !important;
        justify-content: center;
    }

    nav.blog-post-nav {
        ul {
            flex-direction: column;
        }
    }

    .section-one-h1 {
        font-size: 3rem;
    }

    .section-four-tile {
        padding-top: 24px;
    }

    .section-four-try-it-header-text {
        font-size: var(--fontSize-0);
    }

    .section-four-try-it-button-wrapper {
        margin-bottom: 42px;
    }

    .section-four-header-small {
        margin-top: 32px;
        font-size: 0.625rem;
    }

    .section-six-text,
    .global-footer-subtext,
    .global-footer-input-button-submit,
    .global-footer-right-link,
    .global-footer-bottom-copyright-text,
    .global-footer-copyright-link {
        font-size: var(--fontSize-0);
    }

    .global-footer-subtext-title {
        font-size: 1rem;
    }

    .global-footer-input-email::placeholder {
        font-size: var(--fontSize-0);
    }

    .arrow--left {
        left: -45px;
    }

    .arrow--right {
        left: auto;
        right: 2%;
    }

    .arrow {}

    .section-six-slider-wrapper {
        margin-left: 30px;
    }

    .section-two-second-graphic {
        margin-top: 40px;
    }

    // .powerful-data {
    //   display: none;
    // }

    .connector-features-header {
        font-weight: 500;
        font-size: 1.75rem;
        margin-bottom: 12px;
        margin-top: -25px;
    }

    .mobile-no-padding {
        padding: 0;
    }

    .connector-source-dest-title {
        font-size: 3rem;
    }

    .connector-try-it-free-button-wrapper {
        margin-bottom: 0px;
    }

    .show-mobile {
        display: flex;
    }

    // .powerful-data-vertical {
    //   display: block;
    // }

    .data-pipelines-image-mobile {
        display: flex;
    }

    .data-pipelines-image {
        display: none;
    }

    .connector-features-subtext {
        font-size: 1rem;
        margin-top: 0;
    }

    .connector-section-background {
        background-color: #f9fafc;
    }

    .connector-section-mobile {
        width: 100%;
    }

    .vertical-mobile {
        flex-direction: column;
    }

    .table-accounts-vertical {
        display: table;
        margin: auto;
    }

    .table-accounts {
        display: none;
    }

    .connector-h2-tight-margin,
    .h2-mobile,
    .header-horizontal {
        font-size: 1.75rem;
    }

    .connector-header-subtext {
        font-size: 1rem;
    }

    .small-uppercase-header {
        font-size: 0.625rem;
    }

    .automated-schema-text {
        font-size: var(--fontSize-1);
        text-align: center;
    }

    .connector-video-wrapper {
        margin: 0;
        width: 100%;
    }

    .connector-h2-subtext {
        font-size: 1rem;
    }

    .hide-mobile {
        display: none;
    }

    .slider-horizontal-text-wrapper {
        flex-direction: column;
    }

    .dots-mobile {
        margin: unset;
    }

    .flow-logo-100 {
        width: 34px;
        margin: 0;
    }

    .connector-header-small {
        font-size: 1.25rem;
    }

    .connector-destinations-button {
        width: 157px;
        height: 44px;
        font-size: var(--fontSize-0);
        padding: 11px 18px;
        line-height: 20px;
    }
}

@media (max-width: 375px) {
    .global-footer-input-email {
        max-width: 196px;
    }
}

.page-toc {
    background-color: #edf6ff;
    margin-top: 2rem;
    padding-top: 2rem;
    padding-left: 1rem;
    padding-bottom: 0.5rem;
    border: 1px solid darkgray;
    border-radius: 4px;

    & h3 {
        margin-top: 0;
        font-size: 18pt;
    }

    .page-toc-link {
        &:hover {
            text-decoration: underline;
        }

        text-decoration: none;
        color: black;
    }

    .toc-item {
        margin-bottom: unset;

        &.toc-item-h2 {
            margin-bottom: 1rem;
            font-weight: 500;
        }

        &.toc-item-h3 {
            font-weight: 300;
        }
    }
}

@media (max-width: 42rem) {
    blockquote {
        padding: var(--spacing-0) var(--spacing-0) var(--spacing-0) var(--spacing-4);
        margin-left: var(--spacing-0);
    }

    ul,
    ol {
        list-style-position: inside;
    }
}

@media (min-width: 810px) {
    .section-one-bottom {
        margin-top: 50px;
    }
}

/*LP Podcast start*/
.lp-podcast-wrap {
    background: #fff;

    .podcast-hero {
        background: url(./images/lp-podcast/img-bg.png) no-repeat center / cover;
        padding: 90px 0 240px;

        @media (max-width: 991px) {
            background: url(./images/lp-podcast/img-bg.png) no-repeat center right / cover;
        }

        @media (max-width: 767px) {
            padding: 10px 0 16px;
        }

        .hero-container {
            max-width: 1220px;
            margin: 0 auto;
            display: flex;
            justify-content: space-between;
            align-items: center;

            @media (max-width: 1260px) {
                max-width: calc(100% - 40px);
            }

            @media (max-width: 767px) {
                max-width: calc(100% - 32px);
                flex-direction: column;
            }
        }

        .hero-left {
            max-width: 700px;
            width: 100%;

            @media (max-width: 767px) {
                margin-bottom: 16px;
            }

            .hero-heading {
                font-family: "Inter", sans-serif;
                font-weight: 500;
                font-size: 71px;
                line-height: 86px;
                color: #04192b;
                margin-bottom: 40px;

                @media (max-width: 767px) {
                    font-size: 48px;
                    line-height: 60px;
                    margin-bottom: 16px;
                }
            }

            .hero-subheading {
                font-family: "Inter", sans-serif;
                font-weight: 400;
                font-size: 18px;
                line-height: 30px;
                color: #47506d;

                @media (max-width: 767px) {
                    font-size: 14px;
                    line-height: 22px;
                }
            }
        }

        .hero-right {
            @media (max-width: 767px) {
                max-width: 50%;
                margin-left: auto;
                margin-right: auto;
            }

            svg {
                @media (max-width: 767px) {
                    width: 100%;
                    height: auto;
                }
            }
        }
    }

    .episodes-wrap {
        max-width: 1220px;
        margin: -200px auto 0;
        padding-bottom: 100px;

        @media (max-width: 1260px) {
            max-width: calc(100% - 40px);
        }

        @media (max-width: 767px) {
            max-width: calc(100% - 32px);
            margin-top: 16px;
            padding-bottom: 32px;
        }

        .episodes-heading {
            font-family: "Inter", sans-serif;
            font-weight: 500;
            font-size: 36px;
            line-height: 48px;
            color: #04192b;
            margin-bottom: 24px;

            @media (max-width: 767px) {
                font-size: 28px;
                line-height: 36px;
                margin-bottom: 16px;
            }
        }

        .episode-item {
            display: flex;
            justify-content: space-between;
            align-items: flex-start;
            margin-bottom: 48px;

            @media (max-width: 767px) {
                flex-direction: column;
                border-bottom: 1px solid #d7dce5;
                padding-bottom: 16px;
                margin-bottom: 16px;
            }

            &:last-child {
                margin-bottom: 0;
                border-bottom: none;
                padding-bottom: 0;
                margin-bottom: 0;
            }

            .episode-left {
                max-width: 582px;
                width: 100%;
                background: #ffffff;
                border: 1px solid #d7dce5;
                padding: 16px;

                @media (max-width: 767px) {
                    max-width: 550px;
                    margin-bottom: 16px;
                }
            }

            .episode-right {
                max-width: 638px;
                width: 100%;
                padding-left: 48px;

                @media (max-width: 767px) {
                    max-width: 100%;
                    padding-left: 0;
                }

                .episode-heading {
                    font-family: "Inter", sans-serif;
                    font-weight: 700;
                    font-size: 24px;
                    line-height: 30px;
                    color: #47506d;
                    margin-bottom: 12px;

                    @media (max-width: 767px) {
                        font-size: 18px;
                        line-height: 26px;
                    }
                }

                .episode-description {
                    font-family: "Inter", sans-serif;
                    font-weight: 400;
                    font-size: 18px;
                    line-height: 30px;
                    color: #47506d;
                    margin-bottom: 40px;

                    @media (max-width: 767px) {
                        font-size: 14px;
                        line-height: 22px;
                        margin-bottom: 32px;
                    }
                }

                .links-wrap {
                    display: flex;
                    flex-direction: column;

                    @media (max-width: 767px) {
                        align-items: center;
                    }

                    a {
                        margin-bottom: 24px;

                        &:hover {
                            opacity: 0.9;
                        }

                        &:last-child {
                            margin-bottom: 0;
                        }

                        svg {
                            @media (max-width: 767px) {
                                width: 190px;
                                height: auto;
                            }
                        }
                    }
                }
            }
        }
    }

    .subscribe {
        background: #f9fafc;
        padding: 100px 0 135px;

        @media (max-width: 767px) {
            padding: 32px 0;
        }

        .subscribe-wrap {
            max-width: 1220px;
            margin: 0 auto;
            display: flex;
            justify-content: space-between;
            align-items: center;

            @media (max-width: 1260px) {
                max-width: calc(100% - 40px);
            }

            @media (max-width: 767px) {
                max-width: calc(100% - 32px);
            }
        }

        .subscribe-left {
            max-width: 640px;
            width: 100%;

            @media (max-width: 991px) {
                margin-left: auto;
                margin-right: auto;
            }
        }

        .subscribe-right {
            @media (max-width: 991px) {
                display: none;
            }
        }

        .subscribe-heading {
            font-family: "Inter", sans-serif;
            font-weight: 500;
            font-size: 56px;
            line-height: 68px;
            color: #04192b;
            margin-bottom: 40px;

            @media (max-width: 767px) {
                font-size: 24px;
                line-height: 36px;
                text-align: center;
                margin-bottom: 16px;
            }
        }

        .subscribe-youtube {
            max-width: 640px;
            width: 100%;
            display: flex;
            justify-content: space-between;
            align-items: center;
            font-family: "Inter", sans-serif;
            font-weight: 400;
            font-size: 24px;
            line-height: 140%;
            color: #47506d;
            margin-bottom: 40px;

            @media (max-width: 767px) {
                flex-direction: column;
                font-size: 14px;
                line-height: 22px;
                margin-bottom: 32px;
            }

            span {
                @media (max-width: 767px) {
                    margin-bottom: 16px;
                }
            }

            a {
                img {
                    @media (max-width: 767px) {
                        max-width: 165px;
                    }
                }
            }
        }

        .subscribe-subheading {
            font-family: "Inter", sans-serif;
            font-weight: 400;
            font-size: 24px;
            line-height: 140%;
            color: #47506d;
            margin-bottom: 24px;

            @media (max-width: 767px) {
                font-size: 14px;
                line-height: 22px;
                text-align: center;
                margin-bottom: 16px;
            }
        }

        .input-wrap {
            display: flex;
            justify-content: space-between;
            align-items: center;

            input {
                font-family: "Inter", sans-serif;
                max-width: calc(100% - 130px);
                width: 100%;
                height: 60px;
                font-weight: 400;
                font-size: 20px;
                line-height: 60px;
                color: #47506d;
                padding-left: 14px;
                background: #ffffff;
                border: 1px solid #9aa8be;
                border-radius: 4px;

                @media (max-width: 767px) {
                    height: 44px;
                    font-size: 14px;
                    line-height: 44px;
                }

                &::placeholder {
                    font-family: "Inter", sans-serif;
                    font-weight: 400;
                    font-size: 18px;
                    line-height: 60px;
                    color: #9aa8be;

                    @media (max-width: 767px) {
                        font-size: 14px;
                        line-height: 44px;
                    }
                }
            }

            button {
                width: 117px;
                height: 60px;
                background: #5072eb;
                box-shadow: 0px 4px 10px rgba(20, 20, 43, 0.04);
                border-radius: 4px;
                font-family: "Inter", sans-serif;
                font-weight: 500;
                font-size: 18px;
                line-height: 60px;
                color: #ffffff;
                border: 1px solid transparent;
                outline: none;
                cursor: pointer;

                @media (max-width: 767px) {
                    height: 44px;
                    font-size: 16px;
                    line-height: 44px;
                }

                &:hover {
                    opacity: 0.9;
                }
            }
        }
    }
}

/*LP Podcast end*/

/*Signup component*/
.signup {
    padding: 100px 0;

    @media (max-width: 767px) {
        padding: 32px 0;
    }

    .signup-bg {
        background: #04192b url(./images/lp-podcast/signup-bg.png) no-repeat center / cover;
        max-width: 1220px;
        width: 100%;
        height: auto;
        padding: 100px 0;
        margin: 0 auto;

        @media (max-width: 1260px) {
            max-width: calc(100% - 40px);
        }

        @media (max-width: 767px) {
            background: #04192b url(./images/lp-podcast/signup-bg.png) no-repeat center / contain;
            padding: 32px 24px;
            max-width: calc(100% - 32px);
        }
    }

    .signup-heading {
        font-family: "Inter", sans-serif;
        font-weight: 500;
        font-size: 56px;
        line-height: 68px;
        text-align: center;
        color: #fff;
        margin-bottom: 40px;
        max-width: 800px;
        margin-left: auto;
        margin-right: auto;

        @media (max-width: 767px) {
            font-size: 28px;
            line-height: 36px;
        }

        span {
            color: #5072eb;
        }
    }

    .cta-wrap {
        display: flex;
        justify-content: space-between;
        align-items: center;
        max-width: 287px;
        margin: 0 auto;
        width: 100%;

        @media (max-width: 767px) {
            max-width: 208px;
        }

        a {
            background: #5072eb;
            border-radius: 6px;
            padding: 20px 28px;
            font-family: "Inter", sans-serif;
            font-weight: 500;
            font-size: 18px;
            line-height: 20px;
            text-align: center;
            color: #ffffff;
            text-decoration: none;

            @media (max-width: 767px) {
                padding: 12px 18px;
                font-size: 14px;
                line-height: 20px;
            }

            &:hover {
                opacity: 0.9;
            }
        }
    }
}

/*Signup component end*/

/*Estuary-vs-... temaple*/
.lp-comparison-wrap {
    background: url(./images/lp-podcast/img-bg.png) no-repeat;

    @media (max-width: 991px) {
        background: url(./images/lp-podcast/img-bg.png) no-repeat;
        background-size: contain;
    }

    background-size: contain;

    .hero-section {
        padding: 90px 0 0;
        max-width: 80rem;
        margin-left: auto;
        margin-right: auto;

        @media (max-width: 767px) {
            margin: 0 1rem;
            padding: 10px 0 16px;
        }

        .hero-container {
            margin: 0 auto;
            display: flex;
            justify-content: space-between;
            align-items: stretch;

            @media (max-width: 1199px) {
                max-width: calc(100% - 32px);
            }

            @media (max-width: 575px) {
                flex-direction: column;
            }
        }

        .hero-left {
            max-width: 700px;
            width: 100%;

            @media (max-width: 767px) {
                margin-bottom: 16px;
            }

            .hero-heading {
                font-family: "Inter", sans-serif;
                font-weight: 500;
                font-size: 71px;
                line-height: 86px;
                color: #04192b;
                margin-bottom: 40px;

                @media (max-width: 767px) {
                    font-size: 48px;
                    line-height: 60px;
                    margin-bottom: 16px;
                }

                @media (max-width: 575px) {
                    br {
                        display: none;
                    }
                }
            }

            .hero-subheading {
                font-family: "Inter", sans-serif;
                font-weight: 400;
                font-size: 18px;
                line-height: 30px;
                color: #47506d;

                @media (max-width: 767px) {
                    font-size: 14px;
                    line-height: 22px;
                }
            }
        }

        .hero-right {
            max-width: 492px;
            width: 100%;
            position: relative;
            color: #000;
            font-size: 36px;
            font-family: "Inter", sans-serif;
            font-weight: 500;
            line-height: 48px;
            letter-spacing: 0.4px;
            text-transform: uppercase;

            @media (max-width: 767px) {
                max-width: 100%;
                margin-left: auto;
                margin-right: auto;
            }

            @media (max-width: 845px) {
                display: flex;
                justify-content: space-between;
                align-items: center;
                max-width: 250px;
                margin-left: 0;
                margin-bottom: 20px;
            }

            span {
                @media (min-width: 846px) {
                    position: absolute;
                    top: calc(50% - 20px);
                    left: calc(50% - 24px);
                }
            }

            .hero-logo {
                width: 70px;
                height: auto;

                @media (min-width: 846px) {
                    position: absolute;
                    width: 140px;
                    height: auto;
                }

                &.estuary {
                    left: 0;
                    top: 0;
                }

                &.competitor {
                    bottom: 0;
                    right: 0;
                }
            }
        }

        .hero-image-wrap {
            text-align: center;
            margin-top: 3rem;

            @media (max-width: 767px) {
                display: none;
            }
        }
    }

    .comparison-table {
        max-width: 80rem;
        margin-left: auto;
        margin-right: auto;
        margin-top: 3rem;
        margin-bottom: 3rem;

        @media (max-width: 767px) {
            margin-top: 0;
            padding: 0 16px;
        }

        .table-heading,
        .table-row {
            display: grid;
            grid-template-columns: repeat(4, 1fr);
            grid-template-rows: 1fr;
            grid-column-gap: 36px;
            grid-row-gap: 0px;
            align-items: stretch;
        }

        .table-heading {
            border-bottom: 5px solid rgba(0, 0, 0, 0.1);

            @media (max-width: 845px) {
                display: none;
            }
        }

        .heading-item {
            font-family: "Inter", sans-serif;
            font-style: normal;
            font-weight: 700;
            font-size: 18px;
            line-height: normal;
            color: #04192b;
            padding: 16px 16px 11px;

            &:nth-child(1) {
                font-size: 14px;
            }

            &:nth-child(2) {
                background: rgba(80, 114, 235, 0.1);
                border-width: 1px 1px 0px 1px;
                border-style: solid;
                border-color: #5072eb;
            }

            &:nth-child(3) {
                border-width: 1px 1px 0px 1px;
                border-style: solid;
                border-color: #808080;
            }

            &:nth-child(4) {
                background: rgba(4, 25, 43, 0.03);
                border-width: 1px 1px 0px 1px;
                border-style: solid;
                border-color: rgba(4, 25, 43, 0.1);
            }
        }

        .feature-name,
        .estuary-value,
        .competitor-value,
        .matters-value {
            font-family: "Inter", sans-serif;
            font-style: normal;
            font-weight: 400;
            font-size: 16px;
            line-height: 140%;
            color: #47506d;
            padding: 16px;

            a {
                color: #47506d;
                text-decoration: underline;
            }

            p {
                margin: 0;
            }
        }

        .feature-name {
            align-self: center;

            @media (max-width: 845px) {
                background: #f7f7f7;
                border-bottom: 1px solid rgba(0, 0, 0, 0.1);
                padding: 4px 16px;
                font-family: "Inter", sans-serif;
                font-style: normal;
                font-weight: 700;
                font-size: 16px;
                line-height: 140%;
                color: #47506d;
            }
        }

        .estuary-value {
            border-width: 0 1px 0 1px;
            border-style: solid;
            border-color: #5072eb;

            @media (max-width: 845px) {
                border-width: 0 0 1px 0;
                border-color: rgba(0, 0, 0, 0.1);
            }

            div {
                @media (max-width: 845px) {
                    font-family: "Inter", sans-serif;
                    font-style: normal;
                    font-weight: 600;
                    font-size: 14px;
                    line-height: 140%;
                    text-transform: uppercase;
                    color: #5072eb;
                    margin-bottom: 10px;
                }
            }
        }

        .competitor-value {
            border-width: 0 1px 0 1px;
            border-style: solid;
            border-color: #808080;

            @media (max-width: 845px) {
                border-width: 0 0 1px 0;
                border-color: rgba(0, 0, 0, 0.1);
            }

            div {
                @media (max-width: 845px) {
                    font-family: "Inter", sans-serif;
                    font-style: normal;
                    font-weight: 600;
                    font-size: 14px;
                    line-height: 140%;
                    text-transform: uppercase;
                    color: #04192b;
                    margin-bottom: 10px;
                }
            }
        }

        .matters-value {
            border-width: 0 1px 0 1px;
            border-style: solid;
            border-color: rgba(4, 25, 43, 0.1);

            @media (max-width: 845px) {
                border-width: 0;
            }

            div {
                @media (max-width: 845px) {
                    font-family: "Inter", sans-serif;
                    font-style: normal;
                    font-weight: 600;
                    font-size: 14px;
                    line-height: 140%;
                    text-transform: uppercase;
                    color: rgba(4, 25, 43, 0.5);
                    margin-bottom: 10px;
                }
            }
        }

        .table-row {
            border-bottom: 1px solid rgba(0, 0, 0, 0.1);
            margin-top: -1px;

            @media (max-width: 845px) {
                display: block;
                border: 1px solid rgba(0, 0, 0, 0.1);
                margin-bottom: 16px;
            }

            &:first-child {
                margin-top: -5px;
            }

            &:last-child {

                .estuary-value,
                .competitor-value,
                .matters-value {
                    border-width: 0 1px 1px 1px;
                }
            }
        }
    }

    .cta-wrap-single {
        text-align: center;
        margin-top: 55px;
        margin-bottom: 100px;

        @media (max-width: 845px) {
            margin-bottom: 55px;
        }

        a {
            background: #5072eb;
            border-radius: 6px;
            padding: 20px 28px;
            font-family: "Inter", sans-serif;
            font-weight: 500;
            font-size: 18px;
            line-height: 20px;
            text-align: center;
            color: #ffffff;
            text-decoration: none;

            @media (max-width: 767px) {
                padding: 12px 18px;
                font-size: 14px;
                line-height: 20px;
            }
        }
    }

    .comparison-to-others {
        padding: 100px 0;
        background: #f9fafc;

        @media (max-width: 845px) {
            padding: 32px 0;
        }

        .comparison-heading {
            font-family: "Inter", sans-serif;
            font-style: normal;
            font-weight: 500;
            font-size: 56px;
            line-height: 68px;
            text-align: center;
            color: #04192b;
            margin-bottom: 40px;

            @media (max-width: 845px) {
                font-size: 24px;
                line-height: 36px;
            }
        }

        .comparison-links {
            max-width: 1220px;
            margin: 0 auto;
            display: flex;
            justify-content: space-around;
            align-items: center;
            gap: 25px;
            flex-wrap: wrap;

            @media (max-width: 1260px) {
                max-width: calc(100% - 32px);
                justify-content: center;
            }

            a {

                svg,
                img {
                    height: 50px;
                    width: auto;

                    @media (max-width: 575px) {
                        height: 32px;
                    }
                }
            }
        }
    }

    .about-estuary {
        padding: 120px 0;
        background: url(./images/lp-comparison/about-bg.png) no-repeat center right / auto 453px;

        @media (max-width: 991px) {
            background: url(./images/lp-comparison/about-bg.png) no-repeat center right -445px / auto 453px;
        }

        @media (max-width: 845px) {
            padding: 32px 0;
        }

        .about-wrap {
            max-width: 1220px;
            margin: 0 auto;

            @media (max-width: 1260px) {
                max-width: calc(100% - 32px);
            }
        }

        .about-heading {
            font-family: "Inter", sans-serif;
            font-style: normal;
            font-weight: 500;
            font-size: 36px;
            line-height: 48px;
            color: #04192b;
            margin-bottom: 24px;

            @media (max-width: 845px) {
                font-size: 28px;
                line-height: 36px;
            }
        }

        .about-subheading {
            font-family: "Inter", sans-serif;
            font-style: normal;
            font-weight: 700;
            font-size: 24px;
            line-height: 36px;
            color: #04192b;
            margin-bottom: 12px;
            max-width: 590px;

            @media (max-width: 845px) {
                font-size: 18px;
                line-height: 26px;
            }
        }

        .about-content {
            font-family: "Inter", sans-serif;
            font-style: normal;
            font-weight: 400;
            font-size: 20px;
            line-height: 30px;
            color: #47506d;
            margin-bottom: 20px;
            max-width: 590px;

            @media (max-width: 845px) {
                font-size: 14px;
                line-height: 22px;
            }

            &:last-child {
                margin-bottom: 0;
            }

            a {
                color: #47506d;
                text-decoration: underline;
            }
        }
    }
}

/*Estuary-vs-... temaple end*/

/*About section updates*/
.about-history {
    background: #f9fafc;
    padding: 122px 0 190px;
    background-image: url("./images/product-flow-vector-left.svg");
    background-repeat: no-repeat;
    background-position-y: 480px;
    background-size: 35%;
    background-position-y: 60%;

    @media (max-width: 811px) {
        background-image: none;
        padding: 32px 0;
    }

    .history-wrap {
        max-width: 1220px;
        margin-left: auto;
        margin-right: auto;
        display: flex;
        justify-content: space-between;

        @media (max-width: 1512px) {
            max-width: 100%;
            padding-left: ~"calc(min(9%, 146px))";
            padding-right: ~"calc(min(9%, 146px))";
        }

        @media (max-width: 811px) {
            flex-direction: column-reverse;
        }
    }

    .history-left {
        max-width: 556px;
        width: 100%;

        @media (max-width: 811px) {
            max-width: 100%;
        }

        .image-heading {
            font-family: "Inter", sans-serif;
            font-style: normal;
            font-weight: 700;
            font-size: 18px;
            line-height: 24px;
            text-align: center;
            letter-spacing: 2px;
            text-transform: uppercase;
            color: #47506d;
            margin-bottom: 24px;

            @media (max-width: 811px) {
                font-size: 11.622px;
                line-height: 15px;
            }
        }
    }

    .history-right {
        max-width: 560px;
        width: 100%;

        @media (max-width: 1350px) {
            padding-left: 50px;
        }

        @media (max-width: 811px) {
            padding-left: 0;
            margin-bottom: 32px;
        }

        p {
            @media (max-width: 811px) {
                font-size: 16px;
                line-height: 24px;
            }

            a {
                color: #47506d;
                text-decoration: underline;
            }
        }
    }
}

.about-media {
    padding: 125px 0 63px;
    position: relative;

    @media (max-width: 811px) {
        padding: 32px 0;
    }

    .media-logo {
        position: absolute;
        top: 125px;
        right: calc(50% - 610px);

        @media (max-width: 1512px) {
            right: ~"calc(min(9%, 146px))";
        }

        @media (max-width: 811px) {
            max-width: 35px;
            top: 30px;
        }
    }

    .product-flow-section-two-header-small {
        max-width: 1220px;
        margin-left: auto;
        margin-right: auto;

        @media (max-width: 1512px) {
            max-width: 100%;
            padding-left: ~"calc(min(9%, 146px))";
            padding-right: ~"calc(min(9%, 146px))";
        }
    }

    h2 {
        max-width: 1220px;
        margin-left: auto;
        margin-right: auto;

        @media (max-width: 1512px) {
            max-width: 100%;
            padding-left: ~"calc(min(9%, 146px))";
            padding-right: ~"calc(min(9%, 146px))";
        }
    }

    .media-wrap {
        max-width: 1220px;
        width: 100%;
        margin: 50px auto 0;
        display: grid;
        grid-template-columns: repeat(3, 1fr);
        grid-template-rows: 1fr;
        grid-column-gap: 24px;
        grid-row-gap: 0px;

        @media (max-width: 1512px) {
            max-width: 100%;
            padding-left: ~"calc(min(9%, 146px))";
            padding-right: ~"calc(min(9%, 146px))";
        }

        @media (max-width: 811px) {
            grid-template-columns: repeat(1, 1fr);
            grid-row-gap: 16px;
        }

        .media-item {
            background: #f9fafc;
            padding: 25px 24px;

            @media (max-width: 811px) {
                max-width: 390px;
                width: 100%;
                margin-left: auto;
                margin-right: auto;
            }
        }

        .item-heading {
            font-family: "Inter", sans-serif;
            font-style: normal;
            font-weight: 600;
            font-size: 24px;
            line-height: 30px;
            text-decoration-line: underline;
            color: #04192b;
            margin-top: 24px;
            margin-bottom: 12px;

            @media (max-width: 811px) {
                font-size: 18px;
                line-height: 26px;
                margin-top: 12px;
            }

            a {
                color: #04192b;
            }
        }

        .item-description {
            font-family: "Inter", sans-serif;
            font-style: normal;
            font-weight: 400;
            font-size: 18px;
            line-height: 30px;
            color: #47506d;

            @media (max-width: 811px) {
                font-size: 14px;
                line-height: 22px;
            }
        }
    }
}

.meet-the-team {
    padding: 63px 0;

    @media (max-width: 811px) {
        padding: 32px 0;
    }

    p,
    h2 {
        max-width: 100%;
        text-align: center;
    }

    .team-wrap {
        max-width: 1220px;
        margin: 35px auto 0;
        display: grid;
        grid-template-columns: repeat(4, 1fr);
        grid-template-rows: 1fr;
        grid-column-gap: 24px;
        grid-row-gap: 48px;

        @media (max-width: 1512px) {
            max-width: 100%;
            padding-left: ~"calc(min(9%, 146px))";
            padding-right: ~"calc(min(9%, 146px))";
        }

        @media (max-width: 811px) {
            grid-template-columns: repeat(2, 1fr);
            grid-row-gap: 40px;
        }

        .team-item {
            text-align: center;

            .gatsby-image-wrapper {
                @media (max-width: 811px) {
                    margin-left: auto;
                    margin-right: auto;
                }
            }

            .item-name {
                font-family: "Inter", sans-serif;
                font-style: normal;
                font-weight: 600;
                font-size: 24px;
                line-height: 30px;
                text-align: center;
                color: #04192b;
                margin-top: 15px;
                margin-bottom: 12px;

                @media (max-width: 811px) {
                    font-size: 18px;
                    line-height: 26px;
                    margin-bottom: 12px;
                    margin-top: 10px;
                }
            }

            .item-position {
                font-family: "Inter", sans-serif;
                font-style: normal;
                font-weight: 400;
                font-size: 18px;
                line-height: 30px;
                text-align: center;
                color: #47506d;

                @media (max-width: 811px) {
                    font-size: 14px;
                    line-height: 22px;
                }
            }
        }

        .employee-list {
            .employee-img {
                width: 180px;
                height: 180px;
                border-radius: 50%;
            }
        }
    }
}

.investors {
    padding: 37px 0 123px;

    @media (max-width: 811px) {
        padding: 32px 0 40px;
    }

    h2 {
        text-align: center;
        margin-top: 28px;

        @media (max-width: 811px) {
            font-size: 28px;
            line-height: 36px;
        }
    }

    .investors-wrap {
        max-width: 432px;
        margin: 40px auto 0;
        display: flex;
        justify-content: space-between;

        @media (max-width: 811px) {
            flex-direction: column;
            margin-top: 26px;
            max-width: 180px;
            margin-bottom: 17px;
        }
    }
}

/*About section updates end*/
/*Why Estuary*/
.why-estuary {
    display: flex;

    .sidebar-wrap {
        display: flex;
        flex-direction: column;
        justify-content: space-between;
        max-width: 340px;
        width: 100%;
        height: 100%;
        background: #000;
        height: 100vh;
        padding: 62px 42px 50px 56px;
        overflow: hidden;
        overflow-y: scroll;
        position: relative;

        @media (max-width: 1199px) {
            display: none;
        }

        .sidebar-logo {
            h1 {
                color: #fff;
            }
        }

        .sidebar-nav {
            .nav-item {
                color: #979797;
                font-family: "Inter", sans-serif;
                font-size: 22px;
                font-style: normal;
                font-weight: 600;
                line-height: normal;
                padding: 15px 0;
                cursor: pointer;

                &.active,
                &:hover {
                    color: #fff;
                }
            }

            .item-steps {
                margin: 0;
                padding: 0 0 0 21px;
                list-style: none;

                li {
                    color: #979797;
                    font-family: "Inter", sans-serif;
                    font-size: 16px;
                    font-style: normal;
                    font-weight: 500;
                    line-height: 210%;
                    cursor: pointer;
                    transition: all 0.25s linear;

                    &:hover,
                    &.active {
                        font-size: 17px;
                        font-style: normal;
                        font-weight: 600;
                        color: #fff;
                        transition: all 0.25s linear;
                        text-decoration: underline;
                    }
                }
            }
        }

        .ctas-wrap {
            display: flex;
            flex-direction: column;
            width: 100%;
            padding-top: 30px;

            .pipeline-link {
                max-width: 195px;
                margin-left: auto;
                margin-right: auto;
                background: #5072eb;
                border-radius: 6px;
                color: #fff;
                font-family: Inter, sans-serif;
                font-size: 18px;
                font-weight: 700;
                line-height: 20px;
                padding: 14px 30px;
                text-align: center;
                text-decoration: none;
                margin-bottom: 20px;
            }

            .doc-link {
                color: #fff;
                text-align: center;
                font-family: "Inter", sans-serif;
                font-size: 18px;
                font-style: normal;
                font-weight: 700;
                line-height: normal;
                text-decoration-line: underline;
            }
        }
    }

    .main-content-wrap {
        background: url(./images/product-demo-background.png) no-repeat top center / cover;
        width: 100%;
        padding: 132px calc((100% - 1180px - 340px) / 2);
        height: 100vh;
        display: flex;
        align-items: center;
        justify-content: center;
        flex-direction: column;

        @media (max-width: 1560px) and (min-width: 1200px) {
            padding: 132px 32px;
        }

        @media (max-width: 1119px) {
            padding: 65px 32px;
        }

        @media (min-height: 815px) {
            height: 100vh;
            display: flex;
            align-items: center;
            justify-content: center;
            flex-direction: column;
        }
    }

    .mac-bg {
        max-width: 1180px;
        height: 720px;
        width: 100%;
        margin-left: auto;
        margin-right: auto;
        padding: 123px 45px 47px 254px;
        background-position: center;
        background-size: cover;
        background-repeat: no-repeat;

        &.step-bg-0,
        &.step-bg-7 {
            background-image: url(./images/welcome-bg.png);
        }

        &.step-bg-1 {
            background-image: url(./images/flow-images/step1-bg.png);
        }

        &.step-bg-2 {
            background-image: url(./images/flow-images/step1-bg.png);
        }

        &.step-bg-3 {
            background-image: url(./images/flow-images/step1-bg.png);
        }

        &.step-bg-4 {
            background-image: url(./images/flow-images/step4-bg.png);
        }

        &.step-bg-5 {
            background-image: url(./images/flow-images/step4-bg.png);
        }

        &.step-bg-6 {
            background-image: url(./images/flow-images/step6-bg.png);
        }

        @media (max-width: 1560px) {
            background-position: top left;
            background-size: contain;
            padding: 10% 4% 12% 20%;
        }

        @media (max-width: 1119px) {
            padding: 10% 4% 6% 20%;
        }

        @media (max-width: 1024px) {
            height: 584px;
        }

        @media (max-width: 850px) {
            height: auto;
        }

        @media (max-height: 747px) {
            height: 428px;
            width: 85%;
            padding: 10% 12% 26% 19%;
        }

        @media (max-height: 563px) {
            height: 428px;
            width: 85%;
            padding: 10% 12% 26% 19%;
        }

        &.step-bg-0 {
            @media (max-height: 563px) {
                padding: 8% 13% 4% 19%;
            }

            @media (min-height: 564px) and (max-height: 800px) {
                padding: 10% 13% 4% 19%;
            }

        }

        &.step-bg-7 {
            @media (max-height: 747px) {
                height: 428px;
                width: 85%;
                padding: 8% 6% 10% 18%;
            }

            .step-7 {
                padding: 11px;
            }
        }
    }

    .zoom-in-out-circle {
        width: 46px;
        height: 46px;
        filter: drop-shadow(4px 4px 5px rgba(0, 0, 0, 0.5));
        background: #5073eb;
        animation: zoom-in-zoom-out 2s ease infinite;
        border-radius: 100%;
        position: absolute;

        &:before {
            content: "";
            position: absolute;
            width: 35px;
            height: 35px;
            background: #5173ed;
            border-radius: 100%;
            border: 1px solid #71d4d7;
            left: 5px;
            top: 5px;
        }
    }

    @keyframes zoom-in-zoom-out {
        0% {
            transform: scale(1, 1);
        }

        50% {
            transform: scale(1.2, 1.2);
        }

        100% {
            transform: scale(1, 1);
        }
    }

    .button-tooltip {
        max-width: 334px;
        width: 100%;
        padding: 15px 15px 11px 20px;
        background: #111;
        position: absolute;
        border-radius: 6px;

        @media (max-width: 1024px) {
            max-width: 250px;
        }

        &.left {
            &::before {
                content: "";
                position: absolute;
                left: -10px;
                width: 0;
                height: 0;
                border-top: 10px solid transparent;
                border-bottom: 10px solid transparent;
                border-right: 10px solid #111;
            }
        }

        &.right {
            &::before {
                content: "";
                position: absolute;
                right: -10px;
                width: 0;
                height: 0;
                border-top: 10px solid transparent;
                border-bottom: 10px solid transparent;
                border-left: 10px solid #111;
            }
        }

        &.top {
            &::before {
                content: "";
                position: absolute;
                top: -10px;
                width: 0;
                height: 0;
                border-left: 10px solid transparent;
                border-right: 10px solid transparent;
                border-bottom: 10px solid #111;
            }
        }

        &.bottom {
            &::before {
                content: "";
                position: absolute;
                bottom: -10px;
                width: 0;
                height: 0;
                border-left: 10px solid transparent;
                border-right: 10px solid transparent;
                border-top: 10px solid #111;
            }
        }

        .tooltip-heading {
            color: #fff;
            font-family: "Inter", sans-serif;
            font-size: 24px;
            font-style: normal;
            font-weight: 700;
            line-height: normal;
            margin-bottom: 5px;

            @media (max-width: 1024px) {
                font-size: 20px;
            }
        }

        .tooltip-description {
            color: #fff;
            font-family: "Inter", sans-serif;
            font-size: 16px;
            font-style: normal;
            font-weight: 400;
            line-height: 22px;
            margin-bottom: 20px;

            @media (max-width: 1024px) {
                font-size: 12px;
            }
        }

        .tooltip-action {
            color: #888;
            font-family: "Inter", sans-serif;
            font-size: 15px;
            font-style: normal;
            font-weight: 400;
            line-height: normal;
        }

        .tooltip-list {
            padding: 0 0 0 20px;
            margin: 0;

            li {
                color: #fff;
                font-family: "Inter", sans-serif;
                font-size: 16px;
                font-style: normal;
                font-weight: 500;
                line-height: 18px;
            }
        }
    }

    .steps-controls {
        max-width: 375px;
        width: 100%;
        margin: 60px auto 0;
        padding: 0 21px;
        display: flex;
        justify-content: space-between;
        align-items: center;

        @media (max-width: 1199px) {
            margin-top: 30px;
        }

        @media (max-height: 563px) {
            margin: 17px auto 0;
        }

        .prev-step,
        .next-step {
            color: #4a4a4a;
            font-family: "Inter", sans-serif;
            font-size: 20px;
            font-style: normal;
            font-weight: 400;
            line-height: normal;
            cursor: pointer;

            span {
                text-decoration-line: underline;
            }
        }

        .prev-step {
            &:before {
                border-style: solid;
                border-width: 0.1em 0.1em 0 0;
                content: "";
                display: inline-block;
                height: 0.45em;
                transform: rotate(-135deg);
                vertical-align: middle;
                width: 0.45em;
                margin-right: 24px;
            }
        }

        .next-step {
            &:after {
                border-style: solid;
                border-width: 0.1em 0.1em 0 0;
                content: "";
                display: inline-block;
                height: 0.45em;
                transform: rotate(45deg);
                vertical-align: middle;
                width: 0.45em;
                margin-left: 24px;
            }
        }
    }

    .step-0 {
        max-width: 863px;
        width: 100%;
        margin: 0 auto;
        background: #fff;
        padding: 59px 73px 112px;

        @media (max-width: 1560px) and (min-width: 1200px) {
            padding: 30px 35px 35px;
        }

        @media (max-width: 1119px) {
            padding: 30px 35px 35px;
        }

        @media (max-height: 747px) {
            padding: 0px;
        }

        @media (max-height: 563px) {
            padding: 0px;
        }

        .mac-bg-1 {
            max-width: 1180px;
            height: 720px;
            width: 100%;
            margin-left: auto;
            margin-right: auto;
            background: url(./images/welcome-bg.png) no-repeat center / cover;
            padding: 123px 45px 47px 254px;
            //box-shadow: 10px 10px 60px 0px rgba(210, 210, 210, 0.25);
        }

        .step-content {
            background: #111;
            padding: 63px 0 48px;
            border-radius: 6px;
            text-align: center;

            @media (max-width: 1360px) and (min-width: 1200px) {
                padding: 30px 0;
            }

            @media (max-width: 1119px) {
                padding: 30px 0;
            }
        }

        .step-heading {
            color: #fff;
            text-align: center;
            font-family: "Roboto", sans-serif;
            font-size: 32px;
            font-style: normal;
            font-weight: 700;
            line-height: normal;
            margin-bottom: 30px;
            max-width: 500px;
            margin-left: auto;
            margin-right: auto;

            @media (max-width: 1360px) and (min-width: 1200px) {
                font-size: 28px;
            }

            @media (max-width: 1119px) {
                font-size: 28px;
            }

            @media (max-width: 850px) {
                font-size: 22px;
                margin-bottom: 15px;
            }
        }

        .step-subheading {
            p {
                color: #fff;
                font-family: "Roboto", sans-serif;
                font-size: 22px;
                font-style: normal;
                font-weight: 400;
                line-height: 25px;

                @media (max-width: 1360px) and (min-width: 1200px) {
                    font-size: 18px;
                }

                @media (max-width: 1119px) {
                    font-size: 18px;
                }

                @media (max-width: 850px) {
                    font-size: 16px;
                }
            }
        }

        .steps-cta {
            max-width: 195px;
            margin-left: auto;
            margin-right: auto;
            background: #5072eb;
            border-radius: 6px;
            color: #fff;
            font-family: Inter, sans-serif;
            font-size: 18px;
            font-weight: 700;
            line-height: 20px;
            padding: 14px 30px;
            text-align: center;
            text-decoration: none;
            cursor: pointer;
            margin-top: 30px;
        }
    }

    .step-1 {
        position: relative;

        .zoom-in-out-circle {
            left: calc(50% - 23px);
            top: calc(50% - 23px);
        }

        .button-tooltip {
            left: calc(50% + 40px);
            top: calc(50% - 82px);

            &::before {
                content: "";
                position: absolute;
                top: calc(50% - 5px);
                width: 0;
                height: 0;
                border-top: 10px solid transparent;
                border-bottom: 10px solid transparent;
                border-right: 10px solid #111;
            }
        }
    }

    .step-2 {
        position: relative;

        .zoom-in-out-circle {
            right: 130px;
            top: 30px;

            @media (max-width: 1024px) {
                right: 17%;
                top: 1%;
            }
        }

        .button-tooltip {
            top: 100px;
            right: 100px;

            @media (max-width: 1024px) {
                top: 20%;
                right: 12%;
            }

            &::before {
                right: 41px;
            }
        }
    }

    .step-3 {
        position: relative;

        .zoom-in-out-circle {
            left: 35%;
            top: 42%;

            @media (max-width: 1025px) and (min-width: 1253px) {
                right: 17%;
                top: 1%;
            }
        }

        .button-tooltip {
            top: 235px;
            right: 165px;

            @media(max-width: 1280px) {
                top: 40%;
                right: 0;
            }

            @media (max-width: 1024px) {
                top: 41%;
                right: 0;
                max-width: 350px;
            }

            @media (max-height: 800px) {
                height: 200px;
                overflow: hidden;
                overflow-y: scroll;
            }
        }
    }

    .step-4 {
        position: relative;

        .zoom-in-out-circle {
            left: 130px;
            top: 140px;
        }

        .button-tooltip {
            top: 145px;
            left: 215px;

            @media(max-width: 1024px) {
                max-width: 350px;
            }

            @media (max-height: 800px) {
                height: 200px;
                overflow: hidden;
                overflow-y: scroll;
            }
        }
    }

    .step-5 {
        position: relative;

        .zoom-in-out-circle {
            right: 280px;
            bottom: 102px;

            @media(max-width: 1024px) {
                right: 33%;
                bottom: 20%;
            }
        }

        .button-tooltip {
            bottom: 0;
            right: 341px;

            @media(max-width: 1024px) {
                bottom: -35px;
                right: 45%;
            }
        }
    }

    .step-6 {
        position: relative;

        .zoom-in-out-circle {
            left: 320px;
            bottom: 162px;

            @media(max-width: 1475px) {
                left: 39%;
                bottom: 31%;
            }
        }

        .button-tooltip {
            bottom: 66px;
            left: -35px;

            @media(max-width: 1475px) {
                bottom: 12%;
                left: auto;
                right: 63%;
            }
        }
    }

    .step-7 {
        max-width: 863px;
        width: 100%;
        margin: 0 auto;
        background: #fff;
        padding: 59px 73px 112px;

        @media (max-width: 1560px) and (min-width: 1200px) {
            padding: 30px 35px 35px;
        }

        @media (max-width: 1119px) {
            padding: 30px 35px 35px;
        }

        .step-content {
            background: #111;
            padding: 63px 0 48px;
            border-radius: 6px;
            text-align: center;

            @media (max-width: 1360px) and (min-width: 1200px) {
                padding: 30px 0;
            }

            @media (max-width: 1119px) {
                padding: 30px 0;
            }
        }

        .step-heading {
            color: #fff;
            text-align: center;
            font-family: "Roboto", sans-serif;
            font-size: 32px;
            font-style: normal;
            font-weight: 700;
            line-height: normal;
            margin-bottom: 30px;

            @media (max-width: 1360px) and (min-width: 1200px) {
                font-size: 28px;
            }

            @media (max-width: 1119px) {
                font-size: 28px;
                margin-bottom: 15px;
            }
        }

        ul {
            padding: 0;
            margin: 0 0 46px;
            max-width: 300px;
            list-style: none;
            margin-left: auto;
            margin-right: auto;

            li {
                color: #fff;
                text-align: left;
                font-family: "Roboto", sans-serif;
                font-size: 25px;
                font-style: normal;
                font-weight: 400;
                line-height: 20px;

                @media (max-width: 1360px) and (min-width: 1200px) {
                    font-size: 18px;
                }

                @media (max-width: 1119px) {
                    font-size: 18px;
                    line-height: normal;

                }

                &::before {
                    content: "•";
                    margin-right: 10px;
                }
            }
        }

        .step-ctas {
            display: flex;
            align-items: center;
            justify-content: space-between;
            max-width: 473px;
            margin: 0 auto;

            @media(max-width: 1024px) {
                padding: 0 20px;
            }

            @media (max-height: 747px) {
                margin: 0 29px;
            }

            .pipeline-link {
                max-width: 195px;
                margin-left: auto;
                margin-right: auto;
                background: #5072eb;
                border-radius: 6px;
                color: #fff;
                font-family: Inter, sans-serif;
                font-size: 18px;
                font-weight: 700;
                line-height: 20px;
                padding: 14px 30px;
                text-align: center;
                text-decoration: none;

                @media(max-width: 1360px) {
                    margin-left: 0;
                }
            }

            .compare-link {
                color: #fff;
                text-align: center;
                font-family: "Inter", sans-serif;
                font-size: 18px;
                font-style: normal;
                font-weight: 700;
                line-height: normal;
                text-decoration-line: underline;
            }
        }
    }
}

/*Why Estuary end*/
/*Blog post template updates*/
.blog-post {
    max-width: 1220px;
    width: 100%;
    padding: 2rem 0 5rem;

    @media(max-width: 1284px) {
        padding: 2rem 32px 5rem;
    }

    @media(max-width: 991px) {
        padding: 2rem 16px 5rem;
    }

    @media(max-width: 767px) {
        padding: 16px 16px 5rem;
    }

    .tags-wrap {
        margin: 0 0 24px 0;

        @media(max-width: 767px) {
            margin: 0 0 16px 0;
        }
    }

    .blog-tag {
        padding: 4px 12px;
        border-radius: 36px;
        background: #D7DCE5;
        box-shadow: 0px 1px 2px 0px rgba(105, 81, 255, 0.05);
        color: #47506D;
        font-family: "Inter", sans-serif;
        font-size: 12px;
        font-style: normal;
        font-weight: 500;
        line-height: 18px;
        margin-right: 10px;
    }

    header {
        flex-direction: row;
        justify-content: space-between;
        align-items: center;

        @media(max-width: 767px) {
            flex-direction: column;
        }

        .header-info {
            max-width: 790px;
        }

        .hero-image {
            max-width: 380px;
            width: 100%;

            @media(max-width: 767px) {
                margin-top: 16px;
                max-width: 100%;
            }
        }

        .blog-post-date {
            color: #47506D;
            font-size: 16px;
            font-style: normal;
            font-weight: 400;
            line-height: 22px;
        }

        h1 {
            margin-top: 16px;
            margin-bottom: 16px;
            color: #04192B;
            font-size: 40px;
            font-style: normal;
            font-weight: 500;
            line-height: 60px;

            @media(max-width: 991px) {
                font-size: 36px;
                line-height: 42px;
            }

            @media(max-width: 767px) {
                font-size: 48px;
                line-height: 60px;
                margin: 16px 0 16px;
                padding: 0;
            }
        }
    }

    .post-description {
        color: #47506D;
        font-size: 18px;
        font-style: italic;
        font-weight: 400;
        line-height: 30px;
        margin-top: 48px;

        @media(max-width: 767px) {
            font-size: 14px;
            line-height: 22px;
            margin-top: 32px;
        }
    }

    .blog-post-content {
        display: flex;
        align-items: flex-start;
        justify-content: space-between;
        padding-top: 48px;
        margin-top: 24px;
        border-top: 1px solid #EEF0F3;

        @media(max-width: 767px) {
            padding-top: 32px;
            flex-direction: column;
        }

        h2 {
            line-height: normal;
            margin-bottom: 16px;
            font-size: 36px;
            line-height: 48px;

            @media(max-width: 767px) {
                margin-top: 32px;
                font-size: 28px;
                line-height: 36px;

            }

            span {
                color: #333F51 !important;
                font-family: "Inter", sans-serif !important;
                font-size: 36px;
                font-style: normal;
                font-weight: 500;
                line-height: 48px;

                @media(max-width: 767px) {
                    font-size: 28px;
                    line-height: 36px;
                }
            }
        }

        h3 {
            color: #47506D;
            font-family: "Inter", sans-serif;
            font-weight: 500;

            span {
                color: #47506D !important;
                font-family: "Inter", sans-serif !important;
                font-weight: 500 !important;

                @media(max-width: 767px) {
                    font-size: 22px !important;
                    line-height: 28px !important;
                }
            }
        }

        h4 {
            font-family: "Inter", sans-serif;

            span {
                font-family: "Inter", sans-serif !important;
                font-weight: 500 !important;

                @media(max-width: 767px) {
                    font-size: 18px !important;
                    line-height: 26px !important;
                }
            }
        }

        clear: both;
        width: 100%;

        .sticky {
            @media(min-width: 768px) {
                display: inline-block;
                position: sticky;
                top: 2rem;
            }
        }

        .post-content {
            display: inline-block;
            vertical-align: top;
        }

        .dynamic-html {
            width: 100%;
            overflow: hidden;
        }
    }

    .post-sidebar {
        max-width: 422px;
        width: 100%;
        padding-right: 40px;

        @media(max-width: 991px) {
            max-width: 322px;
        }

        @media(max-width: 767px) {
            max-width: 100%;
            padding-right: 0;
            position: relative !important;
        }
    }

    .post-content {
        max-width: calc(100% - 422px);
        width: 100%;

        @media(max-width: 991px) {
            max-width: calc(100% - 322px);
        }

        @media(max-width: 767px) {
            max-width: 100%;
        }

        .page-toc {
            display: none;
        }

        .table {
            margin-left: 0;
            margin-right: 0;
        }

        p,
        td {
            color: #47506D;
            font-family: "Inter", sans-serif;
            font-size: 18px;
            font-style: normal;
            font-weight: 400;
            line-height: 30px;

            @media(max-width: 767px) {
                font-size: 14px;
                line-height: 22px;
            }

            span,
            a {
                color: #47506D !important;
                font-family: "Inter", sans-serif !important;
                font-size: 18px !important;
                font-style: normal !important;
                font-weight: 400 !important;
                line-height: 30px !important;

                @media(max-width: 767px) {
                    font-size: 14px !important;
                    line-height: 22px !important;
                }
            }
        }

        ul,
        ol {

            li span,
            li a,
            li {
                color: #47506D !important;
                font-family: "Inter", sans-serif !important;
                font-size: 18px !important;
                font-style: normal !important;
                font-weight: 400 !important;
                line-height: 30px !important;

                @media(max-width: 767px) {
                    font-size: 14px !important;
                    line-height: 22px !important;
                }
            }

            br {
                display: none;
            }
        }

        ul,
        ol {
            li {
                a {
                    text-decoration: underline;
                }
            }
        }

        hr {
            margin: 35px 0px;
        }
    }

    .blog-post-nav {
        a {
            color: #47506D !important;
            font-family: "Inter", sans-serif !important;
            font-size: 16px !important;
            font-style: normal !important;
            font-weight: 500 !important;
            line-height: 22px !important;
        }

        @media(max-width: 767px) {
            margin-top: 10px;
            border-top: 1px solid #EEF0F3;
            padding-top: 24px;
        }

        div {
            @media(max-width: 991px) {
                display: none;
            }
        }

        a {
            @media(max-width: 991px) {
                max-width: 50%;
                width: 100%;
                text-overflow: unset;
                white-space: inherit;
                text-align: left;
            }

            @media(max-width: 767px) {
                max-width: 100%;
            }

            &:last-child {
                @media(max-width: 991px) {
                    text-align: right;
                }

                @media(max-width: 767px) {
                    margin-top: 28px;
                }
            }
        }
    }

    .table-of-contents {
        background: #F9FAFC;
        counter-reset: toc-counter;
        padding: 16px;

        h3 {
            margin: 0 0 8px;
            color: #04192B;
            font-size: 16px;
            font-style: normal;
            font-weight: 600;
            line-height: 24px;
        }

        ul {
            margin: 0;

            li {
                margin-bottom: 8px;
                list-style: none;

                &:not(.sub-item) {
                    counter-increment: list-number;

                    a {
                        font-weight: 600;
                    }

                    &:before {
                        content: counter(list-number);
                        width: 24px;
                        height: 24px;
                        color: #47506D;
                        font-size: 12px;
                        font-style: normal;
                        font-weight: 700;
                        line-height: 24px;
                        text-align: center;
                        border-radius: 100%;
                        background: #fff;
                        margin-right: 8px;
                        display: inline-block;
                    }
                }

                a {
                    color: #47506D;
                    font-size: 14px;
                    font-style: normal;
                    font-weight: 500;
                    line-height: 22px;

                    &:hover {
                        text-decoration: underline;
                    }
                }

                &.sub-item {
                    list-style: disc;
                    margin-left: 50px;
                    font-weight: 400;
                    line-height: 18px;

                    span {
                        display: none;
                    }
                }
            }
        }
    }

    .popular-articles {
        margin-top: 24px;
        border-top: 1px solid #EEF0F3;
        padding-top: 20px;

        @media(max-width: 767px) {
            display: none;
        }

        &.mobile-only {
            @media(max-width: 767px) {
                display: block;
            }
        }

        h3 {
            color: #04192B;
            font-size: 16px;
            font-style: normal;
            font-weight: 600;
            line-height: 24px;
            margin-top: 0;
            margin-bottom: 8px;
        }

        ul {
            list-style: none;
            margin: 0;

            li {
                display: flex;
                align-items: center;
                padding: 4px 0;
                margin-bottom: 8px;

                .popular-articles-image {
                    width: 48px;
                    height: 48px;
                }

                a {
                    color: #47506D;
                    font-size: 14px;
                    font-style: normal;
                    font-weight: 500;
                    line-height: 22px;
                    margin-left: 10px;
                    width: calc(100% - 58px);

                    &:hover {
                        text-decoration: underline;
                    }
                }
            }
        }
    }

    .sidebar-cta {
        padding: 61px 41px;
        margin-top: 28px;
        border-radius: 6px;
        background: #04192B url("./images/pattern-sidebar-cta.svg") no-repeat bottom left / contain;
        text-align: center;

        @media(max-width: 767px) {
            display: none;
        }

        &.mobile-only {
            @media(max-width: 767px) {
                display: block;
            }
        }

        h3 {
            color: #FFF;
            text-align: center;
            font-size: 24px;
            font-style: normal;
            font-weight: 500;
            line-height: 36px;
            margin-bottom: 16px;
            margin-top: 0;
        }

        a {
            background: #5072eb;
            border-radius: 6px;
            color: #fff;
            font-family: "Inter", sans-serif;
            font-size: 18px;
            font-weight: 700;
            line-height: 20px;
            margin-bottom: 20px;
            margin-left: auto;
            margin-right: auto;
            max-width: 195px;
            padding: 14px 30px;
            text-align: center;
            text-decoration: none;
            display: inline-block;
        }
    }
}

/*Blog post template updates end*/
.custom-slides{
   .slick-slider{
    @media(min-width: 801px){
        padding-right: 100px;
    }
    @media(max-width: 800px){
        padding-right: 20px;
    }
   }
   .slick-slide{margin: 0px 10px;overflow: visible !important; width: 190px !important;}
   .slick-track{
        overflow: visible !important; 
        display: flex;
        justify-content: center; 
        align-items: center;
    }
   .slick-list{height: 80px;}
   .gatsby-image-wrapper{
    height: 46px !important;
    display: flex !important;
    align-items: center;
    justify-content: space-between;

    }
    .rfm-marquee, .rfm-initial-child-container{
        display: flex;
        align-items: end;
        gap: 120px;
        @media (max-width: 810px){
            gap: 50px;
        }

    }
    .rfm-initial-child-container{
        padding-right: 60px;
    }
}

.custom-slider{
    display: flex !important;
    align-items: center;
    justify-content: space-between;

    img,svg{
        width:100%;
        max-width: 120px;
        height: 40px;
        opacity: 1;visibility: visible;
        object-fit:contain !important;
    }
    .slick-slide{
        width: 130px !important;
    }
}

.slide-container{
    padding: 0px  ~"calc(min(9%, 146px))" 0px  0px;
    height: 140px;
    padding-bottom: 20px;
    display: flex;
    @media (max-width: 810px){
        margin-top: 100px;
        padding-right: 16px;
        height: 120px;
        padding-bottom: 20px;
    }
}   

// section-one-subtext-wrapper
.section-one-subtext-wrapper {
    @media (max-width: 810px){
        margin-top: 0px;
    }
}
/*Blog post template updates end*/<|MERGE_RESOLUTION|>--- conflicted
+++ resolved
@@ -483,12 +483,8 @@
     position: fixed;
     top: 0;
     width: 100%;
-<<<<<<< HEAD
     z-index: 99999;
-=======
-    z-index: 9999;
     display: none;
->>>>>>> aebe49ec
 
     & a {
         font-size: 12px;
