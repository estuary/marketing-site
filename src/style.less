/* CSS Custom Properties Definitions */

:root {
    --maxWidth-none: 'none';
    --maxWidth-xs: 20rem;
    --maxWidth-sm: 24rem;
    --maxWidth-md: 28rem;
    --maxWidth-lg: 32rem;
    --maxWidth-xl: 36rem;
    --maxWidth-2xl: 42rem;
    --maxWidth-3xl: 48rem;
    --maxWidth-4xl: 56rem;
    --maxWidth-full: '100%';
    --spacing-px: '1px';
    --spacing-0: 0;
    --spacing-1: 0.25rem;
    --spacing-2: 0.5rem;
    --spacing-3: 0.75rem;
    --spacing-4: 1rem;
    --spacing-5: 1.25rem;
    --spacing-6: 1.5rem;
    --spacing-8: 2rem;
    --spacing-10: 2.5rem;
    --spacing-12: 3rem;
    --spacing-16: 4rem;
    --spacing-20: 5rem;
    --spacing-24: 6rem;
    --spacing-32: 8rem;
    --fontFamily-sans: 'Inter', 'MontserratVariable', system-ui, -apple-system,
        BlinkMacSystemFont, 'Segoe UI', Roboto, 'Helvetica Neue', Arial,
        'Noto Sans', sans-serif, 'Apple Color Emoji', 'Segoe UI Emoji',
        'Segoe UI Symbol', 'Noto Color Emoji';
    --fontFamily-serif: 'Merriweather', 'Georgia', Cambria, 'Times New Roman',
        Times, serif;
    --font-body: var(--fontFamily-serif);
    --font-heading: var(--fontFamily-sans);
    --fontWeight-normal: 400;
    --fontWeight-bold: 700;
    --fontWeight-black: 900;
    --fontWeight-white: 500;
    --fontSize-root: 16px;
    --lineHeight-none: 1;
    --lineHeight-tight: 1.1;
    --lineHeight-normal: 1.5;
    --lineHeight-relaxed: 1.625;
    /* 1.200 Minor Third Type Scale */
    --fontSize-0: 0.875rem;
    --fontSize-1: 1.125rem;
    --fontSize-2: 1.25rem;
    --fontSize-3: 1.44rem;
    --fontSize-4: 1.728rem;
    --fontSize-5: 3.5rem;
    --fontSize-6: 4.438rem;
    --fontSize-7: 2.986rem;
    --fontSize-8: 2.25rem;
    --color-primary: #005b99;
    --color-text: #2e353f;
    --color-text-light: #4f5969;
    --color-heading: #1a202c;
    --color-heading-black: black;
    --color-accent: #d1dce5;
    --color-sharing-button: #47506d;
    --background-color-primary: #04192b;
    --background-color-sharing-button: #ffffff;
    --border-color-sharing-button: #d7dce5;
}

/* HTML elements */

*,
:after,
:before {
    box-sizing: border-box;
}

html {
    line-height: var(--lineHeight-normal);
    font-size: var(--fontSize-root);
    -webkit-font-smoothing: antialiased;
    -moz-osx-font-smoothing: grayscale;
    overflow-x: hidden;
    overflow-y: scroll;
    overflow: visible;
}

body {
    font-family: var(--font-body);
    font-size: var(--fontSize-1);
    color: var(--color-text);
    width: 100%;
    overflow-x: hidden;
    -webkit-box-sizing: border-box;
    -moz-box-sizing: border-box;
    box-sizing: border-box;
}

div.__gatsby {
    overflow-x: hidden;
}

footer {
    padding: var(--spacing-6) var(--spacing-0);
}

hr {
    background: var(--color-accent);
    height: 1px;
    border: 0;
}

/* Heading */

h1,
h2,
h3,
h4,
h5,
h6 {
    font-family: 'Inter', sans-serif;
    font-style: normal;
    margin-top: var(--spacing-12);
    margin-bottom: var(--spacing-6);
    line-height: var(--lineHeight-tight);
    letter-spacing: -0.025em;
}

h2,
h3,
h4,
h5,
h6 {
    font-weight: var(--fontWeight-bold);
    color: var(--color-heading);
}

h1 {
    font-weight: var(--fontWeight-white);
    font-size: var(--fontSize-6);
    color: var(--color-heading-black);
}

h2 {
    font-size: var(--fontSize-5);
    font-weight: var(--fontWeight-white);
}

h3 {
    font-size: var(--fontSize-4);
}

h4 {
    font-size: var(--fontSize-3);
}

h5 {
    font-size: var(--fontSize-2);
}

h6 {
    font-size: var(--fontSize-1);
}

<<<<<<< HEAD
h1 > a {
    color: inherit;
    text-decoration: none;
}

h2 > a,
h3 > a,
h4 > a,
h5 > a,
h6 > a {
    text-decoration: none;
    color: inherit;
=======
h1>a {
  color: inherit;
  text-decoration: none;
}

h2>a,
h3>a,
h4>a,
h5>a,
h6>a {
  text-decoration: none;
  color: inherit;
>>>>>>> 926265b1
}

/* Prose */

p {
    line-height: var(--lineHeight-relaxed);
    --baseline-multiplier: 0.179;
    --x-height-multiplier: 0.35;
    font-family: 'Inter', sans-serif;
    font-style: normal;
}

ul,
ol {
    margin-left: var(--spacing-6);
    margin-right: var(--spacing-0);
    padding: var(--spacing-0);
    margin-bottom: var(--spacing-4);
    list-style-position: outside;
    list-style-image: none;
    line-height: var(--lineHeight-relaxed);
}

ul li,
ol li {
    padding-left: var(--spacing-0);
    margin-bottom: calc(var(--spacing-6) / 2);
}

<<<<<<< HEAD
li > p {
    margin-bottom: calc(var(--spacing-6) / 2);
=======
li>p {
  margin-bottom: calc(var(--spacing-6) / 2);
>>>>>>> 926265b1
}

li *:last-child {
    margin-bottom: var(--spacing-0);
}

<<<<<<< HEAD
li > ul {
    margin-left: var(--spacing-8);
    margin-top: calc(var(--spacing-8) / 2);
=======
li>ul {
  margin-left: var(--spacing-8);
  margin-top: calc(var(--spacing-8) / 2);
>>>>>>> 926265b1
}

li {
    font-family: 'Inter', sans-serif;
    font-style: normal;
}

blockquote {
    color: var(--color-text-light);
    margin-left: calc(-1 * var(--spacing-6));
    margin-right: var(--spacing-8);
    padding: var(--spacing-0) var(--spacing-0) var(--spacing-0) var(--spacing-6);
    border-left: var(--spacing-1) solid var(--color-primary);
    font-size: var(--fontSize-2);
    font-style: italic;
    margin-bottom: var(--spacing-8);
}

<<<<<<< HEAD
blockquote > :last-child {
    margin-bottom: var(--spacing-0);
}

blockquote > ul,
blockquote > ol {
    list-style-position: inside;
=======
blockquote> :last-child {
  margin-bottom: var(--spacing-0);
}

blockquote>ul,
blockquote>ol {
  list-style-position: inside;
>>>>>>> 926265b1
}

table {
    width: 100%;
    margin-bottom: var(--spacing-8);
    border-collapse: collapse;
    border-spacing: 0.25rem;
}

table thead tr th {
    border-bottom: 1px solid var(--color-accent);
}

/* Link */

a {
    color: var(--color-primary);
    font-family: 'Inter', sans-serif;
    font-style: normal;
    text-decoration: none;
}

button,
input {
    font-family: 'Inter', sans-serif;
    font-style: normal;
}

/* Custom classes */

.global-max-width() {
    max-width: ~'calc(1280px + 2 * min(10vw,160px))';

    margin-left: auto;
    margin-right: auto;

    padding-left: ~'calc(min(10vw,160px))';
    padding-right: ~'calc(min(10vw,160px))';

    @media (max-width: 425px) {
        padding-left: ~'calc(min(10vw,20px))';
        padding-right: ~'calc(min(10vw,20px))';
    }
}

.section-top-bottom-padding() {
    padding-top: 100px;
    padding-bottom: 100px;

    @media (max-width: 425px) {
        padding-top: 40px;
        padding-bottom: 40px;
    }
}

.global-wrapper {
    display: flex;
    flex-direction: column;
}

.global-header-mobile-wrapper {
    display: none;
}

.global-header {
<<<<<<< HEAD
    .global-max-width();
=======
  .global-max-width();

  position: relative;
  display: flex;
  flex-direction: row;
  width: 100%;
  height: 116px;
  top: 0;
>>>>>>> 926265b1

    position: relative;
    display: flex;
    flex-direction: row;
    width: 100%;
    top: 0;

    .global-header-links {
        display: flex;
        gap: 24px;

        .global-header-link {
            border-radius: 4px;
            display: flex;
            gap: 5px;
            justify-content: center;
            align-items: center;
            transition: background-color 150ms;

            .menu-chevron {
                transition: transform 150ms;
                transform: rotate(90deg);
            }

            &.active {
                background-color: #5072eb4d;

                .menu-chevron {
                    transform: rotate(-90deg);
                }
            }
        }
    }

    .header-card {
        position: fixed;
        top: 120px;
        font-family: 'Inter', sans-serif;
        z-index: 10;
        display: none;

        &.show {
            display: flex;
        }

        gap: 40px;
        left: 50%;
        transform: translateX(-50%);
        padding: 25px 50px;
        background-color: #fff;
        box-shadow: 7px 7px 15px 7px rgba(0, 0, 0, 0.07);

        .card-title {
            color: #adadad;
            font-size: 12px;
            margin: 0;
            font-weight: 600;
        }

        .content {
            display: flex;
            flex-direction: column;
            min-width: max-content;
        }

        .container-image {
            margin-top: 10px;
        }

        .cta-button {
            font-family: 'Inter', sans-serif;
            font-size: 12px;

            display: block;
            width: max-content;
            margin: 0 auto;
            margin-top: 14px;
            padding: 7px 45px;
        }

        .card-item {
            display: flex;
            gap: 15px;
            padding: 3px 0px;

            .title {
                color: #3f3f46;
                margin: 0;
                font-size: 16px;
                font-weight: 600;
            }

            .description {
                font-size: 12px;
                font-weight: 400;
                color: #000;
                margin: 0;
            }

            .icon {
                position: relative;
                display: flex;
                justify-content: center;
                align-items: center;
            }

            @media (min-width: 1024px) {
                &:hover {
                    border-radius: 2px;
                    background: #f8f8f8;

                    .title {
                        color: #5072eb;
                    }
                }
            }
        }
    }
}

// This needs to be 1 lower than OpenHubspotModal dialog
.global-header-fixed {
    position: fixed;
    z-index: 9999;
}

.header {
<<<<<<< HEAD
    background-color: #04192b;
    height: 100px;
    width: 100vw;
=======
  background-color: #04192b;
  height: 116px;
  width: 100vw;
>>>>>>> 926265b1
}

.global-main-fixed-header {
    @media (min-width: 810px) {
        margin-top: 100px;
    }
}

.global-header-light {
    &.global-header {
        background: #ffffff;
    }

    & .global-header-title {
        color: #04192b;
    }

    & .global-header-link {
        color: #47506d;
    }
}

.global-header-dark {
    &.global-header {
        background: #04192b;
    }

    & .global-header-title {
        color: #ffffff;
    }

    & .global-header-link {
        color: #fff;
    }
}

.global-header-mobile-menu-list {
    width: 100%;
    margin-top: -1rem;
}

.global-header-mobile-menu-list-dark {
    background-color: var(--background-color-primary);
    color: #ffffff;

    & .global-header-link {
        color: #9aa8be;
    }

    & .global-header-mobile-menu-borderLeft {
        border-left: 4px solid #ffffff;
    }
}

.global-header-mobile-menu-list-light {
    background-color: #ffffff;
    color: #47506d;

    & .global-header-link {
        color: #47506d;
    }

    & .global-header-mobile-menu-borderLeft {
        border-left: 4px solid #47506d;
    }
}

.global-header-logo-link {
    display: flex;
    align-items: center;
    text-decoration: none;
}

.global-header-logo {
    margin-right: 5px;
    margin-top: 4px;

    @media (min-width: 1024px) {
        width: 17px !important;
        height: 25px !important;
    }

    @media (min-width: 1280px) {
        width: 27px !important;
        height: 35px !important;
    }
}

.global-header-title {
    text-transform: uppercase;
    font-size: 33px;
    line-height: 33px;
    font-family: 'Inter', sans-serif;
    font-style: normal;
    font-weight: 600;
    margin: 31px 0;

    @media (min-width: 1024px) {
        font-size: 18px;
    }

    @media (min-width: 1280px) {
        font-size: 33px;
    }
}

.global-header-title-light {}

.global-header-wrapper {
    display: flex;
    justify-content: space-between;
    flex-direction: row;
    width: 100%;
}

.global-header-link-wrapper {
    display: flex;
    flex-grow: 1;
    gap: 35px;
    justify-content: flex-start;
    padding-left: 7%;
    padding-right: 28px;
}

.global-header-link {
    text-decoration: none;
    font-family: 'Inter', sans-serif;
    font-style: normal;
    font-weight: 600;
    font-size: 16px;
    white-space: nowrap;
    cursor: pointer;
    display: flex;
    align-self: center;
}

.global-header-menu-link {
    text-decoration: none;
    color: black;
    font-family: 'Inter', sans-serif;
    font-style: normal;
    font-weight: 400;
    font-size: 16px;
    white-space: nowrap;
}

.global-header-menu-chevron {
    margin-left: 8px;
    margin-right: 5px;
}

.global-header-menu-chevron-down {
    transform: rotate(90deg);
}

.global-header-login-try {
    display: flex;
}

.header-social-icon {
    margin: auto;
    height: 24px;
}

.global-header-select {
    border: 0px;
    outline: 0px;
    background-color: #04192b;
    color: #9aa8be;
    margin: auto 14px;
    font-family: 'Inter', sans-serif;
    font-style: normal;
    font-weight: 400;
    font-size: 16px;
}

.global-header-try-it-button {
    text-decoration: none;
    width: fit-content;
    min-width: 124px;
    height: 40px;
    text-align: center;
    margin-top: auto;
    margin-bottom: auto;
    font-family: 'Inter', sans-serif;
    font-style: normal;
    text-wrap: nowrap;
}

.global-header-mobile-menu-wrapper {
    display: none;
}

.hubspot-modal-container h2 {
    display: flex;
    justify-content: end;
}

.estuary-product-video-thumbnail {
  width: auto;
  height: 100%;
}

.section-three-product-video-thumbnail {
    height: 400px;
    margin-top: 42px;
}

.section-five-product-video-thumbnail {
  height: 100%;
  width: 100%;
}

/* SECTION SIX */

.section-six {
  .section-top-bottom-padding();

  @media (max-width: 425px) {
    margin-bottom: 60px;
  }
}

.section-six-wrapper {
  .global-max-width();

  display: flex;
  justify-content: space-between;
}

.section-six-margin {
    margin-top: 40px;
}

.section-six-left {
    display: flex;
    flex-direction: column;
    width: 50%;
}

.section-six-slider-wrapper {
  display: flex;
  flex-direction: column;
  width: 50%;
}

.section-six-right {
  display: flex;
  justify-content: flex-end;
}

.section-six-right-wrapper {
  display: flex;
  flex-direction: column;
  width: 50%;
}

.section-six-text-wrapper {
    display: flex;
    flex-direction: column;
    width: 60%;
}

.section-six-text {
    font-size: var(--fontSize-1);
    color: #47506d;
}

.section-six-code-screenshot {
    margin-top: -50px;
    margin-right: 60px;
    z-index: 1;
    box-shadow: 64px 82px #5072eb1a;
}

.section-six-header-vectors {
    display: flex;
    margin-top: 100px;
    z-index: 2;
    width: 100%;
    justify-content: flex-end;
}

.section-six-code-shadow {
    display: flex;
    background-color: #5072eb1a;
    width: 500px;
    height: 350px;
}

.section-six-header {
    width: 35vw;
}

// SLIDER
.navigation-wrapper {
  position: relative;
  width: 100%;
}

.dots {
    display: flex;
    padding: 10px 0;
    justify-content: flex-start;
    width: 100px;
    margin-left: -5px;
}

.dot {
    border: none;
    width: 10px;
    height: 10px;
    background: #efefef;
    border-radius: 50%;
    margin: 0 5px;
    padding: 5px;
    cursor: pointer;
}

.dot:focus {
    outline: none;
}

.dot.active {
    background: #c4c4c4;
}

.arrow {
    width: 30px;
    height: 30px;
    position: absolute;
    top: 50%;
    transform: translateY(-50%);
    -webkit-transform: translateY(-50%);
    fill: #c4c4c4;
    cursor: pointer;
}

.arrow--left {
    left: -10%;
}

.arrow--right {
    left: auto;
    right: 20%;
}

.arrow--disabled {
    fill: #c4c4c44f;
}

/* FOOTER */

.global-footer {
  .section-top-bottom-padding();

<<<<<<< HEAD
    position: relative;
    display: flex;
    flex-direction: column;
    bottom: 0;
    width: 100%;
    min-height: 640px;
    background-color: #04192b;
    background-image: url('./images/overlay-vector-right.svg');
    background-position: bottom right;
    background-repeat: no-repeat;
    background-size: 75%;
=======
  position: relative;
  display: flex;
  flex-direction: column;
  bottom: 0;
  width: 100%;
  min-height: 640px;
  background-color: #04192b;
  background-image: url("./images/overlay-vector-right.svg");
  background-position: bottom right;
  background-repeat: no-repeat;
  background-size: 75%;
>>>>>>> 926265b1
}

.global-footer-wrapper {
  .global-max-width();

  display: flex;
  justify-content: space-between;
  gap: 60px;
  width: 100%;
}

.global-footer-logo-link {
  display: flex;
  text-decoration: none;

  & .gatsby-image-wrapper {
    margin: 3px 7px 34px 0px;

    @media (max-width: 810px) {
      margin-bottom: 16px;
    }
  }
}

.global-footer-title {
    color: #ffffff;
    text-transform: uppercase;
    font-size: 33px;
    line-height: 33px;
    font-family: 'Inter', sans-serif;
    font-style: normal;
    font-weight: 600;
    margin-bottom: 48px;
    margin-top: 0px;
}

.global-footer-subtext {
<<<<<<< HEAD
    color: #b7c6dd;
    font-family: 'Inter', sans-serif;
    font-style: normal;
    max-width: 400px;
}

.global-footer-subtext-title {
    color: #ffffff;
    font-weight: 700;
    font-size: 18px;
    font-family: 'Inter', sans-serif;
    font-style: normal;
    margin-bottom: 8px;
    margin-top: 0;
=======
  color: #b7c6dd;
  font-family: "Inter", sans-serif;
  font-style: normal;
  max-width: 400px;
}

.global-footer-subtext-title {
  color: #ffffff;
  font-weight: 700;
  font-size: 18px;
  font-family: "Inter", sans-serif;
  font-style: normal;
  margin-bottom: 8px;
  margin-top: 0;
>>>>>>> 926265b1
}

.global-footer-subscribe {
  height: 40px;

  @media (max-width: 767px) {
    width: 330px;
  }

  @media (max-width: 425px) {
    width: 100%;
  }
}

.email-form {
  display: flex;
  gap: 12px;
}

.global-footer-input-email {
  border-radius: 4px;
  height: 44px;
  width: 300px;
  text-indent: 14px;
  border: 1px solid #9aa8be;

    &:focus {
        outline: none;
    }
}

.global-footer-input-button-submit {
    height: 44px;
    width: 90px;
}

.global-footer-button {
    background: transparent;
    border-radius: 4px;
    border: 1px solid #b7c6dd;
    box-shadow: 0px 4px 10px rgba(20, 20, 43, 0.04);
    color: #b7c6dd;
    cursor: pointer;
    padding: 10px;
}

.global-footer-right {
    display: flex;
    justify-content: space-between;
    gap: 100px;

    @media (max-width: 930px) {
        gap: 40px;
    }

    @media (max-width: 810px) {
        gap: 0;
    }
}

.global-footer-right-link {
    color: #b7c6dd;
    text-decoration: none;
    margin-top: 20px;
}

.global-footer-right-link-wrapper {
    display: flex;
    flex-direction: column;
}

.global-footer-bottom {
    .global-max-width();

    color: #b7c6dd;
    margin-top: 75px;
    width: 100%;
}

.global-footer-bottom-wrapper {
    display: flex;
    justify-content: space-between;
    align-items: center;
}

.global-footer-bottom-copyright {
    display: flex;
    align-items: center;
}

.global-footer-copyright-link {
    color: #b7c6dd;
}

.global-footer-divider {
    border: 1px solid #b7c6dd;
    margin-bottom: 36px;
    margin-top: 50px;

    @media (max-width: 810px) {
        margin-bottom: 16px;
        margin-top: 32px;
    }
}

.global-footer-bottom-social {
    display: flex;
}

.social-icon {
    width: 24px;
    height: 24px;
    margin: 0 15px;
}

.main-heading {
    font-size: var(--fontSize-7);
    margin: 0;
}

.post-list-item {
    margin-bottom: var(--spacing-8);
    margin-top: var(--spacing-8);
}

.post-list-item p {
    margin-bottom: var(--spacing-0);
}

.post-list-item h2 {
    font-size: var(--fontSize-4);
    color: var(--color-primary);
    margin-bottom: var(--spacing-2);
    margin-top: var(--spacing-0);
}

.post-list-item header {
    margin-bottom: var(--spacing-4);
}

.header-link-home {
    font-weight: var(--fontWeight-bold);
    font-family: var(--font-heading);
    text-decoration: none;
    font-size: var(--fontSize-2);
}

.global-header-mobile-menu {
    display: none;
}

.bio {
    display: flex;
    align-items: center;
}

.bio p {
    margin-bottom: var(--spacing-0);
}

.author-name {
    color: #47506d;
    font-weight: 600;
    font-size: 1rem;
    line-height: 19.2px;
    margin-left: 8px;
}

.blogs-index-tab-bar {
    .global-max-width();

    padding-bottom: 0;
    display: flex;
    justify-content: space-between;

    @media (max-width: 950px) {
        flex-wrap: wrap;
    }
}

.blogs-index-tabs {
    display: flex;
    background: #f7f9fc;
    border: 1px solid #d7dce5;
    border-radius: 4px;
    overflow-x: auto;
    white-space: nowrap;
    margin-right: 2rem;

    @media (max-width: 950px) {
        width: 100%;
        margin-bottom: 1rem;
        margin-right: 0;
    }
}

.blogs-index-search {
    flex: 1 0 auto;

    display: flex;
    position: relative;
    border: 1px solid #d7dce5;
    border-radius: 4px;
    overflow: hidden;
    min-height: 56px;
    height: fit-content;

    @media (min-width: 1486px) {
        max-width: 350px;
    }

    @media (max-width: 425px) {
        width: 100%;
    }

    & .blogs-index-input-adornment {
        position: absolute;
        left: 4px;
        top: 0;
        bottom: 0;
        margin: auto;
    }

    & input {
        padding: 8px 14px;
        padding-bottom: 6px;
        padding-left: 40px;
        outline: none;
        border: none;
        width: 100%;
        border-radius: 2px;
    }
}

.blogs-index-tab {
    flex: 0 1 auto;
    max-width: 15rem;
    justify-content: center;
    display: flex;
    padding: 0.75rem 1rem;
    color: black;
    font-size: large;
    cursor: pointer;
    text-decoration: none;

    &:not(:last-child) {
        border-right: 1px solid #d7dce5;
    }

    @media (max-width: 950px) {
        flex: 1 1 auto;
    }
}

.blogs-index-tab-active {
    background: #e9eef5;
}

.blog-post {
<<<<<<< HEAD
    // The auto-detection isn't great so until we start tagging languages let's just hide this
    .language-tag {
        display: none;
    }
=======

  // The auto-detection isn't great so until we start tagging languages let's just hide this
  .language-tag {
    display: none;
  }
>>>>>>> 926265b1
}

.blog-post header {
    display: flex;
    flex-direction: column;
    font-family: 'Inter', sans-serif;
}

.blog-post section img {
    max-width: 100%;
    max-height: 100%;
}

.blog-post section {
    font-family: 'Inter', sans-serif;
    font-style: normal;
    letter-spacing: -0.025em;
}

nav.blog-post-nav {
    display: flex;
    flex-wrap: wrap;
    justify-content: space-between;
    padding: 0;
    width: 100%;

    a {
        text-overflow: ellipsis;
        white-space: nowrap;
        overflow: hidden;

        &:last-child {
            text-overflow: '→';
        }

        @media (max-width: 800px) {
            width: 100%;

            &:last-child {
                text-align: right;
                text-overflow: '→';
            }
        }

        @media (min-width: 801px) {
            max-width: calc(50% - 10px);
        }

<<<<<<< HEAD
        &:hover {
            text-decoration: underline;
        }

        & > :first-child {
            margin-right: 5px;
        }

        & > :last-child {
            margin-left: 5px;
        }
=======
    &> :first-child {
      margin-right: 5px;
    }

    &> :last-child {
      margin-left: 5px;
>>>>>>> 926265b1
    }
}

table {
    font-family: Arial, Helvetica, sans-serif;
    border-collapse: collapse;
    width: 100%;
}

table td,
table th {
    border: 1px solid #ddd;
    padding: 8px;
}

table tr:nth-child(even) {
    background-color: #f2f2f2;
}

table th {
    padding-top: 12px;
    padding-bottom: 12px;
    text-align: left;
    background-color: #04192b;
    color: white;
}

.blog-post section pre {
    overflow-y: scroll;
}

.blog-post .bio {
    justify-content: left;
    font-weight: 200;
    font-size: 12pt;
}

.blog-post-header-vectors {
    display: flex;
    flex-direction: column;
    margin-bottom: -10em;
    margin-left: auto;
    justify-content: center;
    align-items: center;
}

.blog-post-header-vector {
    margin-left: auto;
}

.blog-post-date {
    font-weight: 200;
    text-align: left;
    margin: var(--spacing-4) 0;
}

.blog-post header p {
    font-size: var(--fontSize-2);
    font-family: var(--font-heading);
}

.blog-post-nav ul {
    margin: var(--spacing-0);
}

.gatsby-highlight {
    margin-bottom: var(--spacing-8);
}

.gatsby-image-wrapper [data-main-image] {
    transition: none !important;
    opacity: 1 !important;
}

/* PRODUCT FLOW */

.product-flow {
    display: flex;
    width: 100%;
    color: #ffffff;
    flex-direction: column;
}

.product-flow-section-one-h1 {
    width: 500px;
}

.product-flow-section-one {
<<<<<<< HEAD
    .global-max-width();

    display: flex;
    justify-content: space-between;
    width: 100%;
=======
  .global-max-width();

  display: flex;
  justify-content: space-between;
  width: 100%;
>>>>>>> 926265b1
}

.product-flow-section-one-background-image-wrapper {
  .section-top-bottom-padding();

<<<<<<< HEAD
    display: flex;
    width: 100%;
    background-image: url('./images/product-flow-section-one-background.svg');
    background-repeat: no-repeat;
    background-size: cover;
=======
  display: flex;
  width: 100%;
  background-image: url("./images/product-flow-section-one-background.svg");
  background-repeat: no-repeat;
  background-size: cover;
>>>>>>> 926265b1
}

.product-flow-section-one-subtext {
    font-size: var(--fontSize-1);
    color: #47506d;
}

.product-flow-section-one-try-it-button {
    background-color: #5072eb;
    color: #ffffff;
    text-decoration: none;
    border-radius: 4px;
    padding: 10px 10px;
    width: 140px;
    height: 60px;
    text-align: center;
    line-height: 40px;
    font-family: 'Inter', sans-serif;
    font-style: normal;
    font-weight: 400;
    font-size: var(--fontSize-1);
}

.product-flow-section-one-left {
    display: flex;
    flex-direction: column;
}

.product-flow-section-one-right {
    display: flex;
}

.product-flow-section-one-image {
  width: 100px;
}

.product-flow-section-two-background-image-wrapper {
    display: flex;
    width: 100%;
    background-color: #f9fafc;
    background-image: url('./images/product-flow-vector-left.svg');
    background-repeat: no-repeat;
    background-position-y: 480px;
    background-size: 35%;
    background-position-y: 60%;
}

.product-flow-section-two {
    display: flex;
    width: 100%;
    padding-left: ~'calc(min(9%, 146px))';
    padding-right: ~'calc(min(9%, 146px))';
    padding-top: 100px;
}

.product-flow-section-two-left {
    display: flex;
    flex-direction: column;
    width: 50%;
}

.product-flow-section-two-right {
    display: flex;
    flex-direction: column;
    width: 50%;
}

.product-flow-section-two-header-small {
    color: #5072eb;
    margin-bottom: 0px;
    font-size: var(--fontSize-0);
    text-transform: uppercase;
}

.product-flow-section-two-topic-header {
    margin-top: 12px;
}

.product-flow-section-two-topic-subtext {
    color: #47506d;
    font-size: 1.5rem;
}

.product-flow-section-two-topic-child {
    font-size: var(--fontSize-1);
    color: #47506d;
    width: 75%;
    margin: auto 24px;
    line-height: 30px;
}

.product-flow-section-two-gif {
    width: 285px;
}

.product-flow-section-two-gif-wrapper {
    display: flex;
    justify-content: center;
    margin: -65px 27px;
    height: 100%;
}

.product-flow-bold {
    font-weight: bold;
}

.product-flow-topic-wrapper {
    display: flex;
    align-items: center;
    margin: 10px 0;
}

.icon-wrapper {
  min-width: 55px;
  height: 55px;
  display: flex;
  background-color: white;
  border: 1px solid #d7dce5;

    & svg,
    .icon-image {
        margin: auto;
    }

    & img {
        padding: 3px;
        object-fit: contain !important;
    }
}

.icon-wrapper-medium {
    width: 64px;
    height: 64px;
    display: flex;
    background-color: white;
    border: 1px solid darkgray;

    & svg,
    .icon-image {
        margin: auto;
    }
}

.icon-wrapper-medium-gray {
    width: 64px;
    height: 64px;
    display: flex;
    background-color: white;
    border: 1px solid #d7dce5;

    & svg,
    .icon-image {
        margin: auto;
    }
}

.product-flow-topic-section-wrapper {
    display: flex;
    flex-direction: column;
    margin-bottom: 100px;
}

.product-flow-section-two-transformations-wrapper {
    display: flex;
    flex-direction: column;
    margin-bottom: 100px;
}

.product-flow-section-three {
    display: flex;
    flex-direction: column;
    padding-left: ~'calc(min(9%, 146px))';
    padding-right: ~'calc(min(9%, 146px))';
    background-color: #ffffff;
}

.product-flow-section-three-top-wrapper {
    display: flex;
    justify-content: space-between;
}

.product-flow-section-three-header {
    width: 500px;
    margin: 0px;
}

.product-flow-section-three-header-wrapper {
    display: flex;
    flex-direction: column;
    margin-top: 12px;
    margin-bottom: 40px;
}

.product-flow-section-three-tile {
    background-color: #f9fafc;
    margin: 12px;
    flex: 1;
    padding: 24px;
}

.product-flow-section-three-tile-wrapper {
    display: flex;
    margin-left: -12px;
}

.blogs-post-card {
    flex: 0 0 350px;
    cursor: pointer;
    text-decoration: none;
    color: black;
    background-color: rgb(245, 245, 245);
    border-radius: 4px;
    display: flex;
    flex-direction: column;
    justify-content: center;
}

.blogs-post-card-tags {
    background-color: #e9edfa;
    color: #5072eb;
    border-radius: 36px;
    padding: 4px 16px 4px 16px;
    font-weight: 500;
}

.blogs-post-card-details {
    padding: 4px;
    padding-left: 1rem;
    margin-bottom: 0;
    font-size: 12pt;
    color: rgb(170, 170, 170);
}

.blogs-post-card-tag {
    margin: 4px;
    color: rgb(170, 170, 170);
}

.blog-post-card-image {
    margin: 1rem;
    margin-bottom: 0;
}

.blogs-post-card-title {
    padding: 1rem;
    padding-top: 4px;
    padding-top: 0;
    text-align: center;
    font-size: 16pt;
    font-weight: 600;
}

.blogs-index-header {
  margin-top: 4rem;
  margin-bottom: 4rem;
}

.blogs-index-header p {
  max-width: 80%;
}

.blogs-index-body {
<<<<<<< HEAD
    .global-max-width();

    padding-top: 2rem;
    display: grid;
=======
  .global-max-width();

  padding-top: 2rem;
  display: grid;
>>>>>>> 926265b1

    padding-top: 2rem;
    display: grid;

    @media (min-width: 1px) {
        grid-template-columns: repeat(1, minmax(0, 1fr));
    }

    @media (min-width: 700px) {
        grid-template-columns: repeat(2, minmax(0, 1fr));
    }

    @media (min-width: 1100px) {
        grid-template-columns: repeat(3, minmax(0, 1fr));
    }

    @media (min-width: 1401px) {
        grid-template-columns: repeat(4, minmax(0, 1fr));
    }

    grid-column-gap: 24px;
    grid-row-gap: 24px;
}

.background-index-wrapper {
    background-size: contain;
    background-repeat: no-repeat;
    background-position: top right;
    padding-bottom: 2rem;
}

.blogs-nav {
  .global-max-width();

  padding-top: 2rem;
  padding-bottom: 2rem;

  display: flex;
  justify-content: space-between;
}

// SOLUTIONS

.solutions-banner-wrapper {
    display: flex;
    justify-content: center;
    padding-left: ~'calc(min(9%, 146px))';
    padding-right: ~'calc(min(9%, 146px))';
    margin-top: -116px;
}

.solutions-section-wrapper {
    display: flex;
    justify-content: space-between;
    padding-left: ~'calc(min(9%, 146px))';
    padding-right: ~'calc(min(9%, 146px))';
    margin-top: 120px;
}

.solutions-subtext-bold {
    color: #47506d;
    font-weight: 700;
    margin-top: 40px;
    line-height: 30px;
}

.solutions-subtext {
    color: #47506d;
    margin: 25px 0px;
    line-height: 30px;
}

.solutions-section-image {
    width: 500px;
}

.solutions-section-text-wrapper {
    flex: 1 1 auto;
}

.solutions-logo-wrapper {
    display: flex;
    margin-left: -1rem;
    margin-right: -1rem;
    margin-top: -3rem;
    padding-left: 1rem;
}

.solutions-section-image-wrapper {
    display: flex;
    flex: 1 0 40%;
    justify-content: right;

    &:first-child {
        margin-right: 3rem;
    }
}

.solutions-margin-bottom {
    margin-bottom: 100px;
}

.solutions-logo-wrapper-right {
    display: flex;
    width: 100%;
    justify-content: flex-end;
}

.solutions-section-image-wrapper-right {
    display: flex;
    flex-direction: column;
    flex: 1 0 40%;
}

.solutions-section-logo-right {
    display: flex;
    justify-content: flex-end;
}

/* CONNECTORS */
.connection-index-header {
    margin-top: 2rem;
    margin-bottom: 1rem;
    padding: 0 ~'calc(min(10vw,200px))';
    display: flex;
    flex-direction: column;

    & h1 {
        text-align: center;
        margin-bottom: 7rem;

        @media (max-width: 810px) {
            font-size: 30pt;
            margin-top: 1rem;
            margin-bottom: 2rem;
        }
    }
}

.connection-descriptions {
    display: flex;

    @media (max-width: 810px) {
        flex-direction: column;
    }

    & svg {
        width: 120px;
        margin-top: 5rem;
        margin-bottom: auto;
        margin-left: -1rem;
        margin-right: -1rem;

        @media (max-width: 810px) {
            width: 75px;
            margin-left: auto;
            margin-right: auto;
            margin-top: 3rem;
            margin-bottom: 5rem;
        }
    }
}

.connection-description {
    display: flex;
    flex-direction: column;
    //   justify-content: center;
    align-items: center;
    flex: 1 1 50%;

    & p {
        font-weight: 400;
        font-size: 18px;
        line-height: 30px;
        align-items: center;
        text-align: center;
        color: #47506d;
    }

    & .gatsby-image-wrapper {
        margin: 0 6rem;

        @media (max-width: 810px) {
            width: 150px;
            padding: 0;
        }
    }
}

.connector-index-header {
<<<<<<< HEAD
    display: flex;
    gap: 20px;
=======
  display: flex;
  gap: 20px;
>>>>>>> 926265b1

  @media (max-width: 425px) {
    h2 {
      font-size: 2.5rem;
    }
  }
}

.connector-bottom-link {
    margin-bottom: 14rem;
    padding: 0 ~'calc(min(10vw,200px))';
    display: flex;
    flex-wrap: wrap;

    @media (max-width: 810px) {
        h2 {
            font-size: 1.75rem;
        }

        p {
            font-size: var(--fontSize-0);
        }
    }
}

.connector-bottom-flow {
    margin-top: 20em;
    margin-right: -8em;

    @media (max-width: 810px) {
        margin-right: -4.75em;
        margin-top: 55%;
        width: 50px;
    }
}

.connector-bottom-vector {
    display: flex;
    flex-direction: column;
    margin-bottom: -10em;
    margin-right: 1rem;
    margin-left: auto;
    justify-content: center;
    align-items: center;

    @media (max-width: 810px) {
        text-align: center;
    }
}

.connector-section-wrapper {
  .global-max-width();

  margin-top: 96px;
  margin-bottom: 96px;
  display: flex;
}

.connector-section-wrapper-vertical {
  .global-max-width();

  display: flex;
  flex-direction: column;
}

.connector-section-wrapper-top-margin {
    margin-top: 6rem;
    padding: 0 ~'calc(min(10vw,200px))';
    display: flex;
    flex-direction: column;
    justify-content: center;
    align-items: center;
}

.connector-features-desc-subwrapper {
    display: flex;
    flex-direction: column;
    width: 50%;
    flex: 1;
}

.connector-features-desc-wrapper {
    display: flex;
    flex-direction: column;
    flex: 1;
    gap: 48px;
}

.connector-features-desc-wrapper {
  display: flex;
  flex-direction: column;
  flex: 1;
  gap: 48px;
}

.connector-image-wrapper {
    display: flex;
    flex-direction: column;
}

.connector-logo-row {
  margin: 24px 0;
  width: 100%;
  height: auto;
}

.connector-onlycards {
    display: flex;
    flex-direction: column;
    justify-content: center;
    align-items: center;
    margin: 12.5rem auto;
    max-width: 500px;

    & h2 {
        margin: 10px 0 0 0;
    }

    & p {
        text-align: center;
    }
}

.blogs-index-header-wrapper {
    .global-max-width();
    .section-top-bottom-padding();
}

.blogs-index-header-wrapper {
  .global-max-width();
  .section-top-bottom-padding();
}

.connector-onlycards-background-image {
    .global-max-width();

    display: flex;
    background-image: url('./images/overlay-vector-left-no-fill.svg');
    background-repeat: no-repeat;
    background-position-x: -50px;
    background-size: 33%;
    background-position-y: center;

    @media (max-width: 810px) {
        background-size: 60%;

        & h2 {
            font-size: 1.5rem;
            font-weight: 500;
        }

        & p {
            font-size: var(--fontSize-0);
            margin: 12px 40px;
        }
    }
}

.connector-desc {
    background-color: #5072eb1a;
    padding: 24px;
    height: fit-content;

    & p {
        color: #47506d;
        margin-top: 0px;
    }

    & h4 {
        font-weight: 500;
        font-size: 36px;
        line-height: 48px;
        color: #04192b;
        margin-top: 0;
    }

    & h2 {
        font-weight: 500;
        font-size: 56px;
        line-height: 68px;
        color: #04192b;
    }

<<<<<<< HEAD
    & > span {
        font-weight: 400;
        font-size: 18px;
        line-height: 30px;
        align-items: center;
        color: #47506d;
    }
=======
  &>span {
    font-weight: 400;
    font-size: 18px;
    line-height: 30px;
    align-items: center;
    color: #47506d;
  }
>>>>>>> 926265b1
}

.connector-h2-tight-margin {
    margin: 0 0 24px 0;
}

.connector-center {
    margin: auto;
}

.connector-section-content-wrapper {
    .global-max-width();

    margin-top: 96px;
    margin-bottom: 96px;
    display: flex;
    column-gap: 108px;

    @media (max-width: 1220px) {
        flex-direction: column;
        row-gap: 48px;
    }
}

.connector-section-content-wrapper {
  .global-max-width();

  margin-top: 96px;
  margin-bottom: 96px;
  display: flex;
  column-gap: 108px;

  @media (max-width: 1220px) {
    flex-direction: column;
    row-gap: 48px;
  }
}

.connector-section-content {
    width: 50%;
}

.connector-video-wrapper {
    display: flex;
    justify-content: center;
    align-items: center;
    background-color: #04192b;
    min-height: 400px;

<<<<<<< HEAD
    > div:first-of-type {
        width: 100% !important;
    }
=======
  >div:first-of-type {
    width: 100% !important;
  }
>>>>>>> 926265b1
}

.connector-destinations-button {
    font-size: var(--fontSize-1);
    background-color: #5072eb;
    color: #ffffff;
    width: 211px;
    height: 40px;
    text-align: center;
    line-height: 0px;
    border: 1px solid #5072eb;
    border-radius: 6px;
    padding: 20px 28px;
    margin-top: 40px;
}

.slider-horizontal-text-wrapper {
    display: flex;
    width: 100%;
}

.flow-logo-100 {
    width: 100px;
    margin: 100px 0;
}

.small-uppercase-header {
    color: #5072eb;
    margin-bottom: 0px;
    font-size: var(--fontSize-0);
    text-transform: uppercase;
}

.slider-horiztonal-root {
    margin: 0 0 40px 0;
}

.header-horizontal {
    width: 100%;
    margin-top: 24px;
}

.margin-auto {
    margin: auto;
}

.margin-top-med {
    margin-top: 48px;
}

.margin-top-lg {
    margin-top: 100px;
}

.center-text {
    text-align: center;
}

.connector-header-subtext {
    font-size: var(--fontSize-1);
    text-align: center;
}

.connector-image-large-center {
    margin: auto;
}

.connector-header-small {
    font-size: var(--fontSize-8);
    text-align: center;
}

.connectors-image-wrapper {
    display: flex;
    margin: auto;

<<<<<<< HEAD
    & > svg {
        width: 100%;
    }
=======
  &>svg {
    width: 100%;
  }
>>>>>>> 926265b1
}

.data-pipelines-image-mobile {
    display: none;
}

.show-mobile {
    display: none;
}

.connector-features-header {
    font-size: 1.75rem;
    font-weight: 500;
}

.connector-features-desc-subwrapper {
    width: 100%;
}

.connector-section-content {
    width: 100%;
}

.table-accounts-vertical {
    display: none;
}

.header-spacing-tight {
    line-height: 28px;
}

.header-margin-sm {
    margin-bottom: 12px;
}

.automated-schema-wrapper {
    margin-bottom: 100px;
    display: flex;
    flex-direction: column;
}

.automated-schema-text {
    color: #04192b;
    font-size: 1.5rem;
    font-weight: 600;
    margin-bottom: 8px;
    text-align: center;
}

// ABOUT

.about-section-one-h1 {
    width: 600px;
    color: #04192b;
    margin-top: 0;
}

.about-section-one-text {
    font-size: 1.25rem;
    color: #47506d;
    margin-bottom: 0;
}

.about-section-one-text a {
    color: #47506d;
    font-size: 1.25rem;
    text-decoration-line: underline;
}

.about-text-bold {
    font-weight: 700;
}

.about-section-two {
    .section-top-bottom-padding();

    background-color: #04192b;
    background-image: url('./images/overlay-vector-right.svg');
    background-position: bottom right;
    background-repeat: no-repeat;
    background-size: 30%;
}

.about-section-two-wrapper {
    .global-max-width();

    display: flex;
    flex-direction: column;
    justify-content: center;
    align-items: center;
}

.about-section-two-wrapper {
  .global-max-width();

  display: flex;
  flex-direction: column;
  justify-content: center;
  align-items: center;
}

.about-flow-logo {
    margin-top: -10em;
    margin-left: -45em;
    position: absolute;

    @media (max-width: 1024px) {
        margin-left: -38em;
    }
}

.about-section-header {
    color: #ffffff;
    margin-top: 12px;
}

.about-current-openings-button {
    background-color: #5072eb;
    color: #ffffff;
    text-decoration: none;
    border-radius: 4px;
    padding: 10px 10px;
    width: 206px;
    height: 60px;
    text-align: center;
    line-height: 40px;
    font-family: 'Inter', sans-serif;
    font-style: normal;
    font-weight: 400;
    font-size: var(--fontSize-1);
}

.about-current-openings-get-in-touch {
    background-color: #5072eb;
    color: #ffffff;
    text-decoration: none;
    border-radius: 4px;
    padding: 10px 10px;
    width: 206px;
    height: 60px;
    text-align: center;
    line-height: 40px;
    font-family: 'Inter', sans-serif;
    font-style: normal;
    font-weight: 400;
    font-size: var(--fontSize-1);
    margin: 60px auto 0 auto;
}

.about-careers-text {
    font-size: var(--fontSize-1);
    color: #b7c6dd;
    margin-left: 24px;
}

.about-text-bold-regular {
    font-weight: bold;
}

.about-careers-text-wrapper {
    max-width: 525px;
    display: flex;
    align-items: center;
    margin: 10px 0;
}

.about-section-three {
    .section-top-bottom-padding();

    display: flex;
    background-color: #f9fafc;
    flex-direction: column;
}

.about-section-three-wrapper {
    .global-max-width();
}

.about-section-header-top {
    color: #04192b;
    margin-top: 12px;
}

.about-section-three-top {
    display: flex;
    justify-content: space-between;
}

.about-section-three-card-wrapper {
    display: flex;
    flex-wrap: wrap;
}

.about-section-three-card {
    background-color: #ffffff;
    padding: 24px;
    margin: 12px;
    flex: 2 2 45%;
}

.about-card-title {
    font-size: 1.5rem;
    color: var(--background-color-primary);
    font-weight: 600;
}

.about-referral-text {
    font-size: 1.5rem;
    font-weight: 600;
    color: #47506d;
    text-align: center;
    margin-bottom: 80px;
}

.about-section-four-current-openings {
    .section-top-bottom-padding();
    background-color: #ffffff;
}

.about-section-four-current-openings-wrapper {
    .global-max-width();

    background-color: #ffffff;
    display: flex;
    flex-direction: column;
}

.about-current-openings-list {
    display: flex;
    flex-direction: column;
    background-color: #f9fafc;
    max-width: 300px;
    margin-right: 60px;
    height: fit-content;
    position: sticky;
    top: 120px;
    margin-bottom: 30px;
}

.about-current-opening-title {
    padding: 24px;
    margin: 0;
    text-decoration: none;
    cursor: pointer;
    color: #47506d;

    &:hover {
        background-color: #5072eb;
        color: white;
    }
}

.about-get-in-touch-button {
    background-color: #5072eb;
    color: #ffffff;
    text-decoration: none;
    border-radius: 4px;
    padding: 20px 36.5px 20px 36.5px;
    margin-top: 24px;
    width: 240px;
    height: 60px;
    text-align: center;
    font-family: 'Inter', sans-serif;
    font-style: normal;
    font-weight: 400;
    font-size: 18px;
}

.about-current-openings-description-wrapper {
    display: flex;
    flex-direction: column;
}

.about-current-openings-description-wrapper p,
.about-current-openings-description-wrapper ul li {
    color: #47506d;
}

.about-current-openings-description-wrapper h3 {
    font-size: 18px;
    color: #47506d;
    margin-bottom: 0;
}

.about-current-openings-title-wrapper {
    display: flex;
    width: 100%;
    margin-bottom: 8px;
}

.about-section-current-openings-wrapper {
    display: flex;
    margin-top: 16px;
}

.about-current-openings-location-wrapper {
    display: flex;
}

.about-link {
    margin: auto 12px;
}

.about-opening-title {
    font-size: 1.5rem;
    color: var(--background-color-primary);
    font-weight: 600;
    color: #47506d;
}

.about-opening-text {
    margin: 0px;
    color: #47506d;
}

.about-bold {
    font-weight: 700;
}

.about-margin-top {
    margin-top: 30px;
}

.current-openings-divider {
    width: 100%;
    margin: 40px auto 0 auto;
    border: 1px solid #d7dce5;
}

.about-section-five {
<<<<<<< HEAD
    .section-top-bottom-padding();
=======
  .section-top-bottom-padding();

  display: flex;
  flex-direction: column;
  justify-content: center;
  align-items: center;
  background-color: #f9fafc;
  background-image: url('./images/product-flow-vector-left.svg');
  background-repeat: no-repeat;
  background-position-y: 480px;
  background-size: 35%;
  background-position-y: 60%;

  &>div:last-child {
    width: 100%;
    max-width: 50rem;
  }
>>>>>>> 926265b1

    display: flex;
    flex-direction: column;
    justify-content: center;
    align-items: center;
    background-color: #f9fafc;
    background-image: url('./images/product-flow-vector-left.svg');
    background-repeat: no-repeat;
    background-position-y: 480px;
    background-size: 35%;
    background-position-y: 60%;

    & > div:last-child {
        width: 100%;
        max-width: 50rem;
    }

    .about-section-five-header {
        color: #04192b;
        margin-top: 0;
    }

    .about-section-five-text {
        max-width: 670px;
        margin-left: auto;
        margin-right: auto;
        color: #47506d;
        text-align: center;
    }
}

.form-wrapper {
    display: flex;
    flex-direction: column;
    gap: 8px;
    margin: 40px 0;
}

.about-form-input {
    height: 60px;
    border: 1px solid#D7DCE5;
    border-radius: 4px;
    padding: 0 16px;
}

.about-form-input::placeholder {
    color: #9aa8be;
    font-size: 1rem;
}

.form-subwrapper {
    display: flex;
    gap: 8px;
}

.input-halfWidth {
    width: calc(min(auto, 25vw));
}

.about-get-in-touch-button-mobile {
    display: none;
}

.form-subwrapper-mobile {
    display: none;
}

.connector-cards {
    display: grid;

    @media (min-width: 1px) {
        grid-template-columns: repeat(1, minmax(0, 1fr));
    }

    @media (min-width: 810px) {
        grid-template-columns: repeat(2, minmax(0, 1fr));
    }

    @media (min-width: 1180px) {
        grid-template-columns: repeat(3, minmax(0, 1fr));
    }

    @media (min-width: 1600px) {
        grid-template-columns: repeat(4, minmax(0, 1fr));
    }

    grid-column-gap: 24px;
    grid-row-gap: 24px;
}

.connectors-search {
    margin-bottom: 2rem;
}

.connectors-search-body {
    background-color: #f9fafc;
    border-radius: 4px;
    padding: 1rem;
    display: flex;
    flex-direction: row;
    flex-wrap: wrap;
    gap: 1rem;
    justify-content: space-between;
}

.connector-card-top {
    display: flex;
}

.connector-post-card-image {
    object-fit: contain;
}

.connector-post-card-recommended {
    margin: 0;
    background: #9aa8be;
    border-radius: 99px;
    padding: 4px 10px;
    color: white;
    font-size: 8pt;
    font-weight: 700;
}

.connector-card-read-more {
    display: flex;
    margin-bottom: 0;
    font-weight: 600;
    font-size: 16px;
    line-height: 24px;
    color: #47506d;
}

.connector-card {
    background: #f7f9fc;
    border: 1px solid transparent;
    padding: 12px;
    height: 100%;
    display: flex;
    flex-direction: column;

    &:hover {
        border: 1px solid #5072eb;
        box-shadow: 0px 2px 10px rgba(0, 0, 0, 0.1);
    }

<<<<<<< HEAD
    & h4 {
        font-weight: 600;
        font-size: 22px;
        line-height: 30px;
        color: #04192b;
        margin-top: 24px;
    }
=======
  &>p {
    font-weight: 400;
    font-size: 17px;
    line-height: 30px;
    align-items: center;
    color: #47506d;
    margin-top: 0;
  }
>>>>>>> 926265b1

    & > p {
        font-weight: 400;
        font-size: 17px;
        line-height: 30px;
        align-items: center;
        color: #47506d;
        margin-top: 0;
    }

    & img {
        padding: 5px;
    }
}

.privacy-policy-root,
.terms-root {
    padding-left: ~'calc(min(9%, 146px))';
    padding-right: ~'calc(min(9%, 146px))';
}

.privacy-underline {
    text-decoration: underline;
}

.privacy-bold {
    font-weight: bold;
}

.terms-root {
    display: flex;
    justify-content: center;
    flex-direction: column;
    align-items: center;
    padding-left: ~'calc(min(9%, 146px))';
    padding-right: ~'calc(min(9%, 146px))';

    & p {
        text-align: left;
        width: 100%;
    }
}

.terms-last-updated {
    font-weight: bold;
    color: #6377ee;
    margin-top: 0;
    text-align: center;
    width: 100%;
}

.connectors-link-wrapper {
    display: flex;
    gap: 1rem;
    flex: 1 1 350px;
    min-width: 200px;

    @media (max-width: 810px) {
        flex-wrap: wrap;
    }

    @media (min-width: 811px) {
        max-width: 40rem;
    }
}

.connector-link-button {
    justify-content: center;
    align-items: center;
    padding: 17px 20px;
    background: #5072eb;
    border: 1px solid #5072eb;
    border-radius: 6px;
    font-weight: 500;
    font-size: 18px;
    line-height: 20px;
    color: white;
    text-align: center;

    @media (max-width: 810px) {
        width: 100%;
    }
}

.connector-bottom-button {
    display: flex;
    justify-content: center;
    align-items: center;
    width: 186px;
    padding: 17px 10px;
    background: #5072eb;
    border: 1px solid #5072eb;
    border-radius: 6px;
    font-weight: 500;
    font-size: 18px;
    line-height: 20px;
    color: white;
    text-align: center;
    margin-top: 40px;

    @media (max-width: 810px) {
        width: 167px;
        height: 44px;
        font-size: var(--fontSize-0);
    }
}

.connector-link-form-control {
    flex: 1;

    @media (max-width: 810px) {
        min-width: 250px !important;
    }
}

.connector-link-bottom {
    width: 100%;
    display: flex;
    justify-content: center;
    text-align: initial;
}

.connectors-link-menu-item {
    align-items: start;
}

.gatsby-image-wrapper.connectors-link-menu-img {
    width: 20px;
    margin-right: 15px;
    vertical-align: middle;
}

.connector-source-dest-title {
    margin: 15px 0 15px 0;
    font-size: 4rem;

    @media (max-width: 810px) {
        font-size: 3rem;
    }

    @media (max-width: 425px) {
        font-size: 2.5rem;
    }
}

.connector-source-dest-image-wrapper {
    display: flex;
    max-height: 40vh;
    margin-top: 6%;
}

.connector-source-dest-image {
    width: 75%;
    max-width: 160px;
    vertical-align: top;
}

.connector-source-dest-image-position-1 {
    display: flex;
    align-items: flex-start;
    justify-content: center;
    margin: 0px 20px 0 20px;
}

.connector-source-dest-image-position-2 {
    display: flex;
    align-items: center;
    justify-content: center;
    margin: 0px 20px 0 20px;
}

.connector-source-dest-image-position-3 {
    display: flex;
    align-items: flex-end;
    justify-content: center;
    margin: 0px 20px 0 20px;
}

.connector-title-subtext {
    max-width: 500px;
    margin-top: 40px;
    color: #47506d;
    line-height: 30px;
}

.connector-try-it-free-button-wrapper {
    display: flex;
    margin: 40px 0;
}

.connector-features-header {
    font-size: var(--fontSize-8);
    margin-top: 0px;
}

.data-pipelines-image {
    margin: 40px auto;
    width: 100% !important;
    min-width: 100px;
    max-width: 1028px;
    height: auto !important;
}

.data-pipelines-image {
  margin: 40px auto;
  width: 100% !important;
  min-width: 100px;
  max-width: 1028px;
  height: auto !important;
}

.connector-section-background {
    background-color: #f9fafc;
    display: flex;
    justify-content: space-between;
}

.connector-header-small {
    font-size: var(--fontSize-8);
    font-weight: 500;
}

.background-gray {
    background-color: #f9fafc;
}

/* MEDIA QUERIES */

@media (max-width: 1250px) {
    .connector-source-dest-image-wrapper {
        margin-top: 10%;
    }
}

@media (max-width: 1023px) {
    main {
        margin-top: 100px;
    }

    .connector-source-dest-image-wrapper {
        justify-content: center;
        width: 100%;
        margin-left: auto;
        margin-right: auto;
    }

    .global-header {
        justify-content: space-between;

        .hide-on-mobile {
            display: none;
        }
    }

    .global-header-padder,
    .global-header-login-try,
    .header-social-icon {
        display: none;
    }

    .global-header .header-card {
        background-color: #04192b;
        flex-direction: column;
        position: relative;
        top: 0;
        left: 0;
        right: 0;
        padding: 0;
        transform: none;
        gap: 0;

<<<<<<< HEAD
        > div {
            padding: 0px 32px;
=======
    >div {
      padding: 0px 32px;
>>>>>>> 926265b1

            .content {
                padding: 0px 16px;

                .card-item {
                    padding: 4px 0;
                }
            }
        }

<<<<<<< HEAD
        > div:first-of-type {
            .content {
                padding: 0;
            }
        }
=======
    >div:first-of-type {
      .content {
        padding: 0;
      }
    }
>>>>>>> 926265b1

        .card-item {
            padding: 12px 0px;

            .icon,
            .description {
                display: none;
            }

            .title {
                color: #fff;
            }
        }

        .no-padding {
            padding: 0px 16px;
        }
    }

    .global-header .global-header-links .global-header-link.active {
        background-color: #04192b;
    }

    .global-header-link-wrapper {
        display: none;
        position: absolute;
        top: 80px;
        left: 0;
        right: 0;
        background-color: #04192b;

        .global-header-links {
            flex-direction: column;
            padding: 8px 0px;
            gap: 0;
            width: 100%;

            .global-header-link {
                padding: 12px 16px;
                width: 100%;
                justify-content: space-between;
            }
        }

        &.is-open {
            display: flex;
        }
    }

    .global-header-mobile-menu-wrapper {
        display: flex;
    }

    .global-header-mobile-wrapper {
        display: flex;
    }

    .global-header-mobile-menu-button {
        width: 40px;
        height: 40px;
        border-radius: 4px;
        background-color: #5072eb;
        border: none;
        margin: auto 0 auto 20px;
        padding-top: 4px;
        padding-right: 6px;
        padding-left: 6px;
        padding-bottom: 4px;
    }
}

@media (max-width: 810px) {
    .connector-source-dest-image-wrapper {
        display: none;
    }

    .dont-show {
        display: none;
    }

    .blogs-index-header {
        margin-top: 1rem;
        margin-bottom: 2rem;
        padding: 0 1rem;
    }

    .blogs-index-header p {
        max-width: 100%;
    }

    .blogs-index-header .blog-post-header-vectors {
        margin-bottom: -5rem;
    }

    .blog-post section {
        margin: 0;
    }

    .blog-post-header-vectors {
        margin-bottom: -8em;
    }

    .blog-post-header-vector {
        width: 4rem;
    }

    .global-footer {
        .section-top-bottom-padding();
    }

    .global-footer-wrapper {
        flex-direction: column;
        gap: 0;
    }

    .global-footer-bottom-wrapper {
        flex-wrap: wrap-reverse;
        justify-content: center;
        column-gap: 20px;
    }

    .global-footer-right {
        flex-direction: column;
    }

    .global-footer-right-link-wrapper {
        margin-top: 32px;
    }

    .global-footer-bottom {
        margin-top: 25px;
    }

    .global-footer-input-email {
        max-width: 232px;
        height: 44px;
    }

    .global-footer-input-button-submit {
        max-width: 84px;
        height: 44px;
    }

    .global-footer-title {
        margin-bottom: 16px;
    }

    .section-one {
        min-height: 500px;
        padding-top: 1rem;
    }

    .section-one-wrapper {
        flex-direction: column;
    }

    .section-one-right {
        display: none;
    }

    .section-one-right-image {
        margin-left: 0px;

<<<<<<< HEAD
        & > :first-child {
            overflow: visible;
            max-height: 55vw;
            min-height: 14rem;
            left: unset;
            object-fit: contain !important;
=======
    &> :first-child {
      overflow: visible;
      max-height: 55vw;
      min-height: 14rem;
      left: unset;
      object-fit: contain !important;
>>>>>>> 926265b1

            & img {
                object-fit: contain !important;
                object-position: right center;
            }
        }

<<<<<<< HEAD
        & > :not(:first-child) {
            display: none;
        }
=======
    &> :not(:first-child) {
      display: none;
>>>>>>> 926265b1
    }

    .section-one-bottom {
        margin-top: 0px;
        margin-bottom: 1rem;
        /* flex-wrap is breaking image resizing */
        flex-wrap: wrap;
        /* width: 375px; */
    }

    .section-one-bottom-logo {
        margin: 16px;
    }

    .section-two-tile-wrapper {
        flex-direction: column;
    }

    .section-two {
        margin: auto;
        width: 100%;
    }

    .section-two-header-wrapper {
        margin: 20px;
    }

    .section-two-header {
        font-size: 1.75rem;
    }

    .section-two-header-vectors {
        /* width: 40px; */
    }

    .section-two-first-graphic-wrapper {
        margin-left: 20px;
        margin-right: 20px;
    }

    .section-two-tile {
        margin: 16px;
    }

    .section-two-header-subwrapper {
        max-width: unset;
    }

    .section-two-bottom-header {
        flex-direction: column;
        margin: 32px 16px;
        width: 90%;
    }

    .section-two-bottom-left {
        width: 100%;
    }

    .section-two-bottom-header-ul {
        width: 100%;
        margin-left: 15px;

        & li {
            font-size: 1rem;
        }
    }

    .section-two-bottom-title {
        font-size: 1.75rem;
    }

    .section-two-tile-title {
        font-size: var(--fontSize-1);
    }

    .section-three-header {
        font-size: 1.75rem;
    }

    .section-three-product-video-wrapper {
        max-width: 90%;
    }

    .section-three-header-small {
        font-size: 0.625rem;
    }

    .react-player {
        /* width: 250px; */
    }

    .section-three-try-it-button,
    .section-four-try-it-button,
    .product-section-one-try-it-button,
    .product-flow-section-one-try-it-button {
        width: 101px;
        height: 40px;
        font-size: var(--fontSize-0);
        padding: 0 0;
    }

    .section-four-tile-wrapper {
        flex-direction: column;
    }

    .section-four-header-vectors,
    .product-flow-logo-wrapper {
        margin-top: -80px;
    }

    .section-five-tile-wrapper {
        flex-direction: column;
        flex-flow: column;
        height: auto;
    }

    .section-five-tile {
        width: 100%;
        margin: 12px 0;
        min-width: unset;
        max-width: unset;
    }

    .section-five-header {
        font-size: 1.75rem;
    }

    .section-five-tile-text {
        font-size: var(--fontSize-0);
    }

    .section-six-wrapper {
        flex-direction: column;
    }

    .section-six-left {
        width: 100%;
    }

    .section-six-text-wrapper {
        width: 80%;
    }

    .section-six-subwrapper {
        flex-direction: column;
    }

    .section-six-right {
        margin-top: 32px;
        margin-bottom: 32px;
        justify-content: flex-start;
    }

    .section-six-right-wrapper {
        width: 100%;
    }

    .section-six-header-vectors {
        margin-top: 0px;
        width: 90%;
    }

    .section-six-header {
        margin-top: 8px;
    }

    .section-six-header {
        font-size: 1.75rem;
        width: 100%;
    }

    .section-six-code-screenshot {
        margin-top: -58px;
        box-shadow: 50px 82px #5072eb1a;
    }

    .navigation-wrapper {
        width: 100%;
    }

    .product-flow-section-two-left {
        display: none;
    }

    .product-flow-section-two-right {
        width: 100%;
    }

    .product-flow-section-two-transformations-wrapper {
        margin-bottom: 32px;
    }

    .product-flow-section-one-h1,
    .about-section-one-h1 {
        font-size: 3rem;
    }

    .product-flow-section-one-subtext,
    .section-one-subtext,
    .section-two-subtext,
    .section-two-tile-text {
        font-size: var(--fontSize-0);
    }

    .product-flow-section-one-h1 {
        max-width: 300px;
    }

    .product-flow-section-two-topic-header {
        font-size: 1.75rem;
    }

    .product-flow-section-two-topic-subtext {
        font-size: 1rem;
    }

    .product-flow-section-two-topic-child {
        font-size: var(--fontSize-0);
    }

    .product-flow-section-one-right {
        display: none;
    }

    .product-flow-section-one-background-image-wrapper {
        background-position-x: right;
    }

    .product-flow-section-three-tile-wrapper {
        flex-direction: column;
    }

    .product-flow-section-three-header {
        font-size: 1.75rem;
        width: auto;
    }

    .product-flow-section-one-image {
        width: 40px;
    }

    .section-four-tile-title {
        font-size: var(--fontSize-1);
        margin: 12px 0;
    }

    .section-four-tile-subtext {
        font-size: var(--fontSize-0);
    }

    .about-flow-logo {
        margin-top: -25em;
        margin-left: 75vw;
    }

    .about-card-text {
        font-size: var(--fontSize-0);
    }

    .about-section-header {
        font-size: 1.75rem;
    }

    .about-section-one-h1 {
        max-width: 320px;
    }

    .about-careers-text {
        font-size: var(--fontSize-0);
    }

    .about-current-openings-button {
        width: 153px;
        font-size: var(--fontSize-0);
    }

    .about-current-openings-get-in-touch {
        width: 100%;
        font-size: var(--fontSize-0);
    }

    .about-careers-text-wrapper {
        padding: 0 16px;
    }

    .about-section-one-text {
        font-size: var(--fontSize-0);
    }

    .about-card-title {
        font-size: var(--fontSize-1);
    }

    .about-referral-text {
        font-size: 1rem;
        margin-bottom: 32px;
    }

    .about-get-in-touch-button {
        display: none;
    }

    .about-get-in-touch-button-mobile {
        display: flex;
        flex-direction: column;
        justify-content: center;
        align-items: center;
        background-color: #5072eb;
        color: #ffffff;
        text-decoration: none;
        border-radius: 4px;
        padding: 12px;
        width: 100%;
        height: 44px;
        font-family: 'Inter', sans-serif;
        font-style: normal;
        font-weight: 400;
        font-size: var(--fontSize-0);
    }

    .about-section-current-openings-wrapper {
        flex-direction: column;
    }

    .about-current-openings-list {
        width: 100%;
        margin-right: 0px;
        max-width: none;
        position: inherit;
    }

    .about-section-header-top {
        font-size: 1.75rem;
    }

    .about-opening-title {
        font-size: var(--fontSize-1);
    }

    .about-opening-text {
        font-size: var(--fontSize-0);
    }

    .about-section-five-header {
        font-size: 1.75rem;
    }

    .about-section-five-text {
        font-size: var(--fontSize-1);
        text-align: center;
    }

    .form-subwrapper-mobile {
        display: flex;
        flex-direction: column;
        width: 100%;
        gap: 12px;
    }

    .form-subwrapper {
        display: none;
    }

    .form-wrapper {
        width: 100%;
        padding: 16px;
    }

    .about-section-five {
        background-size: 100%;
        background-position-y: 80%;
    }

    .solutions-banner-wrapper {
        margin-top: 32px;
    }

    .solutions-section-wrapper {
        flex-direction: column;
    }

    .solutions-section-text-wrapper {
        width: 100%;
        margin-bottom: 2rem;
    }

    .solutions-section-wrapper {
        margin-top: 32px;
    }

    .solutions-logo-wrapper {
        justify-content: flex-end;
        margin-bottom: -9em;
        margin-right: 1em;
        margin-top: unset;
    }

    .solutions-section-logo-right {
        margin-bottom: -1em;
        margin-top: -4rem;
        margin-right: 0;
        max-height: 30px;
    }

    .solutions-subtext-bold,
    .solutions-subtext {
        font-size: var(--fontSize-0);
        line-height: 22px;
    }

    .mobile-flex-direction-reverse {
        flex-direction: column-reverse;
    }

    .solutions-section-image-wrapper {
        max-height: 280px;
        margin-right: 0px !important;
        justify-content: center;
    }

    nav.blog-post-nav {
        ul {
            flex-direction: column;
        }
    }

    .section-one-h1 {
        font-size: 3rem;
    }

    .section-four-tile {
        padding-top: 24px;
    }

    .section-four-try-it-header-text {
        font-size: var(--fontSize-0);
    }

    .section-four-header-small {
        margin-top: 32px;
        font-size: 0.625rem;
    }

    .section-six-text,
    .global-footer-subtext,
    .global-footer-input-button-submit,
    .global-footer-right-link,
    .global-footer-bottom-copyright-text,
    .global-footer-copyright-link {
        font-size: var(--fontSize-0);
    }

<<<<<<< HEAD
    .global-footer-subtext-title {
        font-size: 1rem;
    }
=======
  .arrow {}
>>>>>>> 926265b1

    .global-footer-input-email::placeholder {
        font-size: var(--fontSize-0);
    }

    .arrow--left {
        left: -45px;
    }

    .arrow--right {
        left: auto;
        right: 2%;
    }

    .arrow {
    }

    .section-six-slider-wrapper {
        margin-left: 30px;
        width: 100%;
    }

    .section-two-second-graphic {
        margin-top: 40px;
    }

    // .powerful-data {
    //   display: none;
    // }

    .connector-features-header {
        font-weight: 500;
        font-size: 1.75rem;
        margin-bottom: 12px;
        margin-top: -25px;
    }

    .mobile-no-padding {
        padding: 0;
    }

    .connector-try-it-free-button-wrapper {
        margin-bottom: 0px;
    }

    .show-mobile {
        display: flex;
    }

    // .powerful-data-vertical {
    //   display: block;
    // }

    .data-pipelines-image-mobile {
        display: flex;
    }

    .connector-features-subtext {
        font-size: 1rem;
        margin-top: 0;
    }

    .connector-section-background {
        background-color: #f9fafc;
    }

    .connector-section-mobile {
        width: 100%;
    }

    .vertical-mobile {
        flex-direction: column;
    }

    .table-accounts-vertical {
        display: table;
        margin: auto;
    }

    .table-accounts {
        display: none;
    }

    .connector-h2-tight-margin,
    .h2-mobile,
    .header-horizontal {
        font-size: 1.75rem;
    }

    .connector-header-subtext {
        font-size: 1rem;
    }

    .small-uppercase-header {
        font-size: 0.625rem;
    }

    .automated-schema-text {
        font-size: var(--fontSize-1);
        text-align: center;
    }

    .connector-video-wrapper {
        margin: 0;
        width: 100%;
    }

    .connector-h2-subtext {
        font-size: 1rem;
    }

    .hide-mobile {
        display: none;
    }

    .slider-horizontal-text-wrapper {
        flex-direction: column;
    }

    .dots-mobile {
        margin: unset;
    }

    .flow-logo-100 {
        width: 34px;
        margin: 0;
    }

    .connector-header-small {
        font-size: 1.25rem;
    }

    .connector-destinations-button {
        width: 157px;
        height: 44px;
        font-size: var(--fontSize-0);
        padding: 11px 18px;
        line-height: 20px;
    }
}

@media (max-width: 375px) {
    .global-footer-input-email {
        max-width: 196px;
    }
}

.page-toc {
    background-color: #edf6ff;
    margin-top: 2rem;
    padding-top: 2rem;
    padding-left: 1rem;
    padding-bottom: 0.5rem;
    border: 1px solid darkgray;
    border-radius: 4px;

    & h3 {
        margin-top: 0;
        font-size: 18pt;
    }

    .page-toc-link {
        &:hover {
            text-decoration: underline;
        }

        text-decoration: none;
        color: black;
    }

    .toc-item {
        margin-bottom: unset;

        &.toc-item-h2 {
            margin-bottom: 1rem;
            font-weight: 500;
        }

        &.toc-item-h3 {
            font-weight: 300;
        }
    }
}

@media (max-width: 42rem) {
    blockquote {
        padding: var(--spacing-0) var(--spacing-0) var(--spacing-0)
            var(--spacing-4);
        margin-left: var(--spacing-0);
    }

    ul,
    ol {
        list-style-position: inside;
    }
}

@media (min-width: 810px) {
    .section-one-bottom {
        margin-top: 50px;
    }
}

/*LP Podcast start*/
.lp-podcast-wrap {
    background: #fff;

    .podcast-hero {
        .section-top-bottom-padding();

        background: url(./images/lp-podcast/img-bg.png) no-repeat center / cover;

        @media (max-width: 991px) {
            background: url(./images/lp-podcast/img-bg.png) no-repeat center
                right / cover;
        }

        .hero-container {
            .global-max-width();

            margin: 0 auto;
            display: flex;
            justify-content: space-between;
            align-items: center;

            @media (max-width: 1260px) {
                max-width: calc(100% - 40px);
            }

            @media (max-width: 767px) {
                max-width: calc(100% - 32px);
                flex-direction: column;
            }
        }

        .hero-left {
            max-width: 700px;
            width: 100%;

            @media (max-width: 767px) {
                margin-bottom: 16px;
            }

            .hero-heading {
                font-family: 'Inter', sans-serif;
                font-weight: 500;
                font-size: 71px;
                line-height: 86px;
                color: #04192b;
                margin-bottom: 40px;

                @media (max-width: 767px) {
                    font-size: 48px;
                    line-height: 60px;
                    margin-bottom: 16px;
                }
            }

            .hero-subheading {
                font-family: 'Inter', sans-serif;
                font-weight: 400;
                font-size: 18px;
                line-height: 30px;
                color: #47506d;

                @media (max-width: 767px) {
                    font-size: 14px;
                    line-height: 22px;
                }
            }
        }

        .hero-right {
            @media (max-width: 767px) {
                max-width: 50%;
                margin-left: auto;
                margin-right: auto;
            }

            svg {
                @media (max-width: 767px) {
                    width: 100%;
                    height: auto;
                }
            }
        }
    }

    .episodes {
        .section-top-bottom-padding();
    }

    .episodes-wrap {
        .global-max-width();

        .episodes-heading {
            font-family: 'Inter', sans-serif;
            font-weight: 500;
            font-size: 36px;
            line-height: 48px;
            color: #04192b;
            margin-bottom: 24px;

            @media (max-width: 767px) {
                font-size: 28px;
                line-height: 36px;
                margin-bottom: 16px;
            }
        }

        .episode-item {
            display: flex;
            justify-content: space-between;
            align-items: flex-start;
            margin-bottom: 48px;

            @media (max-width: 767px) {
                flex-direction: column;
                border-bottom: 1px solid #d7dce5;
                padding-bottom: 16px;
                margin-bottom: 16px;
            }

            &:last-child {
                margin-bottom: 0;
                border-bottom: none;
                padding-bottom: 0;
                margin-bottom: 0;
            }

            .episode-left {
                max-width: 582px;
                width: 100%;
                background: #ffffff;
                border: 1px solid #d7dce5;
                padding: 16px;

                @media (max-width: 767px) {
                    max-width: 550px;
                    margin-bottom: 16px;
                }
            }

            .episode-right {
                max-width: 638px;
                width: 100%;
                padding-left: 48px;

                @media (max-width: 767px) {
                    max-width: 100%;
                    padding-left: 0;
                }

                .episode-heading {
                    font-family: 'Inter', sans-serif;
                    font-weight: 700;
                    font-size: 24px;
                    line-height: 30px;
                    color: #47506d;
                    margin-bottom: 12px;

                    @media (max-width: 767px) {
                        font-size: 18px;
                        line-height: 26px;
                    }
                }

                .episode-description {
                    font-family: 'Inter', sans-serif;
                    font-weight: 400;
                    font-size: 18px;
                    line-height: 30px;
                    color: #47506d;
                    margin-bottom: 40px;

                    @media (max-width: 767px) {
                        font-size: 14px;
                        line-height: 22px;
                        margin-bottom: 32px;
                    }
                }

                .links-wrap {
                    display: flex;
                    flex-direction: column;

                    @media (max-width: 767px) {
                        align-items: center;
                    }

                    a {
                        margin-bottom: 24px;

                        &:hover {
                            opacity: 0.9;
                        }

                        &:last-child {
                            margin-bottom: 0;
                        }

                        svg {
                            @media (max-width: 767px) {
                                width: 190px;
                                height: auto;
                            }
                        }
                    }
                }
            }
        }
    }

    .subscribe {
        .section-top-bottom-padding();

        background: #f9fafc;

        .subscribe-wrap {
            .global-max-width();

            display: flex;
            gap: 60px;
            justify-content: space-between;
            align-items: center;
        }

        .subscribe-left {
            max-width: 640px;
            width: 100%;

            @media (max-width: 991px) {
                margin-left: auto;
                margin-right: auto;
            }
        }

        .subscribe-right {
            @media (max-width: 991px) {
                display: none;
            }
        }

        .subscribe-heading {
            font-family: 'Inter', sans-serif;
            font-weight: 500;
            font-size: 56px;
            line-height: 68px;
            color: #04192b;
            margin-bottom: 40px;

            @media (max-width: 767px) {
                font-size: 24px;
                line-height: 36px;
                text-align: center;
                margin-bottom: 16px;
            }
        }

        .subscribe-youtube {
            max-width: 640px;
            width: 100%;
            display: flex;
            justify-content: space-between;
            align-items: center;
            font-family: 'Inter', sans-serif;
            font-weight: 400;
            font-size: 24px;
            line-height: 140%;
            color: #47506d;
            margin-bottom: 40px;
            gap: 20px;
            flex-wrap: wrap;

            @media (max-width: 767px) {
                flex-direction: column;
                font-size: 14px;
                line-height: 22px;
                margin-bottom: 32px;
            }

            span {
                @media (max-width: 767px) {
                    margin-bottom: 16px;
                }
            }

            a {
                img {
                    @media (max-width: 767px) {
                        max-width: 165px;
                    }
                }
            }
        }

        .subscribe-subheading {
            font-family: 'Inter', sans-serif;
            font-weight: 400;
            font-size: 24px;
            line-height: 140%;
            color: #47506d;
            margin-bottom: 24px;

            @media (max-width: 767px) {
                font-size: 14px;
                line-height: 22px;
                text-align: center;
                margin-bottom: 16px;
            }
        }

        .input-wrap {
            display: flex;
            justify-content: space-between;
            align-items: center;

            input {
                font-family: 'Inter', sans-serif;
                max-width: calc(100% - 130px);
                width: 100%;
                height: 60px;
                font-weight: 400;
                font-size: 20px;
                line-height: 60px;
                color: #47506d;
                padding-left: 14px;
                background: #ffffff;
                border: 1px solid #9aa8be;
                border-radius: 4px;

                @media (max-width: 767px) {
                    height: 44px;
                    font-size: 14px;
                    line-height: 44px;
                }

                &::placeholder {
                    font-family: 'Inter', sans-serif;
                    font-weight: 400;
                    font-size: 18px;
                    line-height: 60px;
                    color: #9aa8be;

                    @media (max-width: 767px) {
                        font-size: 14px;
                        line-height: 44px;
                    }
                }
            }

            button {
                width: 117px;
                height: 60px;
                background: #5072eb;
                box-shadow: 0px 4px 10px rgba(20, 20, 43, 0.04);
                border-radius: 4px;
                font-family: 'Inter', sans-serif;
                font-weight: 500;
                font-size: 18px;
                line-height: 60px;
                color: #ffffff;
                border: 1px solid transparent;
                outline: none;
                cursor: pointer;

                @media (max-width: 767px) {
                    height: 44px;
                    font-size: 16px;
                    line-height: 44px;
                }

                &:hover {
                    opacity: 0.9;
                }
            }
        }
    }
}

/*LP Podcast end*/

/*Signup component*/
.signup {
    .section-top-bottom-padding();

    .global-max-width();
    .signup-bg {
        .section-top-bottom-padding();

        background: #04192b url(./images/lp-podcast/signup-bg.png) no-repeat
            center / cover;
        width: 100%;
        height: auto;

        @media (max-width: 767px) {
            background: #04192b url(./images/lp-podcast/signup-bg.png) no-repeat
                center / contain;
        }
    }

    .signup-heading {
        font-family: 'Inter', sans-serif;
        font-weight: 500;
        font-size: 56px;
        line-height: 68px;
        text-align: center;
        color: #fff;
        margin-bottom: 40px;
        max-width: 800px;
        margin-left: auto;
        margin-right: auto;
        padding: 0 24px;

        @media (max-width: 767px) {
            font-size: 28px;
            line-height: 36px;
        }

        span {
            color: #5072eb;
        }
    }

    .cta-wrap {
        display: flex;
        justify-content: space-between;
        align-items: center;
        max-width: 287px;
        margin: 0 auto;
        width: 100%;

        @media (max-width: 767px) {
            max-width: 208px;
        }

        a {
            background: #5072eb;
            border-radius: 6px;
            padding: 20px 28px;
            font-family: 'Inter', sans-serif;
            font-weight: 500;
            font-size: 18px;
            line-height: 20px;
            text-align: center;
            color: #ffffff;
            text-decoration: none;

            @media (max-width: 767px) {
                padding: 12px 18px;
                font-size: 14px;
                line-height: 20px;
            }

            &:hover {
                opacity: 0.9;
            }
        }
    }
}

/*Signup component end*/

<<<<<<< HEAD
/*Estuary-vs-... temaple*/
.lp-comparison-wrap {
    background: url(./images/lp-podcast/img-bg.png) no-repeat;
=======
/*Signup component*/
.signup {
  .section-top-bottom-padding();

  .global-max-width();

  .signup-bg {
    .section-top-bottom-padding();

    background: #04192b url(./images/lp-podcast/signup-bg.png) no-repeat center / cover;
    width: 100%;
    height: auto;
>>>>>>> 926265b1

    @media (max-width: 991px) {
        background: url(./images/lp-podcast/img-bg.png) no-repeat;
        background-size: contain;
    }

    background-size: contain;

    .hero-section {
        padding: 90px 0 0;
        max-width: 80rem;
        margin-left: auto;
        margin-right: auto;

        @media (max-width: 767px) {
            margin: 0 1rem;
            padding: 10px 0 16px;
        }

        .hero-container {
            margin: 0 auto;
            display: flex;
            justify-content: space-between;
            align-items: stretch;

            @media (max-width: 1199px) {
                max-width: calc(100% - 32px);
            }

            @media (max-width: 575px) {
                flex-direction: column;
            }
        }

        .hero-left {
            max-width: 700px;
            width: 100%;

            @media (max-width: 767px) {
                margin-bottom: 16px;
            }

            .hero-heading {
                font-family: 'Inter', sans-serif;
                font-weight: 500;
                font-size: 71px;
                line-height: 86px;
                color: #04192b;
                margin-bottom: 40px;

                @media (max-width: 767px) {
                    font-size: 48px;
                    line-height: 60px;
                    margin-bottom: 16px;
                }

                @media (max-width: 575px) {
                    br {
                        display: none;
                    }
                }
            }

            .hero-subheading {
                font-family: 'Inter', sans-serif;
                font-weight: 400;
                font-size: 18px;
                line-height: 30px;
                color: #47506d;

                @media (max-width: 767px) {
                    font-size: 14px;
                    line-height: 22px;
                }
            }
        }

        .hero-right {
            max-width: 492px;
            width: 100%;
            position: relative;
            color: #000;
            font-size: 36px;
            font-family: 'Inter', sans-serif;
            font-weight: 500;
            line-height: 48px;
            letter-spacing: 0.4px;
            text-transform: uppercase;

            @media (max-width: 767px) {
                max-width: 100%;
                margin-left: auto;
                margin-right: auto;
            }

            @media (max-width: 845px) {
                display: flex;
                justify-content: space-between;
                align-items: center;
                max-width: 250px;
                margin-left: 0;
                margin-bottom: 20px;
            }

            span {
                @media (min-width: 846px) {
                    position: absolute;
                    top: calc(50% - 20px);
                    left: calc(50% - 24px);
                }
            }

            .hero-logo {
                width: 70px;
                height: auto;

                @media (min-width: 846px) {
                    position: absolute;
                    width: 140px;
                    height: auto;
                }

                &.estuary {
                    left: 0;
                    top: 0;
                }

                &.competitor {
                    bottom: 0;
                    right: 0;
                }
            }
        }

        .hero-image-wrap {
            text-align: center;
            margin-top: 3rem;
        }
    }

    .comparison-table {
        max-width: 80rem;
        margin-left: auto;
        margin-right: auto;
        margin-top: 3rem;
        margin-bottom: 3rem;

        @media (max-width: 767px) {
            margin-top: 0;
            padding: 0 16px;
        }

        .table-heading,
        .table-row {
            display: grid;
            grid-template-columns: repeat(4, 1fr);
            grid-template-rows: 1fr;
            grid-column-gap: 36px;
            grid-row-gap: 0px;
            align-items: stretch;
        }

        .table-heading {
            border-bottom: 5px solid rgba(0, 0, 0, 0.1);

            @media (max-width: 845px) {
                display: none;
            }
        }

        .heading-item {
            font-family: 'Inter', sans-serif;
            font-style: normal;
            font-weight: 700;
            font-size: 18px;
            line-height: normal;
            color: #04192b;
            padding: 16px 16px 11px;

            &:nth-child(1) {
                font-size: 14px;
            }

            &:nth-child(2) {
                background: rgba(80, 114, 235, 0.1);
                border-width: 1px 1px 0px 1px;
                border-style: solid;
                border-color: #5072eb;
            }

            &:nth-child(3) {
                border-width: 1px 1px 0px 1px;
                border-style: solid;
                border-color: #808080;
            }

            &:nth-child(4) {
                background: rgba(4, 25, 43, 0.03);
                border-width: 1px 1px 0px 1px;
                border-style: solid;
                border-color: rgba(4, 25, 43, 0.1);
            }
        }

        .feature-name,
        .estuary-value,
        .competitor-value,
        .matters-value {
            font-family: 'Inter', sans-serif;
            font-style: normal;
            font-weight: 400;
            font-size: 16px;
            line-height: 140%;
            color: #47506d;
            padding: 16px;

            a {
                color: #47506d;
                text-decoration: underline;
            }

            p {
                margin: 0;
            }
        }

        .feature-name {
            align-self: center;

            @media (max-width: 845px) {
                background: #f7f7f7;
                border-bottom: 1px solid rgba(0, 0, 0, 0.1);
                padding: 4px 16px;
                font-family: 'Inter', sans-serif;
                font-style: normal;
                font-weight: 700;
                font-size: 16px;
                line-height: 140%;
                color: #47506d;
            }
        }

        .estuary-value {
            border-width: 0 1px 0 1px;
            border-style: solid;
            border-color: #5072eb;

            @media (max-width: 845px) {
                border-width: 0 0 1px 0;
                border-color: rgba(0, 0, 0, 0.1);
            }

            div {
                @media (max-width: 845px) {
                    font-family: 'Inter', sans-serif;
                    font-style: normal;
                    font-weight: 600;
                    font-size: 14px;
                    line-height: 140%;
                    text-transform: uppercase;
                    color: #5072eb;
                    margin-bottom: 10px;
                }
            }
        }

        .competitor-value {
            border-width: 0 1px 0 1px;
            border-style: solid;
            border-color: #808080;

            @media (max-width: 845px) {
                border-width: 0 0 1px 0;
                border-color: rgba(0, 0, 0, 0.1);
            }

            div {
                @media (max-width: 845px) {
                    font-family: 'Inter', sans-serif;
                    font-style: normal;
                    font-weight: 600;
                    font-size: 14px;
                    line-height: 140%;
                    text-transform: uppercase;
                    color: #04192b;
                    margin-bottom: 10px;
                }
            }
        }

        .matters-value {
            border-width: 0 1px 0 1px;
            border-style: solid;
            border-color: rgba(4, 25, 43, 0.1);

            @media (max-width: 845px) {
                border-width: 0;
            }

            div {
                @media (max-width: 845px) {
                    font-family: 'Inter', sans-serif;
                    font-style: normal;
                    font-weight: 600;
                    font-size: 14px;
                    line-height: 140%;
                    text-transform: uppercase;
                    color: rgba(4, 25, 43, 0.5);
                    margin-bottom: 10px;
                }
            }
        }

        .table-row {
            border-bottom: 1px solid rgba(0, 0, 0, 0.1);
            margin-top: -1px;

            @media (max-width: 845px) {
                display: block;
                border: 1px solid rgba(0, 0, 0, 0.1);
                margin-bottom: 16px;
            }

            &:first-child {
                margin-top: -5px;
            }

            &:last-child {
                .estuary-value,
                .competitor-value,
                .matters-value {
                    border-width: 0 1px 1px 1px;
                }
            }
        }
    }

    .cta-wrap-single {
        text-align: center;
        margin-top: 55px;
        margin-bottom: 100px;

        @media (max-width: 845px) {
            margin-bottom: 55px;
        }

        a {
            background: #5072eb;
            border-radius: 6px;
            padding: 20px 28px;
            font-family: 'Inter', sans-serif;
            font-weight: 500;
            font-size: 18px;
            line-height: 20px;
            text-align: center;
            color: #ffffff;
            text-decoration: none;

<<<<<<< HEAD
            @media (max-width: 767px) {
                padding: 12px 18px;
                font-size: 14px;
                line-height: 20px;
            }
=======
      &:last-child {

        .estuary-value,
        .competitor-value,
        .matters-value {
          border-width: 0 1px 1px 1px;
>>>>>>> 926265b1
        }
    }

    .comparison-to-others {
        padding: 100px 0;
        background: #f9fafc;

        @media (max-width: 845px) {
            padding: 32px 0;
        }

        .comparison-heading {
            font-family: 'Inter', sans-serif;
            font-style: normal;
            font-weight: 500;
            font-size: 56px;
            line-height: 68px;
            text-align: center;
            color: #04192b;
            margin-bottom: 40px;

            @media (max-width: 845px) {
                font-size: 24px;
                line-height: 36px;
            }
        }

        .comparison-links {
            max-width: 1220px;
            margin: 0 auto;
            display: flex;
            justify-content: space-around;
            align-items: center;
            gap: 25px;
            flex-wrap: wrap;

            @media (max-width: 1260px) {
                max-width: calc(100% - 32px);
                justify-content: center;
            }

<<<<<<< HEAD
            a {
                svg,
                img {
                    height: 50px;
                    width: auto;
=======
      a {

        svg,
        img {
          height: 50px;
          width: auto;
>>>>>>> 926265b1

                    @media (max-width: 575px) {
                        height: 32px;
                    }
                }
            }
        }
    }

    .about-estuary {
        padding: 120px 0;
        background: url(./images/lp-comparison/about-bg.png) no-repeat center
            right / auto 453px;

        @media (max-width: 991px) {
            background: url(./images/lp-comparison/about-bg.png) no-repeat
                center right -445px / auto 453px;
        }

        @media (max-width: 845px) {
            padding: 32px 0;
        }

        .about-wrap {
            max-width: 1220px;
            margin: 0 auto;

            @media (max-width: 1260px) {
                max-width: calc(100% - 32px);
            }
        }

        .about-heading {
            font-family: 'Inter', sans-serif;
            font-style: normal;
            font-weight: 500;
            font-size: 36px;
            line-height: 48px;
            color: #04192b;
            margin-bottom: 24px;

            @media (max-width: 845px) {
                font-size: 28px;
                line-height: 36px;
            }
        }

        .about-subheading {
            font-family: 'Inter', sans-serif;
            font-style: normal;
            font-weight: 700;
            font-size: 24px;
            line-height: 36px;
            color: #04192b;
            margin-bottom: 12px;
            max-width: 590px;

            @media (max-width: 845px) {
                font-size: 18px;
                line-height: 26px;
            }
        }

        .about-content {
            font-family: 'Inter', sans-serif;
            font-style: normal;
            font-weight: 400;
            font-size: 20px;
            line-height: 30px;
            color: #47506d;
            margin-bottom: 20px;
            max-width: 590px;

            @media (max-width: 845px) {
                font-size: 14px;
                line-height: 22px;
            }

            &:last-child {
                margin-bottom: 0;
            }

            a {
                color: #47506d;
                text-decoration: underline;
            }
        }
    }
}

/*Estuary-vs-... temaple end*/

/*About section updates*/
.about-history {
    .section-top-bottom-padding();

    background: #f9fafc;
    background-image: url('./images/product-flow-vector-left.svg');
    background-repeat: no-repeat;
    background-position-y: 480px;
    background-size: 35%;
    background-position-y: 60%;

    @media (max-width: 811px) {
        background-image: none;
        padding: 32px 0;
    }

    .history-wrap {
        .global-max-width();

        margin-left: auto;
        margin-right: auto;
        display: flex;
        justify-content: space-between;

        @media (max-width: 1512px) {
            max-width: 100%;
            padding-left: ~'calc(min(9%, 146px))';
            padding-right: ~'calc(min(9%, 146px))';
        }

        @media (max-width: 811px) {
            flex-direction: column-reverse;
        }
    }

    .history-left {
        max-width: 556px;
        width: 100%;

        @media (max-width: 811px) {
            max-width: 100%;
        }

        .image-heading {
            font-family: 'Inter', sans-serif;
            font-style: normal;
            font-weight: 700;
            font-size: 18px;
            line-height: 24px;
            text-align: center;
            letter-spacing: 2px;
            text-transform: uppercase;
            color: #47506d;
            margin-bottom: 24px;

            @media (max-width: 811px) {
                font-size: 11.622px;
                line-height: 15px;
            }
        }
    }

    .history-right {
        max-width: 560px;
        width: 100%;

        @media (max-width: 1350px) {
            padding-left: 50px;
        }

        @media (max-width: 811px) {
            padding-left: 0;
            margin-bottom: 32px;
        }

        p {
            @media (max-width: 811px) {
                font-size: 16px;
                line-height: 24px;
            }

            a {
                color: #47506d;
                text-decoration: underline;
            }
        }
    }
}

.about-media {
    .section-top-bottom-padding();
}

.about-media-wrapper {
    .global-max-width();

    position: relative;

    @media (max-width: 811px) {
        padding: 32px 0;
    }

    .media-logo {
        position: absolute;
        top: 0;
        right: calc(50% - 640px);

        @media (max-width: 1512px) {
            right: ~'calc(min(9%, 146px))';
        }

        @media (max-width: 811px) {
            max-width: 35px;
            top: 30px;
        }
    }

    .product-flow-section-two-header-small {
        margin-left: auto;
        margin-right: auto;

        @media (max-width: 1512px) {
            max-width: 100%;
            padding-left: ~'calc(min(9%, 146px))';
            padding-right: ~'calc(min(9%, 146px))';
        }
    }

    h2 {
        margin-left: auto;
        margin-right: auto;

        @media (max-width: 1512px) {
            max-width: 100%;
            padding-left: ~'calc(min(9%, 146px))';
            padding-right: ~'calc(min(9%, 146px))';
        }
    }

    .media-wrap {
        width: 100%;
        margin: 50px auto 0;
        display: grid;
        grid-template-columns: repeat(3, 1fr);
        grid-template-rows: 1fr;
        grid-column-gap: 24px;
        grid-row-gap: 0px;

        @media (max-width: 1512px) {
            max-width: 100%;
            padding-left: ~'calc(min(9%, 146px))';
            padding-right: ~'calc(min(9%, 146px))';
        }

        @media (max-width: 811px) {
            grid-template-columns: repeat(1, 1fr);
            grid-row-gap: 16px;
        }

        .media-item {
            background: #f9fafc;
            padding: 25px 24px;

            @media (max-width: 811px) {
                max-width: 390px;
                width: 100%;
                margin-left: auto;
                margin-right: auto;
            }
        }

        .item-heading {
            font-family: 'Inter', sans-serif;
            font-style: normal;
            font-weight: 600;
            font-size: 24px;
            line-height: 30px;
            text-decoration-line: underline;
            color: #04192b;
            margin-top: 24px;
            margin-bottom: 12px;

            @media (max-width: 811px) {
                font-size: 18px;
                line-height: 26px;
                margin-top: 12px;
            }

            a {
                color: #04192b;
            }
        }

        .item-description {
            font-family: 'Inter', sans-serif;
            font-style: normal;
            font-weight: 400;
            font-size: 18px;
            line-height: 30px;
            color: #47506d;

            @media (max-width: 811px) {
                font-size: 14px;
                line-height: 22px;
            }
        }
    }
}

.meet-the-team {
    .section-top-bottom-padding();

    p,
    h2 {
        .global-max-width();
        text-align: center;
    }

    .team-wrap {
        .global-max-width();

        margin: 35px auto 0;
        display: grid;
        grid-template-columns: repeat(4, 1fr);
        grid-template-rows: 1fr;
        grid-column-gap: 24px;
        grid-row-gap: 48px;

        @media (max-width: 1512px) {
            max-width: 100%;
        }

        @media (max-width: 1024px) {
            grid-template-columns: repeat(2, 1fr);
            grid-row-gap: 40px;
        }

        @media (max-width: 480px) {
            grid-template-columns: repeat(1, 1fr);
        }

        .team-item {
            text-align: center;

            .gatsby-image-wrapper {
                @media (max-width: 811px) {
                    margin-left: auto;
                    margin-right: auto;
                }
            }

            .item-name {
                font-family: 'Inter', sans-serif;
                font-style: normal;
                font-weight: 600;
                font-size: 24px;
                line-height: 30px;
                text-align: center;
                color: #04192b;
                margin-top: 15px;
                margin-bottom: 12px;

                @media (max-width: 811px) {
                    font-size: 18px;
                    line-height: 26px;
                    margin-bottom: 12px;
                    margin-top: 10px;
                }
            }

            .item-position {
                font-family: 'Inter', sans-serif;
                font-style: normal;
                font-weight: 400;
                font-size: 18px;
                line-height: 30px;
                text-align: center;
                color: #47506d;

                @media (max-width: 811px) {
                    font-size: 14px;
                    line-height: 22px;
                }
            }
        }

        .employee-list {
            .employee-img {
                width: 180px;
                height: 180px;
                border-radius: 50%;
            }
        }
    }
}

.investors {
    .global-max-width();

    padding: 37px 0 123px;

    @media (max-width: 811px) {
        padding: 32px 0 40px;
    }

    h2 {
        text-align: center;
        margin-top: 28px;

        @media (max-width: 811px) {
            font-size: 28px;
            line-height: 36px;
        }
    }

    .investors-wrap {
        max-width: 432px;
        margin: 40px auto 0;
        display: flex;
        justify-content: space-between;

        @media (max-width: 811px) {
            flex-direction: column;
            margin-top: 26px;
            max-width: 180px;
            margin-bottom: 17px;
        }
    }
}

/*About section updates end*/
/*Why Estuary*/
.why-estuary {
    display: flex;

    .sidebar-wrap {
        display: flex;
        flex-direction: column;
        justify-content: space-between;
        max-width: 340px;
        width: 100%;
        height: 100%;
        background: #000;
        height: 100vh;
        padding: 62px 42px 50px 56px;
        overflow: hidden;
        overflow-y: scroll;
        position: relative;

        @media (max-width: 1199px) {
            display: none;
        }

        .sidebar-logo {
            h1 {
                color: #fff;
            }
        }

        .sidebar-nav {
            .nav-item {
                color: #979797;
                font-family: 'Inter', sans-serif;
                font-size: 22px;
                font-style: normal;
                font-weight: 600;
                line-height: normal;
                padding: 15px 0;
                cursor: pointer;

                &.active,
                &:hover {
                    color: #fff;
                }
            }

            .item-steps {
                margin: 0;
                padding: 0 0 0 21px;
                list-style: none;

                li {
                    color: #979797;
                    font-family: 'Inter', sans-serif;
                    font-size: 16px;
                    font-style: normal;
                    font-weight: 500;
                    line-height: 210%;
                    cursor: pointer;
                    transition: all 0.25s linear;

                    &:hover,
                    &.active {
                        font-size: 17px;
                        font-style: normal;
                        font-weight: 600;
                        color: #fff;
                        transition: all 0.25s linear;
                        text-decoration: underline;
                    }
                }
            }
        }

        .ctas-wrap {
            display: flex;
            flex-direction: column;
            width: 100%;
            padding-top: 30px;

            .pipeline-link {
                max-width: 195px;
                margin-left: auto;
                margin-right: auto;
                background: #5072eb;
                border-radius: 6px;
                color: #fff;
                font-family: Inter, sans-serif;
                font-size: 18px;
                font-weight: 700;
                line-height: 20px;
                padding: 14px 30px;
                text-align: center;
                text-decoration: none;
                margin-bottom: 20px;
            }

            .doc-link {
                color: #fff;
                text-align: center;
                font-family: 'Inter', sans-serif;
                font-size: 18px;
                font-style: normal;
                font-weight: 700;
                line-height: normal;
                text-decoration-line: underline;
            }
        }
    }

    .main-content-wrap {
        background: url(./images/product-demo-background.png) no-repeat top
            center / cover;
        width: 100%;
        padding: 132px calc((100% - 1180px - 340px) / 2);
        height: 100vh;
        display: flex;
        align-items: center;
        justify-content: center;
        flex-direction: column;

        @media (max-width: 1560px) and (min-width: 1200px) {
            padding: 132px 32px;
        }

        @media (max-width: 1119px) {
            padding: 65px 32px;
        }

        @media (min-height: 815px) {
            height: 100vh;
            display: flex;
            align-items: center;
            justify-content: center;
            flex-direction: column;
        }
    }

    .mac-bg {
        max-width: 1180px;
        height: 720px;
        width: 100%;
        margin-left: auto;
        margin-right: auto;
        padding: 123px 45px 47px 254px;
        background-position: center;
        background-size: cover;
        background-repeat: no-repeat;

        &.step-bg-0,
        &.step-bg-7 {
            background-image: url(./images/welcome-bg.png);
        }

        &.step-bg-1 {
            background-image: url(./images/flow-images/step1-bg.png);
        }

        &.step-bg-2 {
            background-image: url(./images/flow-images/step1-bg.png);
        }

        &.step-bg-3 {
            background-image: url(./images/flow-images/step1-bg.png);
        }

        &.step-bg-4 {
            background-image: url(./images/flow-images/step4-bg.png);
        }

        &.step-bg-5 {
            background-image: url(./images/flow-images/step4-bg.png);
        }

        &.step-bg-6 {
            background-image: url(./images/flow-images/step6-bg.png);
        }

        @media (max-width: 1560px) {
            background-position: top left;
            background-size: contain;
            padding: 10% 4% 12% 20%;
        }

        @media (max-width: 1119px) {
            padding: 10% 4% 6% 20%;
        }

        @media (max-width: 1024px) {
            height: 584px;
        }

        @media (max-width: 850px) {
            height: auto;
        }

        @media (max-height: 747px) {
            height: 428px;
            width: 85%;
            padding: 10% 12% 26% 19%;
        }

        @media (max-height: 563px) {
            height: 428px;
            width: 85%;
            padding: 10% 12% 26% 19%;
        }

        &.step-bg-0 {
            @media (max-height: 563px) {
                padding: 8% 13% 4% 19%;
            }

            @media (min-height: 564px) and (max-height: 800px) {
                padding: 10% 13% 4% 19%;
            }
        }

        &.step-bg-7 {
            @media (max-height: 747px) {
                height: 428px;
                width: 85%;
                padding: 8% 6% 10% 18%;
            }

            .step-7 {
                padding: 11px;
            }
        }
    }

    .zoom-in-out-circle {
        width: 46px;
        height: 46px;
        filter: drop-shadow(4px 4px 5px rgba(0, 0, 0, 0.5));
        background: #5073eb;
        animation: zoom-in-zoom-out 2s ease infinite;
        border-radius: 100%;
        position: absolute;

        &:before {
            content: '';
            position: absolute;
            width: 35px;
            height: 35px;
            background: #5173ed;
            border-radius: 100%;
            border: 1px solid #71d4d7;
            left: 5px;
            top: 5px;
        }
    }

    @keyframes zoom-in-zoom-out {
        0% {
            transform: scale(1, 1);
        }

        50% {
            transform: scale(1.2, 1.2);
        }

        100% {
            transform: scale(1, 1);
        }
    }

    .button-tooltip {
        max-width: 334px;
        width: 100%;
        padding: 15px 15px 11px 20px;
        background: #111;
        position: absolute;
        border-radius: 6px;

        @media (max-width: 1024px) {
            max-width: 250px;
        }

        &.left {
            &::before {
                content: '';
                position: absolute;
                left: -10px;
                width: 0;
                height: 0;
                border-top: 10px solid transparent;
                border-bottom: 10px solid transparent;
                border-right: 10px solid #111;
            }
        }

        &.right {
            &::before {
                content: '';
                position: absolute;
                right: -10px;
                width: 0;
                height: 0;
                border-top: 10px solid transparent;
                border-bottom: 10px solid transparent;
                border-left: 10px solid #111;
            }
        }

        &.top {
            &::before {
                content: '';
                position: absolute;
                top: -10px;
                width: 0;
                height: 0;
                border-left: 10px solid transparent;
                border-right: 10px solid transparent;
                border-bottom: 10px solid #111;
            }
        }

        &.bottom {
            &::before {
                content: '';
                position: absolute;
                bottom: -10px;
                width: 0;
                height: 0;
                border-left: 10px solid transparent;
                border-right: 10px solid transparent;
                border-top: 10px solid #111;
            }
        }

        .tooltip-heading {
            color: #fff;
            font-family: 'Inter', sans-serif;
            font-size: 24px;
            font-style: normal;
            font-weight: 700;
            line-height: normal;
            margin-bottom: 5px;

            @media (max-width: 1024px) {
                font-size: 20px;
            }
        }

        .tooltip-description {
            color: #fff;
            font-family: 'Inter', sans-serif;
            font-size: 16px;
            font-style: normal;
            font-weight: 400;
            line-height: 22px;
            margin-bottom: 20px;

            @media (max-width: 1024px) {
                font-size: 12px;
            }
        }

        .tooltip-action {
            color: #888;
            font-family: 'Inter', sans-serif;
            font-size: 15px;
            font-style: normal;
            font-weight: 400;
            line-height: normal;
        }

        .tooltip-list {
            padding: 0 0 0 20px;
            margin: 0;

            li {
                color: #fff;
                font-family: 'Inter', sans-serif;
                font-size: 16px;
                font-style: normal;
                font-weight: 500;
                line-height: 18px;
            }
        }
    }

    .steps-controls {
        max-width: 375px;
        width: 100%;
        margin: 60px auto 0;
        padding: 0 21px;
        display: flex;
        justify-content: space-between;
        align-items: center;

        @media (max-width: 1199px) {
            margin-top: 30px;
        }

        @media (max-height: 563px) {
            margin: 17px auto 0;
        }

        .prev-step,
        .next-step {
            color: #4a4a4a;
            font-family: 'Inter', sans-serif;
            font-size: 20px;
            font-style: normal;
            font-weight: 400;
            line-height: normal;
            cursor: pointer;

            span {
                text-decoration-line: underline;
            }
        }

        .prev-step {
            &:before {
                border-style: solid;
                border-width: 0.1em 0.1em 0 0;
                content: '';
                display: inline-block;
                height: 0.45em;
                transform: rotate(-135deg);
                vertical-align: middle;
                width: 0.45em;
                margin-right: 24px;
            }
        }

        .next-step {
            &:after {
                border-style: solid;
                border-width: 0.1em 0.1em 0 0;
                content: '';
                display: inline-block;
                height: 0.45em;
                transform: rotate(45deg);
                vertical-align: middle;
                width: 0.45em;
                margin-left: 24px;
            }
        }
    }

    .step-0 {
        max-width: 863px;
        width: 100%;
        margin: 0 auto;
        background: #fff;
        padding: 59px 73px 112px;

        @media (max-width: 1560px) and (min-width: 1200px) {
            padding: 30px 35px 35px;
        }

        @media (max-width: 1119px) {
            padding: 30px 35px 35px;
        }

        @media (max-height: 747px) {
            padding: 0px;
        }

        @media (max-height: 563px) {
            padding: 0px;
        }

        .mac-bg-1 {
            max-width: 1180px;
            height: 720px;
            width: 100%;
            margin-left: auto;
            margin-right: auto;
            background: url(./images/welcome-bg.png) no-repeat center / cover;
            padding: 123px 45px 47px 254px;
            //box-shadow: 10px 10px 60px 0px rgba(210, 210, 210, 0.25);
        }

        .step-content {
            background: #111;
            padding: 63px 0 48px;
            border-radius: 6px;
            text-align: center;

            @media (max-width: 1360px) and (min-width: 1200px) {
                padding: 30px 0;
            }

            @media (max-width: 1119px) {
                padding: 30px 0;
            }
        }

        .step-heading {
            color: #fff;
            text-align: center;
            font-family: 'Roboto', sans-serif;
            font-size: 32px;
            font-style: normal;
            font-weight: 700;
            line-height: normal;
            margin-bottom: 30px;
            max-width: 500px;
            margin-left: auto;
            margin-right: auto;

            @media (max-width: 1360px) and (min-width: 1200px) {
                font-size: 28px;
            }

            @media (max-width: 1119px) {
                font-size: 28px;
            }

            @media (max-width: 850px) {
                font-size: 22px;
                margin-bottom: 15px;
            }
        }

        .step-subheading {
            p {
                color: #fff;
                font-family: 'Roboto', sans-serif;
                font-size: 22px;
                font-style: normal;
                font-weight: 400;
                line-height: 25px;

                @media (max-width: 1360px) and (min-width: 1200px) {
                    font-size: 18px;
                }

                @media (max-width: 1119px) {
                    font-size: 18px;
                }

                @media (max-width: 850px) {
                    font-size: 16px;
                }
            }
        }

        .steps-cta {
            max-width: 195px;
            margin-left: auto;
            margin-right: auto;
            background: #5072eb;
            border-radius: 6px;
            color: #fff;
            font-family: Inter, sans-serif;
            font-size: 18px;
            font-weight: 700;
            line-height: 20px;
            padding: 14px 30px;
            text-align: center;
            text-decoration: none;
            cursor: pointer;
            margin-top: 30px;
        }
    }

    .step-1 {
        position: relative;

        .zoom-in-out-circle {
            left: calc(50% - 23px);
            top: calc(50% - 23px);
        }

        .button-tooltip {
            left: calc(50% + 40px);
            top: calc(50% - 82px);

            &::before {
                content: '';
                position: absolute;
                top: calc(50% - 5px);
                width: 0;
                height: 0;
                border-top: 10px solid transparent;
                border-bottom: 10px solid transparent;
                border-right: 10px solid #111;
            }
        }
    }

    .step-2 {
        position: relative;

        .zoom-in-out-circle {
            right: 130px;
            top: 30px;

            @media (max-width: 1024px) {
                right: 17%;
                top: 1%;
            }
        }

        .button-tooltip {
            top: 100px;
            right: 100px;

            @media (max-width: 1024px) {
                top: 20%;
                right: 12%;
            }

            &::before {
                right: 41px;
            }
        }
    }

    .step-3 {
        position: relative;

        .zoom-in-out-circle {
            left: 35%;
            top: 42%;

            @media (max-width: 1025px) and (min-width: 1253px) {
                right: 17%;
                top: 1%;
            }
        }

        .button-tooltip {
            top: 235px;
            right: 165px;

            @media (max-width: 1280px) {
                top: 40%;
                right: 0;
            }

            @media (max-width: 1024px) {
                top: 41%;
                right: 0;
                max-width: 350px;
            }

            @media (max-height: 800px) {
                height: 200px;
                overflow: hidden;
                overflow-y: scroll;
            }
        }
    }

    .step-4 {
        position: relative;

        .zoom-in-out-circle {
            left: 130px;
            top: 140px;
        }

        .button-tooltip {
            top: 145px;
            left: 215px;

            @media (max-width: 1024px) {
                max-width: 350px;
            }

            @media (max-height: 800px) {
                height: 200px;
                overflow: hidden;
                overflow-y: scroll;
            }
        }
    }

    .step-5 {
        position: relative;

        .zoom-in-out-circle {
            right: 280px;
            bottom: 102px;

            @media (max-width: 1024px) {
                right: 33%;
                bottom: 20%;
            }
        }

        .button-tooltip {
            bottom: 0;
            right: 341px;

            @media (max-width: 1024px) {
                bottom: -35px;
                right: 45%;
            }
        }
    }

    .step-6 {
        position: relative;

        .zoom-in-out-circle {
            left: 320px;
            bottom: 162px;

            @media (max-width: 1475px) {
                left: 39%;
                bottom: 31%;
            }
        }

        .button-tooltip {
            bottom: 66px;
            left: -35px;

            @media (max-width: 1475px) {
                bottom: 12%;
                left: auto;
                right: 63%;
            }
        }
    }

    .step-7 {
        max-width: 863px;
        width: 100%;
        margin: 0 auto;
        background: #fff;
        padding: 59px 73px 112px;

        @media (max-width: 1560px) and (min-width: 1200px) {
            padding: 30px 35px 35px;
        }

        @media (max-width: 1119px) {
            padding: 30px 35px 35px;
        }

        .step-content {
            background: #111;
            padding: 63px 0 48px;
            border-radius: 6px;
            text-align: center;

            @media (max-width: 1360px) and (min-width: 1200px) {
                padding: 30px 0;
            }

            @media (max-width: 1119px) {
                padding: 30px 0;
            }
        }

        .step-heading {
            color: #fff;
            text-align: center;
            font-family: 'Roboto', sans-serif;
            font-size: 32px;
            font-style: normal;
            font-weight: 700;
            line-height: normal;
            margin-bottom: 30px;

            @media (max-width: 1360px) and (min-width: 1200px) {
                font-size: 28px;
            }

            @media (max-width: 1119px) {
                font-size: 28px;
                margin-bottom: 15px;
            }
        }

        ul {
            padding: 0;
            margin: 0 0 46px;
            max-width: 300px;
            list-style: none;
            margin-left: auto;
            margin-right: auto;

            li {
                color: #fff;
                text-align: left;
                font-family: 'Roboto', sans-serif;
                font-size: 25px;
                font-style: normal;
                font-weight: 400;
                line-height: 20px;

                @media (max-width: 1360px) and (min-width: 1200px) {
                    font-size: 18px;
                }

                @media (max-width: 1119px) {
                    font-size: 18px;
                    line-height: normal;
                }

                &::before {
                    content: '•';
                    margin-right: 10px;
                }
            }
        }

        .step-ctas {
            display: flex;
            align-items: center;
            justify-content: space-between;
            max-width: 473px;
            margin: 0 auto;

            @media (max-width: 1024px) {
                padding: 0 20px;
            }

            @media (max-height: 747px) {
                margin: 0 29px;
            }

            .pipeline-link {
                max-width: 195px;
                margin-left: auto;
                margin-right: auto;
                background: #5072eb;
                border-radius: 6px;
                color: #fff;
                font-family: Inter, sans-serif;
                font-size: 18px;
                font-weight: 700;
                line-height: 20px;
                padding: 14px 30px;
                text-align: center;
                text-decoration: none;

                @media (max-width: 1360px) {
                    margin-left: 0;
                }
            }

            .compare-link {
                color: #fff;
                text-align: center;
                font-family: 'Inter', sans-serif;
                font-size: 18px;
                font-style: normal;
                font-weight: 700;
                line-height: normal;
                text-decoration-line: underline;
            }
        }
    }
}

/*Why Estuary end*/
/*Blog post template updates*/
.blog-post {
    .tags-wrapper {
        display: flex;
        align-items: center;
        flex-wrap: wrap;
        gap: 10px;
    }

    .blog-tag {
        padding: 4px 12px;
        border-radius: 36px;
        background: #d7dce5;
        box-shadow: 0px 1px 2px 0px rgba(105, 81, 255, 0.05);
        color: #47506d;
        font-family: 'Inter', sans-serif;
        font-size: 12px;
        font-style: normal;
        font-weight: 500;
        line-height: 18px;
        margin-right: 10px;
    }

    .blog-post-header {
        .section-top-bottom-padding();
        background-color: #f9fafc;
        background-repeat: no-repeat;
        background-size: cover;
        background-image: url('./images/blog-post-background.svg');
    }

    .blog-post-header-wrapper {
        .global-max-width();

        display: flex;
        flex-direction: row;
        justify-content: space-between;
        align-items: center;
        gap: 60px;
        height: fit-content;

        @media (max-width: 1150px) {
            flex-direction: column;
            gap: 32px;
        }

        .header-info {
            max-width: 1024px;
        }

        .post-info {
            display: flex;
            justify-content: space-between;
            flex-wrap: wrap-reverse;
            column-gap: 24px;
            row-gap: 8px;
        }

        .date-and-read-wrapper {
            display: flex;
            gap: 24px;
            align-items: center;
        }

<<<<<<< HEAD
        .hero-image {
            max-width: 547px;
            min-width: 450px;
            width: 100%;
            border-radius: 24px;
=======
    ul,
    ol {

      li span,
      li a,
      li {
        color: #47506d !important;
        font-family: 'Inter', sans-serif !important;
        font-size: 18px !important;
        font-style: normal !important;
        font-weight: 400 !important;
        line-height: 30px !important;
>>>>>>> 926265b1

            @media (min-width: 1200px) {
                max-width: 720px;
            }

            @media (max-width: 1150px) {
                min-width: 100%;
            }
        }

        .blog-post-date {
            color: #47506d;
            font-size: 1rem;
            font-style: normal;
            font-weight: 400;
            line-height: 22px;
        }

        .icon-info-wrapper {
            display: flex;
            align-items: center;
            gap: 12px;
        }

        .icon {
            color: #47506d;
        }

        h1 {
            margin-top: 36px;
            margin-bottom: 36px;
            color: #47506d;
            font-size: 3.75rem;
            font-style: normal;
            font-weight: 600;
            line-height: 72px;
            text-transform: uppercase;

            @media (max-width: 1440px) {
                font-size: 2.25rem;
                line-height: 42px;
                margin: 20px 0 28px;
            }
        }

        h2 {
            color: #47506d;
            font-size: 1.25rem;
            font-weight: 400;
            line-height: 30px;
            margin-top: 36px;
            margin-bottom: 16px;

            @media (max-width: 1440px) {
                font-size: 1rem;
                margin-top: 28px;
            }
        }
    }

    .blog-post-content {
        .section-top-bottom-padding();
    }

    .blog-post-content-wrapper {
        .global-max-width();

        display: flex;
        align-items: flex-start;
        justify-content: space-between;
        gap: 48px;

        @media (max-width: 1150px) {
            flex-direction: column-reverse;
            gap: 14px;
        }

        h2 {
            margin-bottom: 16px;
            font-size: 2.25rem;
            line-height: 48px;

            span {
                color: #04192b !important;
                font-family: 'Inter', sans-serif !important;
                font-size: 2.25rem;
                font-style: normal;
                font-weight: 600;
                line-height: 54px;

                @media (max-width: 767px) {
                    font-size: 1.75rem;
                    line-height: 36px;
                }
            }
        }

        h4 {
            font-family: 'Inter', sans-serif;

            span {
                font-family: 'Inter', sans-serif !important;
                font-weight: 500 !important;

                @media (max-width: 767px) {
                    font-size: 18px !important;
                    line-height: 26px !important;
                }
            }
        }

        clear: both;
        width: 100%;

        .sticky {
            @media (min-width: 768px) {
                display: inline-block;
                position: sticky;
                top: 2rem;
            }
        }

        .post-content {
            display: inline-block;
            vertical-align: top;
        }

        .dynamic-html {
            width: 100%;
            overflow: hidden;
        }
    }

    .main-content {
        width: calc(100% - 256px - 48px);
        padding-left: 48px;

        @media (max-width: 1150px) {
            width: 100%;
        }

        @media (max-width: 768px) {
            padding-left: 0;
        }
    }

    .post-sidebar {
        display: flex;
        flex-direction: column;
        max-width: 256px;
        width: 100%;

        @media (max-width: 1150px) {
            max-width: 100%;
        }

        @media (min-width: 1150px) {
            position: sticky;
            top: 120px;
        }

        @media (max-width: 767px) {
            padding-right: 0;
            position: relative !important;
        }
    }

    .post-content {
        max-width: calc(100% - 422px);
        width: 100%;

        @media (max-width: 991px) {
            max-width: calc(100% - 322px);
        }

        @media (max-width: 767px) {
            max-width: 100%;
        }

        .page-toc {
            display: none;
        }

        .table {
            margin-left: 0;
            margin-right: 0;
        }

        p,
        td {
            color: #47506d;
            font-family: 'Inter', sans-serif;
            font-size: 18px;
            font-style: normal;
            font-weight: 400;
            line-height: 30px;

            @media (max-width: 767px) {
                font-size: 14px;
                line-height: 22px;
            }

            span,
            a {
                color: #47506d !important;
                font-family: 'Inter', sans-serif !important;
                font-size: 18px !important;
                font-style: normal !important;
                font-weight: 400 !important;
                line-height: 30px !important;

                @media (max-width: 767px) {
                    font-size: 14px !important;
                    line-height: 22px !important;
                }
            }
        }

        ul,
        ol {
            li span,
            li a,
            li {
                color: #47506d !important;
                font-family: 'Inter', sans-serif !important;
                font-size: 18px !important;
                font-style: normal !important;
                font-weight: 400 !important;
                line-height: 30px !important;

                @media (max-width: 767px) {
                    font-size: 14px !important;
                    line-height: 22px !important;
                }
            }

            br {
                display: none;
            }
        }

        ul,
        ol {
            li {
                a {
                    text-decoration: underline;
                }
            }
        }

        hr {
            margin: 35px 0px;
        }
    }

    .build-pipeline-banner {
        margin-left: auto;
        margin-right: auto;
        max-width: 1350px;
        border-radius: 16px;
        margin-top: 48px;
        padding: 48px;
        display: flex;
        gap: 32px;
        align-items: center;
        justify-content: space-around;

        @media (max-width: 1350px) {
            padding: 48px 30px;
        }

        @media (max-width: 767px) {
            flex-wrap: wrap;
        }

        h3 {
            text-transform: uppercase;
            color: #ffffff;
            font-size: 1.5rem;
            font-weight: 700;
            line-height: 28.8px;
            margin: 0;

            @media (max-width: 1350px) {
                font-size: 1.25rem;
            }

            @media (max-width: 767px) {
                text-align: center;
                line-height: 24px;
            }
        }

        h3 span {
            color: #5072eb;
        }

        a {
            max-width: 300px;
            background: #5072eb;
            border-radius: 4px;
            color: #ffffff;
            font-family: 'Inter', sans-serif;
            font-size: 1rem;
            font-weight: 400;
            line-height: 20px;
            padding: 16px;
            text-align: center;
            text-decoration: none;
            width: 50%;
            height: fit-content;
            text-wrap: nowrap;

            @media (max-width: 767px) {
                width: 100%;
            }
        }
    }

    .blog-post-nav {
        a {
            color: #47506d !important;
            font-family: 'Inter', sans-serif !important;
            font-size: 16px !important;
            font-style: normal !important;
            font-weight: 500 !important;
            line-height: 22px !important;
        }

        @media (max-width: 767px) {
            margin-top: 10px;
            border-top: 1px solid #eef0f3;
            padding-top: 24px;
        }

        div {
            @media (max-width: 991px) {
                display: none;
            }
        }

        a {
            @media (max-width: 991px) {
                max-width: 50%;
                width: 100%;
                text-overflow: unset;
                white-space: inherit;
                text-align: left;
            }

            @media (max-width: 767px) {
                max-width: 100%;
            }

            &:last-child {
                @media (max-width: 991px) {
                    text-align: right;
                }

                @media (max-width: 767px) {
                    margin-top: 28px;
                }
            }
        }
    }

    .table-of-contents {
        background: #ffffff;
        counter-reset: toc-counter;
        margin-top: 18px;

        h3 {
            margin: 0 0 8px;
            color: #04192b;
            font-size: 16px;
            font-style: normal;
            font-weight: 600;
            line-height: 24px;
        }

        ul {
            margin: 0;
            padding-bottom: 12px;

            li {
                margin-bottom: 8px;
                list-style: none;
                display: flex;
                align-items: center;
                gap: 8px;

                a {
                    color: inherit;
                    font-size: 1rem;
                    font-style: normal;
                    line-height: 20px;

                    &:hover {
                        text-decoration: underline;
                    }
                }

                .before-item {
                    max-width: 24px;
                    width: 100%;
                    border: 1px solid #dfdfdf;
                }
            }
        }

        .accordion {
            border-top: 1px solid #d7dce5;
            border-bottom: 1px solid #d7dce5;
            border-radius: 0;
        }

        .accordion-side-padding {
            padding: 0;
        }

        .accordion-title {
            font-weight: 600;
            font-size: 1.25rem;
            line-height: 30px;
            color: #04192b;
        }
    }

    .next-steps-and-about-author-section {
        background-color: #f9fafc;
        padding: 100px 90px;
        display: flex;
        gap: 80px;
        justify-content: space-around;

        @media (max-width: 767px) {
            flex-wrap: wrap;
            padding: 40px 20px;
            gap: 60px;
            justify-content: left;
        }

        h3 {
            font-size: 1.25rem;
            font-weight: 600;
            line-height: 30px;
            color: #04192b;
            margin-bottom: 16px;
            margin-top: 0;
        }

        .next-steps {
            display: flex;
            flex-direction: column;
            gap: 20px;

            @media (max-width: 767px) {
                gap: 16px;
            }

            .next-steps-link-container {
                display: flex;
                align-items: center;
                text-decoration: none;
                flex-wrap: nowrap;
                column-gap: 12px;
            }

            .next-steps-link-text {
                font-size: 1rem;
                font-weight: 600;
                line-height: 24px;
                color: #5072eb;
            }
        }

        .about-author {
            display: flex;
            align-items: center;
            justify-content: center;
            flex-direction: column;

            .author-info {
                display: flex;
                align-items: center;
                margin-bottom: 16px;
                row-gap: 20px;

                @media (max-width: 767px) {
                    margin-top: 32px;
                    margin-bottom: 24px;
                    flex-direction: column;
                    align-items: flex-start;
                }

                .author-main-info-container {
                    display: flex;
                    align-items: center;
                }

                .author-avatar-container {
                    display: inline-block;
                    padding: 4px;
                    border: 2px solid #5072eb;
                    border-radius: 100%;
                    margin-right: 20px;

                    .author-avatar {
                        width: 100%;
                        height: auto;
                        min-width: 54px;
                        min-height: 54px;
                    }
                }

                .author-name-and-role {
                    display: flex;
                    flex-direction: column;
                    color: #47506d;

                    .author-name {
                        font-size: 1.125rem;
                        font-weight: 600;
                        line-height: 27px;
                        margin: 0;
                    }

                    .author-role {
                        font-size: 1rem;
                        font-weight: 400;
                        line-height: 32.4px;
                    }
                }

                .author-info-divider {
                    height: 57px;
                    width: 1px;
                    border-color: #d7dce5;
                    margin-left: 30px;

                    @media (max-width: 767px) {
                        height: 24px;
                    }
                }

                .social-icon-buttons-container {
                    display: flex;
                    align-items: center;
                    gap: 30px;

                    a {
                        height: 24px;
                    }
                }
            }

            p {
                font-size: 1rem;
                line-height: 30px;
                color: #47506d;
                margin-bottom: 0;
            }
        }
    }

<<<<<<< HEAD
    .popular-articles {
        .section-top-bottom-padding();
    }
=======
        @keyframes bounce {
          0% {
            transform: translateX(-100%);
          }

          50% {
            transform: translateX(0%);
          }

          100% {
            transform: translateX(-100%);
          }
        }
>>>>>>> 926265b1

    .popular-articles-wrapper {
        .global-max-width();

        h3 {
            color: #47506d;
            font-size: 2.25rem;
            font-style: normal;
            font-weight: 700;
            line-height: 43.2px;
            margin-top: 0;
            margin-bottom: 36px;
            text-align: center;
            text-transform: uppercase;
        }

        ul {
            list-style: none;
            margin: 0;

            display: flex;
            gap: 24px;
            flex-wrap: wrap;
            align-items: center;
            justify-content: center;

            @media (max-width: 767px) {
                gap: 48px;
            }

            li {
                @media (min-width: 1560px) {
                    margin: 0 auto;
                }
            }

            a {
                max-width: 400px;

                display: flex;
                flex-direction: column;
                padding: 20px;
                border: 1px solid #d7dce5;
                border-radius: 16px;

                @media (min-width: 1560px) {
                    min-height: 523px;
                }

                @media (max-width: 767px) {
                    border: none;
                    padding: 0;
                }

                h4 {
                    color: #47506d;
                    font-size: 1.25rem;
                    font-style: normal;
                    font-weight: 600;
                    line-height: 30px;
                    margin: 16px 0;
                }

                .popular-articles-image {
                    border-radius: 8px;
                    margin-bottom: 16px;
                }

                .dot {
                    width: 1px;
                    height: 1px;
                    padding: 2px;
                    margin: 0;
                    border-radius: 100%;
                    background-color: #878ea6;
                }

                .article-card-header {
                    display: flex;
                    justify-content: space-between;

                    .article-tag {
                        color: #625eff;
                        font-size: 1rem;
                        font-weight: 600;
                        line-height: 30px;
                    }

                    .article-date-and-time {
                        font-size: 0.875rem;
                        line-height: 16.8px;
                        font-weight: 400;
                        display: flex;
                        align-items: center;
                        column-gap: 12px;
                        color: #878ea6;
                    }
                }

                .article-card-authors {
                    display: flex;
                    gap: 8px;
                    align-items: center;

                    span {
                        font-size: 0.875rem;
                        font-weight: 400;
                        line-height: 16.8px;
                        color: #47506d;

                        @media (max-width: 767px) {
                            font-weight: 600;
                        }
                    }
                }

                .article-card-footer {
                    display: flex;
                    justify-content: space-between;
                    align-items: center;
                    gap: 16px;
                    margin-top: auto;

                    @media (max-width: 767px) {
                        display: none;
                    }
                }

                @keyframes bounce {
                    0% {
                        transform: translateX(-100%);
                    }
                    50% {
                        transform: translateX(0%);
                    }
                    100% {
                        transform: translateX(-100%);
                    }
                }

                span {
                    background-color: #47506d12;
                    color: #47506d;
                    border-radius: 36px;
                    padding: 4px 16px;
                    font-size: 0.875rem;
                    font-weight: 500;
                    line-height: 30px;
                }

                svg {
                    transform: translateX(-50%);
                }
            }

            a:hover svg {
                animation: bounce 1.2s infinite;
            }
        }
    }

    .big-build-pipeline-banner-section {
        .global-max-width();
        .section-top-bottom-padding();
    }

    .build-pipeline-and-pricing-buttons {
        display: flex;
        gap: 24px;
        align-items: center;
        flex-wrap: wrap;
        margin-top: 0;
        justify-content: start;
        width: 100%;
        margin-top: 36px;

        @media (max-width: 757px) {
            a {
                width: 100%;
                max-width: 100%;
            }
        }

        a {
            border-radius: 4px;
            color: #fff;
            font-size: 1rem;
            font-weight: 500;
            line-height: 20px;
            text-align: center;
            text-decoration: none;
        }

        .pipeline-link {
            background: #5072eb;
            padding: 18px 24px;

            @media (min-width: 1288px) {
                max-width: 164px;
            }
        }

        .pricing-link {
            border: 2px solid #5072eb;
            padding: 16px 24px;

            @media (min-width: 1288px) {
                max-width: 198px;
            }
        }
    }

    .big-build-pipeline-banner-container {
        padding: 48px 90px;
        max-width: 1356px;
        border-radius: 24px;
        margin-left: auto;
        margin-right: auto;
        background-position: top right -150px;
        background-image: url('./images/big-banner-build-pipeline-background-image.png');
        background-color: #04192b;
        background-repeat: no-repeat;
        background-size: cover;

        @media (max-width: 1150px) {
            padding: 32px;
        }

        @media (max-width: 767px) {
            padding: 32px;
            flex-direction: column;
            background-size: cover;
            align-items: start;
            background-position: top right -1200px;
        }
    }

    .big-build-pipeline-banner-container_layout {
        display: flex;
        align-items: start;
        justify-content: space-between;
        gap: 24px;

        @media (max-width: 767px) {
            flex-direction: column;
        }

        .left-column-container {
            h5 {
                font-size: 3rem;
                font-weight: 600;
                line-height: 4rem;
                color: #ffffff;
                margin: 0;

                @media (max-width: 1300px) {
                    font-size: 2.5rem;
                    font-weight: 700;
                    line-height: 3rem;
                }

                @media (max-width: 1150px) {
                    font-size: 2rem;
                }

                @media (max-width: 767px) {
                    font-size: 1.5rem;
                }
            }
        }

        .right-column-container {
            display: flex;
            flex-direction: column;
            gap: 36px;

            @media (max-width: 767px) {
                margin-top: 24px;
                margin-bottom: 40px;
            }

            div {
                display: flex;
                align-items: center;
                gap: 20px;

                span {
                    color: #ffffff;
                    font-size: 1.5rem;
                    font-weight: 500;
                    line-height: 30px;

                    @media (max-width: 1150px) {
                        font-size: 1rem;
                    }
                }
            }
        }
    }

    .sidebar-right {
        padding: 16px;
        border-radius: 24px;
        border: 1px solid #5072eb33;
        background: #f9fafc;
        text-align: center;
        margin-top: 18px;

        @media (max-width: 1150px) {
            display: none;
        }

        &.mobile-only {
            @media (max-width: 767px) {
                display: block;
            }
        }

        .banner {
            background: #04192b url('./images/pattern-sidebar-cta.svg')
                no-repeat bottom left / contain;
            text-align: center;
            border-radius: 16px;
            padding-top: 16px;
        }

        .banner span {
            text-transform: uppercase;
            color: #ffffff;
            font-size: 1.5rem;
            font-weight: 700;
            line-height: 36px;
        }

        .banner span span {
            color: #5072eb;
        }

        .banner::after {
            content: '';
            display: block;
            width: 224px;
            height: 128px;
            background: url('./images/build-pipeline.svg') no-repeat bottom /
                contain;
        }

        h3 {
            color: #04192b;
            text-align: center;
            font-size: 1.25rem;
            font-style: normal;
            font-weight: 500;
            line-height: 24.2px;
            margin: 20px 0;
            padding: 0 8px;

            span {
                color: #5072eb;
            }
        }

        a {
            width: 100%;
            background: #5072eb;
            border-radius: 4px;
            color: #ffffff;
            font-family: 'Inter', sans-serif;
            font-size: 1rem;
            font-weight: 400;
            line-height: 20px;
            padding: 16px;
            text-align: center;
            text-decoration: none;
            display: inline-block;
        }
    }
}

/*Blog post template updates end*/

.blog-post-breadcrumbs-wrapper {
    padding: 40px 90px;

    @media (max-width: 1024px) {
        padding: 20px;
    }

    @media (max-width: 768px) {
        display: none;
    }
}

.custom-slides {
<<<<<<< HEAD
    .slick-slider {
        @media (min-width: 801px) {
            padding-right: 100px;
        }
        @media (max-width: 800px) {
            padding-right: 20px;
        }
    }
    .slick-slide {
        margin: 0px 10px;
        overflow: visible !important;
        width: 190px !important;
    }
    .slick-track {
        overflow: visible !important;
        display: flex;
        justify-content: center;
        align-items: center;
    }
    .slick-list {
        height: 80px;
    }
    .gatsby-image-wrapper {
        height: 46px !important;
        display: flex !important;
        align-items: center;
        justify-content: space-between;
    }
    .rfm-marquee,
    .rfm-initial-child-container {
        display: flex;
        align-items: end;
        gap: 120px;
        @media (max-width: 810px) {
            gap: 50px;
        }
    }
    .rfm-initial-child-container {
        padding-right: 60px;
    }
=======
  .slick-slider {
    @media (min-width: 801px) {
      padding-right: 100px;
    }

    @media (max-width: 800px) {
      padding-right: 20px;
    }
  }

  .slick-slide {
    margin: 0px 10px;
    overflow: visible !important;
    width: 190px !important;
  }

  .slick-track {
    overflow: visible !important;
    display: flex;
    justify-content: center;
    align-items: center;
  }

  .slick-list {
    height: 80px;
  }

  .gatsby-image-wrapper {
    height: 46px !important;
    display: flex !important;
    align-items: center;
    justify-content: space-between;
  }

  .rfm-marquee,
  .rfm-initial-child-container {
    display: flex;
    align-items: end;
    gap: 120px;

    @media (max-width: 810px) {
      gap: 50px;
    }
  }

  .rfm-initial-child-container {
    padding-right: 60px;
  }
>>>>>>> 926265b1
}

.custom-slider {
    display: flex !important;
    align-items: center;
    justify-content: space-between;

<<<<<<< HEAD
    img,
    svg {
        width: 100%;
        max-width: 120px;
        height: 40px;
        opacity: 1;
        visibility: visible;
        object-fit: contain !important;
    }
    .slick-slide {
        width: 130px !important;
    }
=======
  img,
  svg {
    width: 100%;
    max-width: 120px;
    height: 40px;
    opacity: 1;
    visibility: visible;
    object-fit: contain !important;
  }

  .slick-slide {
    width: 130px !important;
  }
>>>>>>> 926265b1
}

.slide-container {
    height: 140px;
    display: flex;

    @media (max-width: 1280px) {
        padding-right: ~'calc(min(10vw,160px))';
    }

    @media (max-width: 810px) {
        height: 120px;
        padding-left: 0;
        padding-right: 0;
    }
}

// section-one-subtext-wrapper
.section-one-subtext-wrapper {
    @media (max-width: 810px) {
        margin-top: 0px;
    }
}

/*Blog post template updates end*/<|MERGE_RESOLUTION|>--- conflicted
+++ resolved
@@ -160,7 +160,6 @@
     font-size: var(--fontSize-1);
 }
 
-<<<<<<< HEAD
 h1 > a {
     color: inherit;
     text-decoration: none;
@@ -173,20 +172,6 @@
 h6 > a {
     text-decoration: none;
     color: inherit;
-=======
-h1>a {
-  color: inherit;
-  text-decoration: none;
-}
-
-h2>a,
-h3>a,
-h4>a,
-h5>a,
-h6>a {
-  text-decoration: none;
-  color: inherit;
->>>>>>> 926265b1
 }
 
 /* Prose */
@@ -216,28 +201,17 @@
     margin-bottom: calc(var(--spacing-6) / 2);
 }
 
-<<<<<<< HEAD
 li > p {
     margin-bottom: calc(var(--spacing-6) / 2);
-=======
-li>p {
-  margin-bottom: calc(var(--spacing-6) / 2);
->>>>>>> 926265b1
 }
 
 li *:last-child {
     margin-bottom: var(--spacing-0);
 }
 
-<<<<<<< HEAD
 li > ul {
     margin-left: var(--spacing-8);
     margin-top: calc(var(--spacing-8) / 2);
-=======
-li>ul {
-  margin-left: var(--spacing-8);
-  margin-top: calc(var(--spacing-8) / 2);
->>>>>>> 926265b1
 }
 
 li {
@@ -256,7 +230,6 @@
     margin-bottom: var(--spacing-8);
 }
 
-<<<<<<< HEAD
 blockquote > :last-child {
     margin-bottom: var(--spacing-0);
 }
@@ -264,15 +237,6 @@
 blockquote > ul,
 blockquote > ol {
     list-style-position: inside;
-=======
-blockquote> :last-child {
-  margin-bottom: var(--spacing-0);
-}
-
-blockquote>ul,
-blockquote>ol {
-  list-style-position: inside;
->>>>>>> 926265b1
 }
 
 table {
@@ -338,23 +302,13 @@
 }
 
 .global-header {
-<<<<<<< HEAD
     .global-max-width();
-=======
-  .global-max-width();
-
-  position: relative;
-  display: flex;
-  flex-direction: row;
-  width: 100%;
-  height: 116px;
-  top: 0;
->>>>>>> 926265b1
 
     position: relative;
     display: flex;
     flex-direction: row;
     width: 100%;
+    height: 116px;
     top: 0;
 
     .global-header-links {
@@ -477,15 +431,9 @@
 }
 
 .header {
-<<<<<<< HEAD
-    background-color: #04192b;
-    height: 100px;
-    width: 100vw;
-=======
   background-color: #04192b;
   height: 116px;
   width: 100vw;
->>>>>>> 926265b1
 }
 
 .global-main-fixed-header {
@@ -842,19 +790,6 @@
 .global-footer {
   .section-top-bottom-padding();
 
-<<<<<<< HEAD
-    position: relative;
-    display: flex;
-    flex-direction: column;
-    bottom: 0;
-    width: 100%;
-    min-height: 640px;
-    background-color: #04192b;
-    background-image: url('./images/overlay-vector-right.svg');
-    background-position: bottom right;
-    background-repeat: no-repeat;
-    background-size: 75%;
-=======
   position: relative;
   display: flex;
   flex-direction: column;
@@ -862,11 +797,10 @@
   width: 100%;
   min-height: 640px;
   background-color: #04192b;
-  background-image: url("./images/overlay-vector-right.svg");
+  background-image: url('./images/overlay-vector-right.svg');
   background-position: bottom right;
   background-repeat: no-repeat;
   background-size: 75%;
->>>>>>> 926265b1
 }
 
 .global-footer-wrapper {
@@ -904,24 +838,8 @@
 }
 
 .global-footer-subtext {
-<<<<<<< HEAD
-    color: #b7c6dd;
-    font-family: 'Inter', sans-serif;
-    font-style: normal;
-    max-width: 400px;
-}
-
-.global-footer-subtext-title {
-    color: #ffffff;
-    font-weight: 700;
-    font-size: 18px;
-    font-family: 'Inter', sans-serif;
-    font-style: normal;
-    margin-bottom: 8px;
-    margin-top: 0;
-=======
   color: #b7c6dd;
-  font-family: "Inter", sans-serif;
+  font-family: 'Inter', sans-serif;
   font-style: normal;
   max-width: 400px;
 }
@@ -930,11 +848,10 @@
   color: #ffffff;
   font-weight: 700;
   font-size: 18px;
-  font-family: "Inter", sans-serif;
+  font-family: 'Inter', sans-serif;
   font-style: normal;
   margin-bottom: 8px;
   margin-top: 0;
->>>>>>> 926265b1
 }
 
 .global-footer-subscribe {
@@ -1194,18 +1111,10 @@
 }
 
 .blog-post {
-<<<<<<< HEAD
     // The auto-detection isn't great so until we start tagging languages let's just hide this
     .language-tag {
         display: none;
     }
-=======
-
-  // The auto-detection isn't great so until we start tagging languages let's just hide this
-  .language-tag {
-    display: none;
-  }
->>>>>>> 926265b1
 }
 
 .blog-post header {
@@ -1254,26 +1163,12 @@
             max-width: calc(50% - 10px);
         }
 
-<<<<<<< HEAD
-        &:hover {
-            text-decoration: underline;
-        }
-
-        & > :first-child {
-            margin-right: 5px;
-        }
-
-        & > :last-child {
-            margin-left: 5px;
-        }
-=======
-    &> :first-child {
+    & > :first-child {
       margin-right: 5px;
     }
 
-    &> :last-child {
+    & > :last-child {
       margin-left: 5px;
->>>>>>> 926265b1
     }
 }
 
@@ -1362,37 +1257,21 @@
 }
 
 .product-flow-section-one {
-<<<<<<< HEAD
     .global-max-width();
 
     display: flex;
     justify-content: space-between;
     width: 100%;
-=======
-  .global-max-width();
-
-  display: flex;
-  justify-content: space-between;
-  width: 100%;
->>>>>>> 926265b1
 }
 
 .product-flow-section-one-background-image-wrapper {
-  .section-top-bottom-padding();
-
-<<<<<<< HEAD
+    .section-top-bottom-padding();
+
     display: flex;
     width: 100%;
     background-image: url('./images/product-flow-section-one-background.svg');
     background-repeat: no-repeat;
     background-size: cover;
-=======
-  display: flex;
-  width: 100%;
-  background-image: url("./images/product-flow-section-one-background.svg");
-  background-repeat: no-repeat;
-  background-size: cover;
->>>>>>> 926265b1
 }
 
 .product-flow-section-one-subtext {
@@ -1655,17 +1534,10 @@
 }
 
 .blogs-index-body {
-<<<<<<< HEAD
     .global-max-width();
 
     padding-top: 2rem;
     display: grid;
-=======
-  .global-max-width();
-
-  padding-top: 2rem;
-  display: grid;
->>>>>>> 926265b1
 
     padding-top: 2rem;
     display: grid;
@@ -1856,13 +1728,8 @@
 }
 
 .connector-index-header {
-<<<<<<< HEAD
     display: flex;
     gap: 20px;
-=======
-  display: flex;
-  gap: 20px;
->>>>>>> 926265b1
 
   @media (max-width: 425px) {
     h2 {
@@ -2046,7 +1913,6 @@
         color: #04192b;
     }
 
-<<<<<<< HEAD
     & > span {
         font-weight: 400;
         font-size: 18px;
@@ -2054,15 +1920,6 @@
         align-items: center;
         color: #47506d;
     }
-=======
-  &>span {
-    font-weight: 400;
-    font-size: 18px;
-    line-height: 30px;
-    align-items: center;
-    color: #47506d;
-  }
->>>>>>> 926265b1
 }
 
 .connector-h2-tight-margin {
@@ -2112,15 +1969,9 @@
     background-color: #04192b;
     min-height: 400px;
 
-<<<<<<< HEAD
     > div:first-of-type {
         width: 100% !important;
     }
-=======
-  >div:first-of-type {
-    width: 100% !important;
-  }
->>>>>>> 926265b1
 }
 
 .connector-destinations-button {
@@ -2197,15 +2048,9 @@
     display: flex;
     margin: auto;
 
-<<<<<<< HEAD
     & > svg {
         width: 100%;
     }
-=======
-  &>svg {
-    width: 100%;
-  }
->>>>>>> 926265b1
 }
 
 .data-pipelines-image-mobile {
@@ -2536,27 +2381,7 @@
 }
 
 .about-section-five {
-<<<<<<< HEAD
     .section-top-bottom-padding();
-=======
-  .section-top-bottom-padding();
-
-  display: flex;
-  flex-direction: column;
-  justify-content: center;
-  align-items: center;
-  background-color: #f9fafc;
-  background-image: url('./images/product-flow-vector-left.svg');
-  background-repeat: no-repeat;
-  background-position-y: 480px;
-  background-size: 35%;
-  background-position-y: 60%;
-
-  &>div:last-child {
-    width: 100%;
-    max-width: 50rem;
-  }
->>>>>>> 926265b1
 
     display: flex;
     flex-direction: column;
@@ -2702,16 +2527,7 @@
         box-shadow: 0px 2px 10px rgba(0, 0, 0, 0.1);
     }
 
-<<<<<<< HEAD
-    & h4 {
-        font-weight: 600;
-        font-size: 22px;
-        line-height: 30px;
-        color: #04192b;
-        margin-top: 24px;
-    }
-=======
-  &>p {
+  & > p {
     font-weight: 400;
     font-size: 17px;
     line-height: 30px;
@@ -2719,7 +2535,6 @@
     color: #47506d;
     margin-top: 0;
   }
->>>>>>> 926265b1
 
     & > p {
         font-weight: 400;
@@ -2991,13 +2806,8 @@
         transform: none;
         gap: 0;
 
-<<<<<<< HEAD
         > div {
             padding: 0px 32px;
-=======
-    >div {
-      padding: 0px 32px;
->>>>>>> 926265b1
 
             .content {
                 padding: 0px 16px;
@@ -3008,19 +2818,11 @@
             }
         }
 
-<<<<<<< HEAD
         > div:first-of-type {
             .content {
                 padding: 0;
             }
         }
-=======
-    >div:first-of-type {
-      .content {
-        padding: 0;
-      }
-    }
->>>>>>> 926265b1
 
         .card-item {
             padding: 12px 0px;
@@ -3184,21 +2986,12 @@
     .section-one-right-image {
         margin-left: 0px;
 
-<<<<<<< HEAD
         & > :first-child {
             overflow: visible;
             max-height: 55vw;
             min-height: 14rem;
             left: unset;
             object-fit: contain !important;
-=======
-    &> :first-child {
-      overflow: visible;
-      max-height: 55vw;
-      min-height: 14rem;
-      left: unset;
-      object-fit: contain !important;
->>>>>>> 926265b1
 
             & img {
                 object-fit: contain !important;
@@ -3206,14 +2999,9 @@
             }
         }
 
-<<<<<<< HEAD
         & > :not(:first-child) {
             display: none;
         }
-=======
-    &> :not(:first-child) {
-      display: none;
->>>>>>> 926265b1
     }
 
     .section-one-bottom {
@@ -3666,13 +3454,7 @@
         font-size: var(--fontSize-0);
     }
 
-<<<<<<< HEAD
-    .global-footer-subtext-title {
-        font-size: 1rem;
-    }
-=======
   .arrow {}
->>>>>>> 926265b1
 
     .global-footer-input-email::placeholder {
         font-size: var(--fontSize-0);
@@ -4336,11 +4118,6 @@
 
 /*Signup component end*/
 
-<<<<<<< HEAD
-/*Estuary-vs-... temaple*/
-.lp-comparison-wrap {
-    background: url(./images/lp-podcast/img-bg.png) no-repeat;
-=======
 /*Signup component*/
 .signup {
   .section-top-bottom-padding();
@@ -4353,7 +4130,6 @@
     background: #04192b url(./images/lp-podcast/signup-bg.png) no-repeat center / cover;
     width: 100%;
     height: auto;
->>>>>>> 926265b1
 
     @media (max-width: 991px) {
         background: url(./images/lp-podcast/img-bg.png) no-repeat;
@@ -4712,20 +4488,12 @@
             color: #ffffff;
             text-decoration: none;
 
-<<<<<<< HEAD
-            @media (max-width: 767px) {
-                padding: 12px 18px;
-                font-size: 14px;
-                line-height: 20px;
-            }
-=======
       &:last-child {
 
         .estuary-value,
         .competitor-value,
         .matters-value {
           border-width: 0 1px 1px 1px;
->>>>>>> 926265b1
         }
     }
 
@@ -4767,20 +4535,11 @@
                 justify-content: center;
             }
 
-<<<<<<< HEAD
             a {
                 svg,
                 img {
                     height: 50px;
                     width: auto;
-=======
-      a {
-
-        svg,
-        img {
-          height: 50px;
-          width: auto;
->>>>>>> 926265b1
 
                     @media (max-width: 575px) {
                         height: 32px;
@@ -6124,13 +5883,6 @@
             align-items: center;
         }
 
-<<<<<<< HEAD
-        .hero-image {
-            max-width: 547px;
-            min-width: 450px;
-            width: 100%;
-            border-radius: 24px;
-=======
     ul,
     ol {
 
@@ -6143,7 +5895,6 @@
         font-style: normal !important;
         font-weight: 400 !important;
         line-height: 30px !important;
->>>>>>> 926265b1
 
             @media (min-width: 1200px) {
                 max-width: 720px;
@@ -6709,11 +6460,6 @@
         }
     }
 
-<<<<<<< HEAD
-    .popular-articles {
-        .section-top-bottom-padding();
-    }
-=======
         @keyframes bounce {
           0% {
             transform: translateX(-100%);
@@ -6727,7 +6473,6 @@
             transform: translateX(-100%);
           }
         }
->>>>>>> 926265b1
 
     .popular-articles-wrapper {
         .global-max-width();
@@ -7122,7 +6867,6 @@
 }
 
 .custom-slides {
-<<<<<<< HEAD
     .slick-slider {
         @media (min-width: 801px) {
             padding-right: 100px;
@@ -7163,56 +6907,6 @@
     .rfm-initial-child-container {
         padding-right: 60px;
     }
-=======
-  .slick-slider {
-    @media (min-width: 801px) {
-      padding-right: 100px;
-    }
-
-    @media (max-width: 800px) {
-      padding-right: 20px;
-    }
-  }
-
-  .slick-slide {
-    margin: 0px 10px;
-    overflow: visible !important;
-    width: 190px !important;
-  }
-
-  .slick-track {
-    overflow: visible !important;
-    display: flex;
-    justify-content: center;
-    align-items: center;
-  }
-
-  .slick-list {
-    height: 80px;
-  }
-
-  .gatsby-image-wrapper {
-    height: 46px !important;
-    display: flex !important;
-    align-items: center;
-    justify-content: space-between;
-  }
-
-  .rfm-marquee,
-  .rfm-initial-child-container {
-    display: flex;
-    align-items: end;
-    gap: 120px;
-
-    @media (max-width: 810px) {
-      gap: 50px;
-    }
-  }
-
-  .rfm-initial-child-container {
-    padding-right: 60px;
-  }
->>>>>>> 926265b1
 }
 
 .custom-slider {
@@ -7220,7 +6914,6 @@
     align-items: center;
     justify-content: space-between;
 
-<<<<<<< HEAD
     img,
     svg {
         width: 100%;
@@ -7233,21 +6926,6 @@
     .slick-slide {
         width: 130px !important;
     }
-=======
-  img,
-  svg {
-    width: 100%;
-    max-width: 120px;
-    height: 40px;
-    opacity: 1;
-    visibility: visible;
-    object-fit: contain !important;
-  }
-
-  .slick-slide {
-    width: 130px !important;
-  }
->>>>>>> 926265b1
 }
 
 .slide-container {
