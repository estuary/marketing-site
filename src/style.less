--- conflicted
+++ resolved
@@ -887,14 +887,14 @@
   }
 }
 
-<<<<<<< HEAD
 .global-footer-input-button-submit {
   height: 44px;
   width: 90px;
   background-color: transparent;
   color: #ffffff;
   border: 2px solid #5072EB;
-=======
+}
+
 .global-footer-button {
   background: transparent;
   border-radius: 4px;
@@ -903,12 +903,6 @@
   color: #b7c6dd;
   cursor: pointer;
   padding: 10px;
-}
-
-.global-footer-input-button-submit {
-  height: 44px;
-  width: 90px;
->>>>>>> 1c2c05e5
 }
 
 .global-footer-right {
