--- conflicted
+++ resolved
@@ -1737,126 +1737,6 @@
     }
 }
 
-<<<<<<< HEAD
-=======
-.connector-desc {
-    background-color: #5072eb1a;
-    padding: 24px;
-    height: fit-content;
-
-    & p {
-        color: #47506d;
-        margin-top: 0px;
-    }
-
-    & h4 {
-        font-weight: 500;
-        font-size: 36px;
-        line-height: 48px;
-        color: #04192b;
-        margin-top: 0;
-    }
-
-    & h2 {
-        font-weight: 500;
-        font-size: 56px;
-        line-height: 68px;
-        color: #04192b;
-    }
-
-    &>span {
-        font-weight: 400;
-        font-size: 18px;
-        line-height: 30px;
-        align-items: center;
-        color: #47506d;
-    }
-}
-
-.connector-h2-tight-margin {
-    margin: 0 0 24px 0;
-}
-
-.connector-center {
-    margin: auto;
-}
-
-.connector-section-content-wrapper {
-    .global-max-width();
-
-    margin-top: 96px;
-    margin-bottom: 96px;
-    display: flex;
-    column-gap: 108px;
-
-    @media (max-width: 1220px) {
-        flex-direction: column;
-        row-gap: 48px;
-    }
-}
-
-.connector-section-content-wrapper {
-    .global-max-width();
-
-    margin-top: 96px;
-    margin-bottom: 96px;
-    display: flex;
-    column-gap: 108px;
-
-    @media (max-width: 1220px) {
-        flex-direction: column;
-        row-gap: 48px;
-    }
-}
-
-.connector-section-content {
-    width: 50%;
-}
-
-.connector-video-wrapper {
-    display: flex;
-    justify-content: center;
-    align-items: center;
-    background-color: #04192b;
-    min-height: 400px;
-
-    >div:first-of-type {
-        width: 100% !important;
-    }
-}
-
-.connector-destinations-button {
-    font-size: var(--fontSize-1);
-    background-color: #5072eb;
-    color: #ffffff;
-    width: 211px;
-    height: 40px;
-    text-align: center;
-    line-height: 0px;
-    border: 1px solid #5072eb;
-    border-radius: 6px;
-    padding: 20px 28px;
-    margin-top: 40px;
-}
-
-.slider-horizontal-text-wrapper {
-    display: flex;
-    width: 100%;
-}
-
-.flow-logo-100 {
-    width: 100px;
-    margin: 100px 0;
-}
-
-.small-uppercase-header {
-    color: #5072eb;
-    margin-bottom: 0px;
-    font-size: var(--fontSize-0);
-    text-transform: uppercase;
-}
-
->>>>>>> 12819d74
 .slider-horiztonal-root {
     margin: 0 0 40px 0;
 }
@@ -1865,65 +1745,6 @@
     margin-top: 48px;
 }
 
-<<<<<<< HEAD
-=======
-.margin-top-lg {
-    margin-top: 100px;
-}
-
-.center-text {
-    text-align: center;
-}
-
-.connector-header-subtext {
-    font-size: var(--fontSize-1);
-    text-align: center;
-}
-
-.connector-image-large-center {
-    margin: auto;
-}
-
-.connector-header-small {
-    font-size: var(--fontSize-8);
-    text-align: center;
-}
-
-.connectors-image-wrapper {
-    display: flex;
-    margin: auto;
-
-    &>svg {
-        width: 100%;
-    }
-}
-
-.data-pipelines-image-mobile {
-    display: none;
-}
-
-.show-mobile {
-    display: none;
-}
-
-.connector-features-header {
-    font-size: 1.75rem;
-    font-weight: 500;
-}
-
-.connector-features-desc-subwrapper {
-    width: 100%;
-}
-
-.connector-section-content {
-    width: 100%;
-}
-
-.table-accounts-vertical {
-    display: none;
-}
-
->>>>>>> 12819d74
 .header-spacing-tight {
     line-height: 28px;
 }
