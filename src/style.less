--- conflicted
+++ resolved
@@ -1184,12 +1184,6 @@
 }
 
 .blog-post {
-<<<<<<< HEAD
-  padding: 2rem;
-  max-width: 1400px;
-  margin-left: auto;
-  margin-right: auto;
-=======
   padding: 5rem;
   max-width: 60rem;
   margin-left: auto;
@@ -1199,7 +1193,6 @@
   .language-tag {
     display: none;
   } 
->>>>>>> 086fbe42
 }
 
 .blog-post header {
@@ -1214,17 +1207,11 @@
 }
 
 .blog-post section {
-<<<<<<< HEAD
-  margin: 0 ~"calc(min(5vw,85px))";
-=======
->>>>>>> 086fbe42
   font-family: 'Inter', sans-serif;
   font-style: normal;
   margin-top: var(--spacing-12);
   margin-bottom: var(--spacing-6);
   letter-spacing: -0.025em;
-<<<<<<< HEAD
-=======
 }
 
 nav.blog-post-nav {
@@ -1252,7 +1239,6 @@
       margin-left: 5px;
     }
   }
->>>>>>> 086fbe42
 }
 
 table {
@@ -1480,7 +1466,6 @@
   .icon-image {
     margin: auto;
   }
-<<<<<<< HEAD
 }
 
 .icon-wrapper-medium {
@@ -1507,8 +1492,6 @@
   .icon-image {
     margin: auto;
   }
-=======
->>>>>>> 086fbe42
 }
 
 .product-flow-topic-section-wrapper {
@@ -1579,10 +1562,7 @@
 
 .blogs-post-card-details {
   padding: 4px;
-<<<<<<< HEAD
-=======
   padding-left: 1rem;
->>>>>>> 086fbe42
   margin-bottom: 0;
   font-size: 12pt;
   color: rgb(170, 170, 170)
@@ -1591,26 +1571,20 @@
 .blogs-post-card-tag {
   margin: 4px;
   color: rgb(170, 170, 170)
-<<<<<<< HEAD
-=======
 }
 
 .blog-post-card-image {
   margin: 1rem;
   margin-bottom: 0;
->>>>>>> 086fbe42
 }
 
 .blogs-post-card-title {
   padding: 1rem;
   padding-top: 4px;
   padding-top: 0;
-<<<<<<< HEAD
   text-align: center;
-=======
   font-size: 16pt;
   font-weight: 600;
->>>>>>> 086fbe42
 }
 
 .blogs-index-header {
@@ -1635,8 +1609,6 @@
   background-image: url("../src/images/blogs-bg.png");
   background-size: contain;
   background-repeat: no-repeat;
-<<<<<<< HEAD
-=======
 }
 
 // SOLUTIONS
@@ -1714,7 +1686,6 @@
   justify-content: flex-end;
   margin-bottom: -2em;
   margin-right: -2em;
->>>>>>> 086fbe42
 }
 
 /* CONNECTORS */
@@ -1723,7 +1694,6 @@
   margin-bottom: 4rem;
   padding: 0 ~"calc(min(10vw,200px))";
   display: flex;
-<<<<<<< HEAD
 }
 
 // ABOUT 
@@ -1992,20 +1962,15 @@
 
 .form-subwrapper-mobile {
   display: none;
-=======
->>>>>>> 086fbe42
 }
 
 /* MEDIA QUERIES */
 
 @media (max-width: 810px) {
-<<<<<<< HEAD
-=======
   .blog-post {
     padding: 2rem;
   }
   
->>>>>>> 086fbe42
   .blogs-index-header {
     margin-top: 1rem;
     margin-bottom: 2rem;
@@ -2025,11 +1990,7 @@
   }
 
   .blog-post section {
-<<<<<<< HEAD
-    margin: 0 1rem;
-=======
     margin: 0;
->>>>>>> 086fbe42
   }
 
   .blog-post header h1 {
@@ -2379,7 +2340,6 @@
     font-size: var(--fontSize-0);
   }
 
-<<<<<<< HEAD
   .about-flow-logo {
     margin-top: -25em;
     margin-left: 75vw;
@@ -2506,7 +2466,6 @@
     background-position-y: 80%;
   }
 
-=======
   .solutions-banner-wrapper {
     margin-top: 32px;
   }
@@ -2597,7 +2556,6 @@
       font-weight: 300;
     }
   }
->>>>>>> 086fbe42
 }
 
 @media (max-width: 42rem) {
