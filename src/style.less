--- conflicted
+++ resolved
@@ -1596,13 +1596,8 @@
   padding-left: ~"calc(min(9%, 146px))";
   padding-right: ~"calc(min(9%, 146px))";
   margin-top: 100px;
-<<<<<<< HEAD
-
-  &> :not(:last-child) {
-=======
   justify-content: center;
   & > :not(:last-child){
->>>>>>> f8c075ce
     margin-right: 20px;
   }
 }
