/* CSS Custom Properties Definitions */

:root {
    --maxWidth-none: "none";
    --maxWidth-xs: 20rem;
    --maxWidth-sm: 24rem;
    --maxWidth-md: 28rem;
    --maxWidth-lg: 32rem;
    --maxWidth-xl: 36rem;
    --maxWidth-2xl: 42rem;
    --maxWidth-3xl: 48rem;
    --maxWidth-4xl: 56rem;
    --maxWidth-full: "100%";
    --maxWidth-wrapper: var(--maxWidth-2xl);
    --spacing-px: "1px";
    --spacing-0: 0;
    --spacing-1: 0.25rem;
    --spacing-2: 0.5rem;
    --spacing-3: 0.75rem;
    --spacing-4: 1rem;
    --spacing-5: 1.25rem;
    --spacing-6: 1.5rem;
    --spacing-8: 2rem;
    --spacing-10: 2.5rem;
    --spacing-12: 3rem;
    --spacing-16: 4rem;
    --spacing-20: 5rem;
    --spacing-24: 6rem;
    --spacing-32: 8rem;
    --fontFamily-sans: "Inter", "MontserratVariable", system-ui, -apple-system,
        BlinkMacSystemFont, "Segoe UI", Roboto, "Helvetica Neue", Arial,
        "Noto Sans", sans-serif, "Apple Color Emoji", "Segoe UI Emoji",
        "Segoe UI Symbol", "Noto Color Emoji";
    --fontFamily-serif: "Merriweather", "Georgia", Cambria, "Times New Roman",
        Times, serif;
    --font-body: var(--fontFamily-serif);
    --font-heading: var(--fontFamily-sans);
    --fontWeight-normal: 400;
    --fontWeight-bold: 700;
    --fontWeight-black: 900;
    --fontWeight-white: 500;
    --fontSize-root: 16px;
    --lineHeight-none: 1;
    --lineHeight-tight: 1.1;
    --lineHeight-normal: 1.5;
    --lineHeight-relaxed: 1.625;
    /* 1.200 Minor Third Type Scale */
    --fontSize-0: 0.875rem;
    --fontSize-1: 1.125rem;
    --fontSize-2: 1.25rem;
    --fontSize-3: 1.44rem;
    --fontSize-4: 1.728rem;
    --fontSize-5: 3.5rem;
    --fontSize-6: 4.438rem;
    --fontSize-7: 2.986rem;
    --fontSize-8: 2.25rem;
    --color-primary: #005b99;
    --color-text: #2e353f;
    --color-text-light: #4f5969;
    --color-heading: #1a202c;
    --color-heading-black: black;
    --color-accent: #d1dce5;
    --background-color-primary: #04192b;
}

/* HTML elements */

*,
:after,
:before {
    box-sizing: border-box;
}

html {
    line-height: var(--lineHeight-normal);
    font-size: var(--fontSize-root);
    -webkit-font-smoothing: antialiased;
    -moz-osx-font-smoothing: grayscale;
    overflow-x: hidden;
    overflow-y: scroll;
    overflow: visible;
}

body {
    font-family: var(--font-body);
    font-size: var(--fontSize-1);
    color: var(--color-text);
    width: 100%;
    overflow-x: hidden;
    -webkit-box-sizing: border-box;
    -moz-box-sizing: border-box;
    box-sizing: border-box;
}

div.__gatsby {
    overflow-x: hidden;
}

footer {
    padding: var(--spacing-6) var(--spacing-0);
}

hr {
    background: var(--color-accent);
    height: 1px;
    border: 0;
}

/* Heading */

h1,
h2,
h3,
h4,
h5,
h6 {
    font-family: "Inter", sans-serif;
    font-style: normal;
    margin-top: var(--spacing-12);
    margin-bottom: var(--spacing-6);
    line-height: var(--lineHeight-tight);
    letter-spacing: -0.025em;
}

h2,
h3,
h4,
h5,
h6 {
    font-weight: var(--fontWeight-bold);
    color: var(--color-heading);
}

h1 {
    font-weight: var(--fontWeight-white);
    font-size: var(--fontSize-6);
    color: var(--color-heading-black);
}

h2 {
    font-size: var(--fontSize-5);
    font-weight: var(--fontWeight-white);
}

h3 {
    font-size: var(--fontSize-4);
}

h4 {
    font-size: var(--fontSize-3);
}

h5 {
    font-size: var(--fontSize-2);
}

h6 {
    font-size: var(--fontSize-1);
}

h1>a {
    color: inherit;
    text-decoration: none;
}

h2>a,
h3>a,
h4>a,
h5>a,
h6>a {
    text-decoration: none;
    color: inherit;
}

/* Prose */

p {
    line-height: var(--lineHeight-relaxed);
    --baseline-multiplier: 0.179;
    --x-height-multiplier: 0.35;
    font-family: "Inter", sans-serif;
    font-style: normal;
}

ul,
ol {
    margin-left: var(--spacing-6);
    margin-right: var(--spacing-0);
    padding: var(--spacing-0);
    margin-bottom: var(--spacing-4);
    list-style-position: outside;
    list-style-image: none;
    line-height: var(--lineHeight-relaxed);
}

ul li,
ol li {
    padding-left: var(--spacing-0);
    margin-bottom: calc(var(--spacing-6) / 2);
}

li>p {
    margin-bottom: calc(var(--spacing-6) / 2);
}

li *:last-child {
    margin-bottom: var(--spacing-0);
}

li>ul {
    margin-left: var(--spacing-8);
    margin-top: calc(var(--spacing-8) / 2);
}

li {
    font-family: "Inter", sans-serif;
    font-style: normal;
}

blockquote {
    color: var(--color-text-light);
    margin-left: calc(-1 * var(--spacing-6));
    margin-right: var(--spacing-8);
    padding: var(--spacing-0) var(--spacing-0) var(--spacing-0) var(--spacing-6);
    border-left: var(--spacing-1) solid var(--color-primary);
    font-size: var(--fontSize-2);
    font-style: italic;
    margin-bottom: var(--spacing-8);
}

blockquote> :last-child {
    margin-bottom: var(--spacing-0);
}

blockquote>ul,
blockquote>ol {
    list-style-position: inside;
}

table {
    width: 100%;
    margin-bottom: var(--spacing-8);
    border-collapse: collapse;
    border-spacing: 0.25rem;
}

table thead tr th {
    border-bottom: 1px solid var(--color-accent);
}

/* Link */

a {
    color: var(--color-primary);
    font-family: "Inter", sans-serif;
    font-style: normal;
    text-decoration: none;
}

button,
input {
    font-family: "Inter", sans-serif;
    font-style: normal;
}

/* Custom classes */

.global-wrapper {
    display: flex;
    flex-direction: column;
    /* TODO add padding for 146 */
    /* margin: var(--spacing-0) auto; */
    /* max-width: var(--maxWidth-wrapper); */
    /* padding: var(--spacing-10) var(--spacing-5); */
}

.global-header {
    position: relative;
    display: flex;
    flex-direction: row;
    height: 100px;
    width: 100%;
    top: 0;
}

.global-header-light {
    &.global-header {
        background: #ffffff;
    }

    & .global-header-title {
        color: #04192b;
    }

    & .global-header-link {
        color: #47506d;
    }
}

.global-header-dark {
    &.global-header {
        background: #04192b;
    }

    & .global-header-title {
        color: #ffffff;
    }

    & .global-header-link {
        color: #fff;
    }
}

.global-header-mobile-menu-list {
    width: 100%;
    margin-top: -1rem;
}

.global-header-mobile-menu-list-dark {
    background-color: var(--background-color-primary);
    color: #ffffff;

    & .global-header-link {
        color: #9aa8be;
    }

    & .global-header-mobile-menu-borderLeft {
        border-left: 4px solid #ffffff;
    }
}

.global-header-mobile-menu-list-light {
    background-color: #ffffff;
    color: #47506d;

    & .global-header-link {
        color: #47506d;
    }

    & .global-header-mobile-menu-borderLeft {
        border-left: 4px solid #47506d;
    }
}

.global-header-padder {
    flex: 1 1 6vw;
}

.global-header-logo-link {
    display: flex;
    align-items: center;
    text-decoration: none;
}

.global-header-logo {
    margin-right: 5px;
    margin-top: 4px;
}

.global-header-title {
    text-transform: uppercase;
    font-size: 33px;
    line-height: 33px;
    font-family: "Inter", sans-serif;
    font-style: normal;
    font-weight: 600;
    margin: 31px 0;
}

.global-header-title-light {}

.global-header-wrapper {
    display: flex;
    justify-content: space-between;
    flex-direction: row;
    width: 100%;
}

.global-header-link-wrapper {
    display: flex;
    flex-grow: 1;
    gap: 35px;
    justify-content: flex-start;
}

.global-header-link {
    text-decoration: none;
    font-family: "Inter", sans-serif;
    font-style: normal;
    font-weight: 600;
    font-size: 16px;
    white-space: nowrap;
    cursor: pointer;
    display: flex;
    align-self: center;
}

.global-header-menu-link {
    text-decoration: none;
    color: black;
    font-family: "Inter", sans-serif;
    font-style: normal;
    font-weight: 400;
    font-size: 16px;
    white-space: nowrap;
}

.global-header-menu-chevron {
    margin-left: 8px;
    margin-right: 5px;
}

.global-header-menu-chevron-down {
    transform: rotate(90deg);
}

.global-header-login-try {
    display: flex;
}

.header-social-icon {
    margin: auto;
    height: 24px;
}

.global-header-select {
    border: 0px;
    outline: 0px;
    background-color: #04192b;
    color: #9aa8be;
    margin: auto 14px;
    font-family: "Inter", sans-serif;
    font-style: normal;
    font-weight: 400;
    font-size: 16px;
}

.global-header-try-it-button {
    background-color: #5072eb;
    color: #ffffff;
    text-decoration: none;
    border-radius: 4px;
    width: 110px;
    height: 40px;
    text-align: center;
    line-height: 40px;
    margin-top: auto;
    margin-bottom: auto;
    font-family: "Inter", sans-serif;
    font-style: normal;
    font-weight: 400;
    font-size: 16px;
}

.global-header-mobile-menu-wrapper {
    display: none;
}

.hubspot-modal-container h2 {
    display: flex;
    justify-content: end;
}

/* SECTION ONE */

.take-a-tour {
    background-color: #5072EB;
    height: 24px;
    display: flex;
    justify-content: center;
    align-items: center;
    position: fixed;
    top: 0;
    width: 100%;
    z-index: 1;

    & a {
        font-size: 12px;
        text-decoration-line: underline;
        color: #fff;
    }

    & button {
        color: #fff;
        position: absolute;
        right: 5px;
    }
}

.section-one {
    padding-left: ~"calc(min(9%, 146px))";
    display: flex;
    flex-direction: column;
    background-color: #04192b;
    width: 100%;
    padding-top: 60px;
}

.section-one-wrapper {
    display: flex;
    width: 100%;
    justify-content: space-between;
}

.section-one-left {
    display: flex;
    flex-direction: column;

    & h1 {
        color: #ffffff;
        margin: 0px 0 10px 0;
    }

    @media (min-width: 810px) and (max-width: 900px) {
        & h1 {
            font-size: var(--fontSize-5);
        }
    }
}

.section-one-subtext-wrapper {
    margin-top: 40px;
    max-width: 470px;
}

.section-one-subtext {
    color: #b7c6dd;
    line-height: 22px;
}

.section-one-container-cta {
    display: flex;
    gap: 15px;
    flex-direction: column;
    margin-top: 60px;

    @media (min-width: 600px) {
        flex-direction: row;
    }
}

.section-one-button,
.section-one-button-secondary {
    border: 2px solid #5072eb;
    background-color: #5072eb;
    color: #ffffff;
    text-decoration: none;
    border-radius: 4px;
    padding: 10px 10px;

    @media (min-width: 811px) {
        flex-grow: 1;
    }

    min-width: 100px;
    height: 60px;
    text-align: center;
    line-height: 40px;
    margin-top: 8px;
    font-family: "Inter", sans-serif;
    font-style: normal;
    font-weight: 400;
    font-size: 18px;
    flex-grow: 1;
    height: 60px;
    display: flex;
    justify-content: center;
    align-items: center;
    cursor: pointer;
}

.section-one-button-secondary {
    background-color: transparent;
}

.section-one-tour-button {
    border: 2px solid #5072eb;
    color: #ffffff;
    text-decoration: none;
    border-radius: 4px;
    padding: 10px 10px;
    flex-grow: 1;
    min-width: 100px;
    height: 60px;
    text-align: center;
    line-height: 40px;
    margin-top: 8px;
    font-family: "Inter", sans-serif;
    font-style: normal;
    font-weight: 400;
    font-size: 18px;

    @media (max-width: 810px) {
        display: none;
    }
}

.section-one-right {
    display: flex;
    flex: 1 1 auto;
    justify-content: flex-end;
    max-width: 35vw;
    min-width: 20rem;
}

.section-one-right-image {
    width: 100%;

    &> :first-child {
        overflow: visible;
        max-height: 80vh;
        width: 100%;
        height: 100%;
    }

    &> :not(:first-child) {
        display: none;
    }
}

.section-one-bottom {
    display: flex;
    justify-content: space-evenly;
    align-items: center;
    margin: 50px 0;
    padding-right: ~"calc(min(9%, 146px))";

    &>*:not(:first-child) {
        margin-left: 24px;
    }
}

.section-one-bottom-logo {
    flex: 0 1 120px;

    & img {
        object-fit: fill !important;
    }
}

/* SECTION TWO */

.section-two {
    display: flex;
    flex-direction: column;
    padding-left: ~"calc(min(9%, 146px))";
    padding-right: ~"calc(min(9%, 146px))";
    margin-top: 100px;
}

.section-two-header-wrapper {
    display: flex;
    justify-content: space-between;
}

.section-two-header-subwrapper {
    max-width: 85%;
}

.section-two-header {
    margin-top: 0px;
}

.section-two-header-colortext {
    color: #5072eb;
}

.section-two-header-vectors {
    display: flex;
    flex-direction: column;
}

.section-two-header-vector {}

.section-two-first-graphic-wrapper {
    display: flex;
    justify-content: center;
    background-color: #f2f4f980;
    margin-bottom: 60px;
}

.section-two-first-graphic {}

.section-two-tiles-wrapper {
    display: flex;
    flex-wrap: wrap;
}

.section-two-tile-wrapper {
    display: flex;
}

.section-two-tile {
    display: flex;
    flex-direction: column;
    background-color: #5072eb1a;
    padding: 24px;
    margin: 12px;
    flex: 1;
}

.section-two-tile-title {
    font-size: 2rem;
}

.section-two-bottom-header {
    display: flex;
    justify-content: space-between;
    width: 100%;
    margin-top: 100px;
    margin-bottom: 144px;
}

.section-two-bottom-header-ul {
    margin-left: 30px;
    width: 75%;
}

.section-two-bottom-left {
    display: flex;
    flex-direction: column;
    width: 50%;
}

.section-two-bottom-right {
    display: flex;
}

.section-two-second-graphic {}

.section-two-bottom-title {
    margin-top: 0px;
}

/* SECTION THREE */

.section-three {
    display: flex;
    justify-content: center;
    align-items: center;
    flex-direction: column;
    background-color: #04192b;
    background-image: url("./images/overlay-vector-left.svg");
    background-repeat: no-repeat;
    background-position-y: bottom;
}

.section-three-header {
    color: #ffffff;
    margin-top: 12px;
    margin-bottom: 40px;
}

.section-three-header-wrapper {
    display: flex;
    justify-content: center;
    align-items: center;
    flex-direction: column;
}

.section-three-header-small {
    color: #625eff;
    margin-top: 100px;
    margin-bottom: 0px;
    font-size: var(--fontSize-0);
}

.section-three-product-video-wrapper {
    display: flex;
    justify-content: center;
    align-items: center;
}

.section-three-product-video-thumbnail {
    height: 400px;
    margin-top: 42px;
}

.section-three-try-it-button {
    background-color: #5072eb;
    color: #ffffff;
    text-decoration: none;
    border-radius: 4px;
    padding: 10px 10px;
    width: 140px;
    height: 60px;
    text-align: center;
    line-height: 40px;
    font-family: "Inter", sans-serif;
    font-style: normal;
    font-weight: 400;
    font-size: var(--fontSize-1);
}

.section-three-try-it-button-wrapper {
    display: flex;
    margin-top: 100px;
    margin-bottom: 95px;
}

/* SECTION FOUR */

.section-four {
    display: flex;
    flex-direction: column;
    padding-left: ~"calc(min(9%, 146px))";
    padding-right: ~"calc(min(9%, 146px))";
    background-color: #f9fafc;
}

.section-four-header-small {
    color: #625eff;
    margin-top: 100px;
    margin-bottom: 0px;
    font-size: var(--fontSize-0);
    text-transform: uppercase;
}

.section-four-header-vectors {
    display: flex;
    flex-direction: column;
}

.section-four-header-wrapper {
    display: flex;
    justify-content: space-between;
}

.section-four-tile-wrapper {
    display: flex;
}

.section-four-tile {
    background-color: #ffffff;
    margin: 12px;
    flex: 1;
    padding-left: 24px;
    padding-top: 48px;
    padding-right: 24px;
}

.section-four-tile-icon {
    height: 12px;
    width: 12px;
}

.section-four-tile-title {
    font-size: 1.5rem;
    font-family: 600;
    font-family: "Inter", sans-serif;
    font-style: normal;
    margin: 2rem 0;
}

.section-four-tile-subtext {
    font-size: var(--fontSize-1);
    color: #47506d;
}

.section-four-try-it-button-wrapper {
    display: flex;
    flex-direction: column;
    justify-content: center;
    align-items: center;
    margin-bottom: 94px;
    margin-top: 40px;
}

.section-four-try-it-button {
    background-color: #5072eb;
    color: #ffffff;
    text-decoration: none;
    border-radius: 4px;
    padding: 10px 10px;
    width: 140px;
    height: 60px;
    text-align: center;
    line-height: 40px;
    font-family: "Inter", sans-serif;
    font-style: normal;
    font-weight: 400;
    font-size: var(--fontSize-1);
}

.section-four-try-it-header-text {
    font-size: var(--fontSize-1);
    color: #47506d;
}

/* SECTION FIVE */

.section-five {
    background-color: #04192b;
    background-image: url("./images/overlay-vector-right.svg");
    background-position: bottom right;
    background-repeat: no-repeat;
    background-size: 75%;
    padding-left: ~"calc(min(9%, 146px))";
    padding-right: ~"calc(min(9%, 146px))";
}

.section-five-header-wrapper {
    display: flex;
    justify-content: center;
    align-items: center;
    flex-direction: column;
}

.section-five-header-small {
    color: #625eff;
    margin-top: 100px;
    margin-bottom: 0px;
    font-size: var(--fontSize-0);
    text-transform: uppercase;
}

.section-five-header {
    color: #ffffff;
    margin-top: 12px;
    margin-bottom: 40px;
}

.section-five-tile-wrapper {
    display: flex;
    align-content: space-between;
    margin: auto;
    padding-bottom: 100px;
    flex-wrap: wrap;
    display: flex;
}

.section-five-tile {
    background-color: #1e304c;
    min-width: 300px;
    position: relative;
    margin: 12px;
    padding: 15px;
    padding-bottom: 0;
    flex: 1 1 23%;
    display: flex;
    flex-direction: column;
}

.section-five-tile-text {
    color: #b7c6dd;
    flex-grow: 1;
}

.section-five-tile-logo-text {
    color: #b7c6dd;
    margin-left: 5px;
}

.section-five-logo-wrapper {
    display: flex;
    align-items: center;
}

.section-five-header-vector {
    width: 40px;
    height: 40px;
    margin-right: 12px;
}

/* SECTION SIX */

.section-six {
    display: flex;
    justify-content: space-between;
    padding-left: ~"calc(min(9%, 146px))";
    padding-right: ~"calc(min(2%, 146px))";
    margin-bottom: 100px;
}

.section-six-margin {
    margin-top: 40px;
}

.section-six-left {
    display: flex;
    flex-direction: column;
    width: 50%;
}

.section-six-slider-wrapper {
    display: flex;
    flex-direction: column;
}

.section-six-right {
    display: flex;
}

.section-six-right-wrapper {
    display: flex;
    flex-direction: column;
}

.section-six-text-wrapper {
    display: flex;
    flex-direction: column;
    width: 60%;
}

.section-six-text {
    font-size: var(--fontSize-1);
    color: #47506d;
}

.section-six-code-screenshot {
    margin-top: -50px;
    margin-right: 60px;
    z-index: 1;
    box-shadow: 64px 82px #5072eb1a;
}

.section-six-header-vectors {
    display: flex;
    margin-top: 100px;
    z-index: 2;
    width: 100%;
    justify-content: flex-end;
}

.section-six-code-shadow {
    display: flex;
    background-color: #5072eb1a;
    width: 500px;
    height: 350px;
}

.section-six-header {
    width: 35vw;
}

// SLIDER
.navigation-wrapper {
    position: relative;
    width: 50vw;
}

.dots {
    display: flex;
    padding: 10px 0;
    justify-content: flex-start;
    width: 100px;
    margin-left: -5px;
}

.dot {
    border: none;
    width: 10px;
    height: 10px;
    background: #efefef;
    border-radius: 50%;
    margin: 0 5px;
    padding: 5px;
    cursor: pointer;
}

.dot:focus {
    outline: none;
}

.dot.active {
    background: #c4c4c4;
}

.arrow {
    width: 30px;
    height: 30px;
    position: absolute;
    top: 50%;
    transform: translateY(-50%);
    -webkit-transform: translateY(-50%);
    fill: #c4c4c4;
    cursor: pointer;
}

.arrow--left {
    left: -10%;
}

.arrow--right {
    left: auto;
    right: 20%;
}

.arrow--disabled {
    fill: #c4c4c44f;
}

/* FOOTER */

.global-footer {
    position: relative;
    display: flex;
    flex-direction: column;
    bottom: 0;
    width: 100%;
    min-height: 640px;
    background-color: #04192b;
    padding-left: ~"calc(min(9%, 146px))";
    padding-right: ~"calc(min(14%, 210px))";
    background-image: url("./images/overlay-vector-right.svg");
    background-position: bottom right;
    background-repeat: no-repeat;
    background-size: 75%;
}

.global-footer-wrapper {
    display: flex;
    justify-content: space-between;
    margin-top: 100px;
}

.global-footer-logo-link {
    display: flex;
    text-decoration: none;
}

.global-footer-left {
    max-width: 400px;
}

.global-footer-title {
    color: #ffffff;
    text-transform: uppercase;
    font-size: 33px;
    line-height: 33px;
    font-family: "Inter", sans-serif;
    font-style: normal;
    font-weight: 600;
    margin-bottom: 48px;
    margin-top: 0px;
}

.global-footer-subtext {
    color: #b7c6dd;
    font-family: "Inter", sans-serif;
    font-style: normal;
}

.global-footer-subtext-title {
    color: #ffffff;
    font-weight: 700;
    font-size: 18px;
    font-family: "Inter", sans-serif;
    font-style: normal;
    margin-bottom: 8px;
}

.global-footer-subscribe {
    width: 408px;
    height: 40px;

    @media (max-width: 767px) {
        width: 330px;
    }
}

.global-footer-input-email {
    border-radius: 4px;
    margin-right: 12px;
    height: 44px;
    width: 300px;
    text-indent: 14px;
    border: 1px solid #9aa8be;

    &:focus {
        outline: none;
    }
}

.global-footer-input-button-submit {
    border-radius: 4px;
    height: 44px;
    width: 90px;
    background: transparent;
    color: #b7c6dd;
    border: 1px solid #b7c6dd;
    box-shadow: 0px 4px 10px rgba(20, 20, 43, 0.04);
}

.global-footer-right {
    display: flex;
    justify-content: space-between;
    min-width: 300px;
}

.global-footer-right-link {
    color: #b7c6dd;
    text-decoration: none;
    margin-top: 20px;
}

.global-footer-right-link-wrapper {
    display: flex;
    flex-direction: column;
}

.global-footer-bottom {
    color: #b7c6dd;
}

.global-footer-bottom-wrapper {
    display: flex;
    justify-content: space-between;
    align-items: center;
}

.global-footer-bottom-copyright {
    display: flex;
    align-items: center;
}

.global-footer-copyright-link {
    color: #b7c6dd;
}

.global-footer-divider {
    border: 1px solid #b7c6dd;
    margin-bottom: 36px;
    margin-top: 100px;
}

.global-footer-bottom-social {
    display: flex;
}

.social-icon {
    width: 24px;
    height: 24px;
    margin: 0 15px;
}

.main-heading {
    font-size: var(--fontSize-7);
    margin: 0;
}

.post-list-item {
    margin-bottom: var(--spacing-8);
    margin-top: var(--spacing-8);
}

.post-list-item p {
    margin-bottom: var(--spacing-0);
}

.post-list-item h2 {
    font-size: var(--fontSize-4);
    color: var(--color-primary);
    margin-bottom: var(--spacing-2);
    margin-top: var(--spacing-0);
}

.post-list-item header {
    margin-bottom: var(--spacing-4);
}

.header-link-home {
    font-weight: var(--fontWeight-bold);
    font-family: var(--font-heading);
    text-decoration: none;
    font-size: var(--fontSize-2);
}

.global-header-mobile-menu {
    display: none;
}

.bio {
    display: flex;
    align-items: center;
}

.bio p {
    margin-bottom: var(--spacing-0);
}

.bio-avatar {
    margin-left: var(--spacing-4);
    margin-bottom: var(--spacing-0);
    max-width: 50px;
    border-radius: 100%;
}

.blogs-index-tab-bar {
    padding-bottom: 0;
    display: flex;
    margin: ~"0 calc(min(10vw,200px))";

    @media (max-width: 810px) {
        flex-wrap: wrap;
    }
}

.blogs-index-tabs {
    display: flex;
    background: #f7f9fc;
    border: 1px solid #d7dce5;
    border-radius: 4px;
    overflow-x: auto;
    white-space: nowrap;

    @media (max-width: 810px) {
        width: 100%;
        margin-bottom: 1rem;
    }

    @media (min-width: 811px) {
        margin-right: 2rem;
    }
}

.blogs-index-search {
    flex: 1 0 auto;

    @media (min-width: 811px) {
        max-width: 350px;
    }

    display: flex;
    position: relative;
    border: 1px solid #d7dce5;
    border-radius: 4px;
    overflow: hidden;
    min-height: 53px;

    & .blogs-index-input-adornment {
        position: absolute;
        left: 4px;
        top: 0;
        bottom: 0;
        margin: auto;
    }

    & input {
        padding: 8px 14px;
        padding-bottom: 6px;
        padding-left: 40px;
        outline: none;
        border: none;
        width: 100%;
        border-radius: 2px;
    }
}

.blogs-index-tab {
    flex: 0 1 auto;
    max-width: 15rem;
    justify-content: center;
    display: flex;
    padding: 0.75rem 1rem;
    color: black;
    font-size: large;
    cursor: pointer;
    text-decoration: none;

    &:not(:last-child) {
        border-right: 1px solid #d7dce5;
    }

    @media (max-width: 810px) {
        flex: 1 1 auto;
    }
}

.blogs-spacer {
    @media (min-width: 811px) {
        flex-grow: 1;
    }
}

.blogs-index-tab-active {
    background: #e9eef5;
}

.blog-post {
    padding: 5rem;
    padding-top: 2rem;
    max-width: 60rem;

    @media (min-width: 1500px) {
        max-width: ~"calc(min(65vw, 85rem))";
    }

    margin-left: auto;
    margin-right: auto;

    // The auto-detection isn't great so until we start tagging languages let's just hide this
    .language-tag {
        display: none;
    }
}

.blog-post header {
    display: flex;
    flex-direction: column;
    font-family: "Inter", sans-serif;
}

.blog-post section img {
    max-width: 100%;
    max-height: 100%;
}

.blog-post section {
    font-family: "Inter", sans-serif;
    font-style: normal;
    margin-top: var(--spacing-12);
    margin-bottom: var(--spacing-6);
    letter-spacing: -0.025em;
}

nav.blog-post-nav {
    display: flex;
    flex-wrap: wrap;
    justify-content: space-between;
    padding: 0;
    width: 100%;

    a {
        text-overflow: ellipsis;
        white-space: nowrap;
        overflow: hidden;

        &:last-child {
            text-overflow: "→";
        }

        @media (max-width: 800px) {
            width: 100%;

            &:last-child {
                text-align: right;
                text-overflow: "→";
            }
        }

        @media (min-width: 801px) {
            max-width: calc(50% - 10px);
        }

        &:hover {
            text-decoration: underline;
        }

        &> :first-child {
            margin-right: 5px;
        }

        &> :last-child {
            margin-left: 5px;
        }
    }
}

table {
    font-family: Arial, Helvetica, sans-serif;
    border-collapse: collapse;
    width: 100%;
}

table td,
table th {
    border: 1px solid #ddd;
    padding: 8px;
}

table tr:nth-child(even) {
    background-color: #f2f2f2;
}

table th {
    padding-top: 12px;
    padding-bottom: 12px;
    text-align: left;
    background-color: #04192b;
    color: white;
}

.blog-post section pre {
    overflow-y: scroll;
}

.blog-post .bio {
    justify-content: left;
    font-weight: 200;
    font-size: 12pt;
}

.blog-post-header-vectors {
    display: flex;
    flex-direction: column;
    margin-bottom: -10em;
    margin-right: 1rem;
    margin-left: auto;
    justify-content: center;
    align-items: center;
}

.blog-post-header-vector {
    margin-left: auto;
}

.blog-post header h1 {
    font-size: 3.5rem;
    margin-bottom: 1rem;
    padding-right: 2rem; // To account for the estuary logo
}

.blog-post-date {
    font-weight: 200;
    text-align: left;
    margin: var(--spacing-4) 0;
}

.blog-post header p {
    font-size: var(--fontSize-2);
    font-family: var(--font-heading);
}

.blog-post-nav ul {
    margin: var(--spacing-0);
}

.gatsby-highlight {
    margin-bottom: var(--spacing-8);
}

.gatsby-image-wrapper [data-main-image] {
    transition: none;
}

/* PRODUCT FLOW */

.product-flow {
    display: flex;
    width: 100%;
    color: #ffffff;
    flex-direction: column;
}

.product-flow-section-one-h1 {
    width: 500px;
}

.product-flow-section-one {
    display: flex;
    justify-content: space-between;
    margin-top: 50px;
    margin-bottom: 200px;
    width: 100%;
    padding-left: ~"calc(min(9%, 146px))";
    padding-right: ~"calc(min(9%, 146px))";
}

.product-flow-section-one-background-image-wrapper {
    display: flex;
    width: 100%;
    background-image: url("./images/product-flow-section-one-background.svg");
    background-repeat: no-repeat;
    background-size: cover;
}

.product-flow-section-one-subtext {
    font-size: var(--fontSize-1);
    color: #47506d;
}

.product-flow-section-one-try-it-button {
    background-color: #5072eb;
    color: #ffffff;
    text-decoration: none;
    border-radius: 4px;
    padding: 10px 10px;
    width: 140px;
    height: 60px;
    text-align: center;
    line-height: 40px;
    font-family: "Inter", sans-serif;
    font-style: normal;
    font-weight: 400;
    font-size: var(--fontSize-1);
}

.product-flow-section-one-left {
    display: flex;
    flex-direction: column;
}

.product-flow-section-one-right {
    display: flex;
}

.product-flow-section-one-image {
    width: 100px;
}

.product-flow-section-two-background-image-wrapper {
    display: flex;
    width: 100%;
    background-color: #f9fafc;
    background-image: url("./images/product-flow-vector-left.svg");
    background-repeat: no-repeat;
    background-position-y: 480px;
    background-size: 35%;
    background-position-y: 60%;
}

.product-flow-section-two {
    display: flex;
    width: 100%;
    padding-left: ~"calc(min(9%, 146px))";
    padding-right: ~"calc(min(9%, 146px))";
    padding-top: 100px;
}

.product-flow-section-two-left {
    display: flex;
    flex-direction: column;
    width: 50%;
}

.product-flow-section-two-right {
    display: flex;
    flex-direction: column;
    width: 50%;
}

.product-flow-section-two-header-small {
    color: #5072eb;
    margin-bottom: 0px;
    font-size: var(--fontSize-0);
    text-transform: uppercase;
}

.product-flow-section-two-topic-header {
    margin-top: 12px;
}

.product-flow-section-two-topic-subtext {
    color: #47506d;
    font-size: 1.5rem;
}

.product-flow-section-two-topic-child {
    font-size: var(--fontSize-1);
    color: #47506d;
    width: 75%;
    margin: auto 24px;
    line-height: 30px;
}

.product-flow-section-two-gif {
    width: 285px;
}

.product-flow-section-two-gif-wrapper {
    display: flex;
    justify-content: center;
    margin: -65px 27px;
    height: 100%;
}

.product-flow-bold {
    font-weight: bold;
}

.product-flow-topic-wrapper {
    display: flex;
    align-items: center;
    margin: 10px 0;
}

.icon-wrapper {
    width: 55px;
    height: 55px;
    display: flex;
    background-color: white;
    border: 1px solid #d7dce5;

    & svg,
    .icon-image {
        margin: auto;
    }

    & img {
        padding: 3px;
        object-fit: contain !important;
    }
}

.icon-wrapper-medium {
    width: 64px;
    height: 64px;
    display: flex;
    background-color: white;
    border: 1px solid darkgray;

    & svg,
    .icon-image {
        margin: auto;
    }
}

.icon-wrapper-medium-gray {
    width: 64px;
    height: 64px;
    display: flex;
    background-color: white;
    border: 1px solid #d7dce5;

    & svg,
    .icon-image {
        margin: auto;
    }
}

.product-flow-topic-section-wrapper {
    display: flex;
    flex-direction: column;
    margin-bottom: 100px;
}

.product-flow-section-two-transformations-wrapper {
    display: flex;
    flex-direction: column;
    margin-bottom: 100px;
}

.product-flow-section-three {
    display: flex;
    flex-direction: column;
    padding-left: ~"calc(min(9%, 146px))";
    padding-right: ~"calc(min(9%, 146px))";
    background-color: #ffffff;
}

.product-flow-section-three-top-wrapper {
    display: flex;
    justify-content: space-between;
}

.product-flow-section-three-header {
    width: 500px;
    margin: 0px;
}

.product-flow-section-three-header-wrapper {
    display: flex;
    flex-direction: column;
    margin-top: 12px;
    margin-bottom: 40px;
}

.product-flow-section-three-tile {
    background-color: #f9fafc;
    margin: 12px;
    flex: 1;
    padding: 24px;
}

.product-flow-section-three-tile-wrapper {
    display: flex;
    margin-left: -12px;
}

.pricing-page {
    display: flex;
    width: 100%;
    padding-top: 50px;
}

.pricing-page-background-image-wrapper {
    display: flex;
    flex-direction: column;
    background-size: contain;
    width: 100%;
    background-image: url("./images/product-flow-section-one-background.svg");
    background-repeat: no-repeat;
    background-size: contain;
}

.pricing-landing-image {
    max-height: 500px;
    max-width: 475px;
}

.pricing-page-top {
    display: flex;
    justify-content: space-between;
    padding-left: ~"calc(min(9%, 146px))";
    padding-right: ~"calc(min(9%, 146px))";
}

.pricing-page-subheader-text {
    font-size: var(--fontSize-2);
    color: #47506d;
    margin-top: 16px;
}

.pricing-page-top-left {
    display: flex;
    flex-direction: column;
}

.pricing-page-top-right {
    display: flex;
}

.pricing-page-tiles-wrapper {
    display: flex;
    padding-left: ~"calc(min(9%, 146px))";
    padding-right: ~"calc(min(9%, 146px))";
    margin-top: 100px;
    justify-content: center;

    &> :not(:last-child) {
        margin-right: 20px;
    }
}

.pricing-page-tile {
    display: flex;
    flex-direction: column;
    margin-top: 40px;
    width: 400px;
    background-color: #ffffff;
    padding: 24px;
    position: relative;
    box-shadow: 0px 4px 10px rgba(20, 20, 43, 0.14);
    border-radius: 7px;
}

.pricing-page-tile-purple {
    display: flex;
    flex-direction: column;
    width: 444px;
    height: 700px;
    background-color: #5072EB;
    padding: 24px;
    position: relative;
    box-shadow: 0px 4px 10px rgba(20, 20, 43, 0.14);
    border-radius: 7px;
}

.pricing-page-tile-purple:before {
    content: '';
    position: absolute;
    top: 0;
    right: 0;
    border-top: 130px solid white;
    border-left: 130px solid #5072EB;
    width: 0;
    z-index: 2;
}

.pricing-page-checklist-wrapper {
    display: flex;
    flex-direction: column;
    flex: 1 1 auto;
    margin-bottom: 1rem;
}

.pricing-page-checklist-wrapper-custom {
    display: flex;
    flex-direction: column;
    flex: 1 1 auto;
}

.pricing-page-checklist-item {
    margin: 8.5px 0;
    display: flex;
    align-items: center;

    &>*:last-child {
        flex: 1;
    }
}

.pricing-page-tile-checkmark-image {
    margin-right: 16px;
    //   flex: 1 0 auto;
}

.pricing-page-tile-coming-soon-image {
    text-align: center;

    &>p {
        font-size: 14pt;
        border: 1px solid #e7eafa;
        background-color: #e7eafa;
        padding: 6px 8px;
        line-height: 1;
        margin: 0;
        margin-top: 0.5em;
    }
}

.pricing-page-tile-checklist-item-text {
    font-size: 1rem;
    margin: 0px;
    font-weight: 600;
}

.text-white {
    color: #ffffff !important
}

.pricing-page-tile-name {
    font-size: 2.375rem;
    color: #5072EB;
    margin: -5px auto -13px auto;
    font-weight: 600;
    z-index: 9999;
}

.pricing-page-corner-text {
    color: #3B43FE;
    transform: rotate(45deg);
    display: flex;
    text-align: center;
    justify-content: flex-end;
    z-index: 9999;
    margin-top: -6px;
    position: absolute;
    right: 0;
}

.pricing-page-tile-icon {
    margin: 20px auto 0 auto;
    z-index: 9999;
}

.pricing-page-rectangle {
    margin: 10px auto 0px auto;
    z-index: 9999;
}

.pricing-page-pricing-slider {
    margin: 8px 0 22px 0;
}

.pricing-page-price {
    font-size: 1.75rem;
    margin: 0;
    text-align: center;
}

.pricing-page-price-bold {
    font-size: var(--fontSize-4);
    font-weight: 700;
}

.pricing-page-checklist-item-text-bold {
    font-weight: bold;
}

.pricing-page-tile-price-subtext {
    font-size: 0.9rem;
    margin: 0.25rem auto 0 auto;
    min-height: 4rem;
}

.pricing-page-tile-button {
    background-color: #5072eb;
    padding: 15px;
    border-radius: 8px;
    text-align: center;
    font-size: var(--fontSize-1);
    text-decoration: none;
    color: #ffffff;
    font-weight: 600;
}

.pricing-page-tile-button-white {
    background-color: #ffffff;
    padding: 15px;
    border-radius: 8px;
    text-align: center;
    font-size: var(--fontSize-1);
    text-decoration: none;
    color: black;
    font-weight: 600;
}

.pricing-page-quote-box {
    display: flex;
    flex-direction: column;
    justify-content: center;
    align-items: center;
    background-color: #04192b;
    margin: 100px 0;
    margin-left: ~"calc(min(9%, 146px))";
    margin-right: ~"calc(min(9%, 146px))";
    padding: 100px;
    background-image: url("./images/overlay-vector-left.svg");
    background-repeat: no-repeat;
    background-position-y: 480px;
    background-size: 50%;
    background-position-y: 60%;
}

.pricing-page-quote-box-quote {
    font-size: 3rem;
    color: #b7c6dd;
    margin-top: 40px;
    max-width: 800px;
    text-align: center;
}

.pricing-page-quote-source-name {
    font-size: var(--fontSize-1);
    color: #b7c6dd;
    margin: auto;
}

.pricing-page-quote-image-wrapper {
    display: flex;
}

.pricing-page-faq {
    display: flex;
    justify-content: center;
    flex-direction: column;
    align-items: center;
    padding-left: ~"calc(min(9%, 146px))";
    padding-right: ~"calc(min(9%, 146px))";
}

.pricing-page-faq-title {}

.faq-question {
    background-color: #C8C8C8 !important;
}

.pricing-page-faq-question {
    font-weight: 600;
    font-style: italic;
}

.pricing-page-faq-qa-wrapper {
    width: 100%;
}

.pricing-page-faq-question {}

.pricing-page-faq-answer {
    background-color: #f7f9fc;
    padding: 15px;
    border-radius: 8px;
}

.blogs-post-card {
    flex: 0 0 350px;
    cursor: pointer;
    text-decoration: none;
    color: black;
    background-color: rgb(245, 245, 245);
    border-radius: 4px;
    display: flex;
    flex-direction: column;
    justify-content: center;
}

.blogs-post-card-tags {
    margin-top: 4px;
    display: flex;
    justify-content: center;
}

.blogs-post-card-details {
    padding: 4px;
    padding-left: 1rem;
    margin-bottom: 0;
    font-size: 12pt;
    color: rgb(170, 170, 170);
}

.blogs-post-card-tag {
    margin: 4px;
    color: rgb(170, 170, 170);
}

.blog-post-card-image {
    margin: 1rem;
    margin-bottom: 0;
}

.blogs-post-card-title {
    padding: 1rem;
    padding-top: 4px;
    padding-top: 0;
    text-align: center;
    font-size: 16pt;
    font-weight: 600;
}

.blogs-index-header {
    margin-top: 2rem;
    margin-bottom: 4rem;
    padding: 0 ~"calc(min(10vw,200px))";
}

.blogs-index-header p {
    max-width: 50vw;
}

.blogs-index-body {
    margin: ~"0 calc(min(10vw,200px))";
    padding-top: 2rem;
    display: grid;

    @media (min-width: 1px) {
        grid-template-columns: repeat(1, minmax(0, 1fr));
    }

    @media (min-width: 700px) {
        grid-template-columns: repeat(2, minmax(0, 1fr));
    }

    @media (min-width: 1100px) {
        grid-template-columns: repeat(3, minmax(0, 1fr));
    }

    @media (min-width: 1401px) {
        grid-template-columns: repeat(4, minmax(0, 1fr));
    }

    grid-column-gap: 24px;
    grid-row-gap: 24px;
}

.background-index-wrapper {
    background-size: contain;
    background-repeat: no-repeat;
    background-position: top right;
    padding-bottom: 2rem;
}

.blogs-nav-wrapper {
    margin: 0 ~"calc(min(10vw,200px))";
    padding: 2rem 0;
    display: flex;
    justify-content: space-between;
}

// SOLUTIONS

.solutions-banner-wrapper {
    display: flex;
    justify-content: center;
    padding-left: ~"calc(min(9%, 146px))";
    padding-right: ~"calc(min(9%, 146px))";
    margin-top: -116px;
}

.solutions-section-wrapper {
    display: flex;
    justify-content: space-between;
    padding-left: ~"calc(min(9%, 146px))";
    padding-right: ~"calc(min(9%, 146px))";
    margin-top: 120px;
}

.solutions-subtext-bold {
    color: #47506d;
    font-weight: 700;
    margin-top: 40px;
    line-height: 30px;
}

.solutions-subtext {
    color: #47506d;
    margin: 25px 0px;
    line-height: 30px;
}

.solutions-section-image {
    width: 500px;
}

.solutions-section-text-wrapper {
    flex: 1 1 auto;
}

.solutions-logo-wrapper {
    display: flex;
    margin-left: -1rem;
    margin-right: -1rem;
    margin-top: -3rem;
    padding-left: 1rem;
}

.solutions-section-image-wrapper {
    display: flex;
    flex: 1 0 40%;
    justify-content: right;

    &:first-child {
        margin-right: 3rem;
    }
}

.solutions-margin-bottom {
    margin-bottom: 100px;
}

.solutions-logo-wrapper-right {
    display: flex;
    width: 100%;
    justify-content: flex-end;
}

.solutions-section-image-wrapper-right {
    display: flex;
    flex-direction: column;
    flex: 1 0 40%;
}

.solutions-section-logo-right {
    display: flex;
    justify-content: flex-end;
}

/* CONNECTORS */
.connection-index-header {
    margin-top: 2rem;
    margin-bottom: 1rem;
    padding: 0 ~"calc(min(10vw,200px))";
    display: flex;
    flex-direction: column;

    & h1 {
        text-align: center;
        margin-bottom: 7rem;

        @media (max-width: 810px) {
            font-size: 30pt;
            margin-top: 1rem;
            margin-bottom: 2rem;
        }
    }
}

.connection-descriptions {
    display: flex;

    @media (max-width: 810px) {
        flex-direction: column;
    }

    & svg {
        width: 120px;
        margin-top: 5rem;
        margin-bottom: auto;
        margin-left: -1rem;
        margin-right: -1rem;

        @media (max-width: 810px) {
            width: 75px;
            margin-left: auto;
            margin-right: auto;
            margin-top: 3rem;
            margin-bottom: 5rem;
        }
    }
}

.connection-description {
    display: flex;
    flex-direction: column;
    //   justify-content: center;
    align-items: center;
    flex: 1 1 50%;

    & p {
        font-weight: 400;
        font-size: 18px;
        line-height: 30px;
        align-items: center;
        text-align: center;
        color: #47506d;
    }

    & .gatsby-image-wrapper {
        margin: 0 6rem;

        @media (max-width: 810px) {
            width: 150px;
            padding: 0;
        }
    }
}

.connector-index-header {
    margin-top: 2rem;
    margin-bottom: 4rem;
    padding: 0 ~"calc(min(10vw,200px))";
    display: flex;
    flex-wrap: wrap;
}

.connector-bottom-link {
    margin-bottom: 14rem;
    padding: 0 ~"calc(min(10vw,200px))";
    display: flex;
    flex-wrap: wrap;

    @media (max-width: 810px) {
        h2 {
            font-size: 1.75rem;
        }

        p {
            font-size: var(--fontSize-0);
        }
    }
}

.connector-bottom-flow {
    margin-top: 20em;
    margin-right: -8em;

    @media (max-width: 810px) {
        margin-right: -4.75em;
        margin-top: 55%;
        width: 50px;
    }
}

.connector-bottom-vector {
    display: flex;
    flex-direction: column;
    margin-bottom: -10em;
    margin-right: 1rem;
    margin-left: auto;
    justify-content: center;
    align-items: center;

    @media (max-width: 810px) {
        text-align: center;
    }
}

.connector-section-wrapper {
    margin-top: 2rem;
    padding: 0 ~"calc(min(10vw,200px))";
    display: flex;
}

.connector-section-wrapper-vertical {
    display: flex;
    flex-direction: column;
    padding: 0 ~"calc(min(10vw,200px))";
}

.connector-section-wrapper-top-margin {
    margin-top: 6rem;
    padding: 0 ~"calc(min(10vw,200px))";
    display: flex;
    flex-direction: column;
    justify-content: center;
    align-items: center;
}

.connector-features-desc-subwrapper {
    display: flex;
    flex-direction: column;
    width: 50%;
    flex: 1;
}

.connector-image-wrapper {
    display: flex;
    flex-direction: column;
}

.connector-logo-row {
    margin: 24px 0;
    height: 135px;
}

.connector-onlycards {
    display: flex;
    flex-direction: column;
    justify-content: center;
    align-items: center;
    margin: 12.5rem auto;
    max-width: 500px;

    & h2 {
        margin: 10px 0 0 0;
    }

    & p {
        text-align: center;
    }
}

.connector-onlycards-background-image {
    display: flex;
    background-image: url("./images/overlay-vector-left-no-fill.svg");
    background-repeat: no-repeat;
    background-position-x: -50px;
    background-size: 33%;
    background-position-y: center;

    @media (max-width: 810px) {
        background-size: 60%;

        & h2 {
            font-size: 1.5rem;
            font-weight: 500;
        }

        & p {
            font-size: var(--fontSize-0);
            margin: 12px 40px;
        }
    }
}

.connector-desc {
    background-color: #5072eb1a;
    padding: 24px;
    height: fit-content;
    margin-bottom: 3rem;

    & p {
        color: #47506d;
        margin-top: 0px;
    }

    & h4 {
        font-weight: 500;
        font-size: 36px;
        line-height: 48px;
        color: #04192b;
        margin-top: 0;
    }

    & h2 {
        font-weight: 500;
        font-size: 56px;
        line-height: 68px;
        color: #04192b;
    }

    &>span {
        font-weight: 400;
        font-size: 18px;
        line-height: 30px;
        align-items: center;
        color: #47506d;
    }
}

.connector-h2-tight-margin {
    margin: 0 0 24px 0;
}

.connector-center {
    margin: auto;
}

.connector-section-content {
    width: 50%;
}

.connector-video-wrapper {
    display: flex;
    justify-content: center;
    align-items: center;
    background-color: #04192b;
    min-height: 400px;
    margin-left: 6em;
}

.connector-destinations-button {
    font-size: var(--fontSize-1);
    background-color: #5072eb;
    color: #ffffff;
    width: 211px;
    height: 40px;
    text-align: center;
    line-height: 0px;
    border: 1px solid #5072eb;
    border-radius: 6px;
    padding: 20px 28px;
    margin-top: 40px;
}

.slider-horizontal-text-wrapper {
    display: flex;
    width: 100%;
}

.flow-logo-100 {
    width: 100px;
    margin: 100px 0;
}

.small-uppercase-header {
    color: #5072eb;
    margin-bottom: 0px;
    font-size: var(--fontSize-0);
    text-transform: uppercase;
}

.slider-horiztonal-root {
    margin: 0 0 40px 0;
}

.header-horizontal {
    width: 100%;
    margin-top: 24px;
}

.margin-auto {
    margin: auto;
}

.margin-top-med {
    margin-top: 48px;
}

.margin-top-lg {
    margin-top: 100px;
}

.center-text {
    text-align: center;
}

.connector-header-subtext {
    font-size: var(--fontSize-1);
    text-align: center;
}

.connector-image-large-center {
    margin: auto;
}

.connector-header-small {
    font-size: var(--fontSize-8);
    text-align: center;
}

.connectors-image-wrapper {
    display: flex;
    margin: auto;

    &>svg {
        width: 100%;
    }
}

.data-pipelines-image-mobile {
    display: none;
}

.show-mobile {
    display: none;
}

.connector-features-header {
    font-size: 1.75rem;
    font-weight: 500;
}

.connector-features-desc-subwrapper {
    width: 100%;
}

.connector-section-content {
    width: 100%;
}

.table-accounts-vertical {
    display: none;
}

.header-spacing-tight {
    line-height: 28px;
}

.header-margin-sm {
    margin-bottom: 12px;
}

.automated-schema-wrapper {
    margin-bottom: 100px;
    display: flex;
    flex-direction: column;
}

.automated-schema-text {
    color: #04192b;
    font-size: 1.5rem;
    font-weight: 600;
    margin-bottom: 8px;
    text-align: center;
}

// ABOUT

.about-section-one-h1 {
    width: 600px;
    color: #04192b;
}

.about-section-one-text {
    font-size: 1.25rem;
    color: #47506d;
}

.about-section-one-text a {
    color: #47506d;
    font-size: 1.25rem;
    text-decoration-line: underline;
}

.about-text-bold {
    font-weight: 700;
}

.about-section-two {
    padding: 100px 0 100px 0;
    background-color: #04192b;
    display: flex;
    flex-direction: column;
    justify-content: center;
    align-items: center;
    background-image: url("./images/overlay-vector-right.svg");
    background-position: bottom right;
    background-repeat: no-repeat;
    background-size: 30%;
}

.about-flow-logo {
    margin-top: -10em;
    margin-left: -45em;
    position: absolute;
}

.about-section-header {
    color: #ffffff;
    margin-top: 12px;
}

.about-current-openings-button {
    background-color: #5072eb;
    color: #ffffff;
    text-decoration: none;
    border-radius: 4px;
    padding: 10px 10px;
    width: 206px;
    height: 60px;
    text-align: center;
    line-height: 40px;
    font-family: "Inter", sans-serif;
    font-style: normal;
    font-weight: 400;
    font-size: var(--fontSize-1);
}

.about-current-openings-get-in-touch {
    background-color: #5072eb;
    color: #ffffff;
    text-decoration: none;
    border-radius: 4px;
    padding: 10px 10px;
    width: 206px;
    height: 60px;
    text-align: center;
    line-height: 40px;
    font-family: "Inter", sans-serif;
    font-style: normal;
    font-weight: 400;
    font-size: var(--fontSize-1);
    margin: 60px auto 0 auto;
}

.about-careers-text {
    font-size: var(--fontSize-1);
    color: #b7c6dd;
    margin-left: 24px;
}

.about-text-bold-regular {
    font-weight: bold;
}

.about-careers-text-wrapper {
    max-width: 525px;
    display: flex;
    align-items: center;
    margin: 10px 0;
}

.about-section-three {
    display: flex;
    background-color: #f9fafc;
    flex-direction: column;
    padding-left: ~"calc(min(9%, 146px))";
    padding-right: ~"calc(min(9%, 146px))";
    padding-top: 100px;
}

.about-section-header-top {
    color: #04192b;
    margin-top: 12px;
}

.about-section-three-top {
    display: flex;
    justify-content: space-between;
}

.about-section-three-card-wrapper {
    display: flex;
    flex-wrap: wrap;
}

.about-section-three-card {
    background-color: #ffffff;
    padding: 24px;
    margin: 12px;
    flex: 2 2 45%;
}

.about-card-title {
    font-size: 1.5rem;
    color: var(--background-color-primary);
    font-weight: 600;
}

.about-referral-text {
    font-size: 1.5rem;
    font-weight: 600;
    color: #47506d;
    text-align: center;
    margin-bottom: 80px;
}

.about-section-four-current-openings {
    background-color: #ffffff;
    margin-top: 100px;
    display: flex;
    flex-direction: column;
    padding-left: ~"calc(min(9%, 146px))";
    padding-right: ~"calc(min(9%, 146px))";
}

.about-current-openings-list {
    display: flex;
    flex-direction: column;
    background-color: #f9fafc;
    max-width: 300px;
    margin-right: 80px;
    height: fit-content;
    position: sticky;
    top: 30px;
    margin-bottom: 30px;
}

.about-current-opening-title {
    padding: 24px;
    margin: 0;
    text-decoration: none;
    cursor: pointer;
    color: #47506d;

    &:hover {
        background-color: #5072eb;
        color: white;
    }
}

.about-get-in-touch-button {
    background-color: #5072eb;
    color: #ffffff;
    text-decoration: none;
    border-radius: 4px;
    padding: 20px 36.5px 20px 36.5px;
    margin-top: 24px;
    width: 252px;
    height: 60px;
    text-align: center;
    font-family: "Inter", sans-serif;
    font-style: normal;
    font-weight: 400;
    font-size: 18px;
}

.about-current-openings-description-wrapper {
    display: flex;
    flex-direction: column;
}

.about-current-openings-description-wrapper p,
.about-current-openings-description-wrapper ul li {
    color: #47506d;
}

.about-current-openings-description-wrapper h3 {
    font-size: 18px;
    color: #47506d;
    margin-bottom: 0;
}

.about-current-openings-title-wrapper {
    display: flex;
    width: 100%;
    margin-bottom: 8px;
}

.about-section-current-openings-wrapper {
    display: flex;
    margin-top: 16px;
}

.about-current-openings-location-wrapper {
    display: flex;
}

.about-link {
    margin: auto 12px;
}

.about-opening-title {
    font-size: 1.5rem;
    color: var(--background-color-primary);
    font-weight: 600;
    color: #47506d;
}

.about-opening-text {
    margin: 0px;
    color: #47506d;
}

.about-bold {
    font-weight: 700;
}

.about-margin-top {
    margin-top: 30px;
}

.current-openings-divider {
    width: 100%;
    margin: 40px auto;
    border: 1px solid #d7dce5;
}

.about-section-five {
    display: flex;
    flex-direction: column;
    justify-content: center;
    align-items: center;
    background-color: #f9fafc;
    padding: 100px 0;
    background-image: url("./images/product-flow-vector-left.svg");
    background-repeat: no-repeat;
    background-position-y: 480px;
    background-size: 35%;
    background-position-y: 60%;

    &>div:last-child {
        width: 100%;
        padding: 3rem;
        max-width: 50rem;
    }

    .about-section-five-header {
        color: #04192B;
    }

    .about-section-five-text {
        max-width: 670px;
        margin-left: auto;
        margin-right: auto;
        color: #47506D;
        text-align: center;
    }
}

.form-wrapper {
    display: flex;
    flex-direction: column;
    gap: 8px;
    margin: 40px 0;
}

.about-form-input {
    height: 60px;
    border: 1px solid#D7DCE5;
    border-radius: 4px;
    padding: 0 16px;
}

.about-form-input::placeholder {
    color: #9aa8be;
    font-size: 1rem;
}

.form-subwrapper {
    display: flex;
    gap: 8px;
}

.input-halfWidth {
    width: calc(min(auto, 25vw));
}

.about-get-in-touch-button-mobile {
    display: none;
}

.form-subwrapper-mobile {
    display: none;
}

.connector-cards {
    padding: ~"0 calc(min(10vw,200px))";
    display: grid;

    @media (min-width: 1px) {
        grid-template-columns: repeat(1, minmax(0, 1fr));
    }

    @media (min-width: 810px) {
        grid-template-columns: repeat(2, minmax(0, 1fr));
    }

    @media (min-width: 1000px) {
        grid-template-columns: repeat(3, minmax(0, 1fr));
    }

    @media (min-width: 1201px) {
        grid-template-columns: repeat(4, minmax(0, 1fr));
    }

    grid-column-gap: 24px;
    grid-row-gap: 24px;
}

.connectors-search {
    padding: ~"0 calc(min(10vw,200px))";
    margin-bottom: 2rem;
}

.connectors-search-body {
    background-color: #f9fafc;
    border-radius: 4px;
    padding: 1rem;
    display: flex;
    flex-direction: row;
    flex-wrap: wrap;
    gap: 1rem;
    justify-content: space-between;
}

.connector-card-top {
    display: flex;
}

.connector-post-card-image {
    object-fit: contain;
}

.connector-post-card-recommended {
    margin: 0;
    background: #9aa8be;
    border-radius: 99px;
    padding: 4px 10px;
    color: white;
    font-size: 8pt;
    font-weight: 700;
}

.connector-card-read-more {
    display: flex;
    margin-bottom: 0;
    font-weight: 600;
    font-size: 16px;
    line-height: 24px;
    color: #47506d;
}

.connector-card {
    background: #f7f9fc;
    border: 1px solid transparent;
    padding: 12px;
    height: 100%;
    display: flex;
    flex-direction: column;

    &:hover {
        border: 1px solid #5072eb;
        box-shadow: 0px 2px 10px rgba(0, 0, 0, 0.1);
    }

    & h4 {
        font-weight: 600;
        font-size: 22px;
        line-height: 30px;
        color: #04192b;
        margin-top: 24px;
    }

    &>p {
        font-weight: 400;
        font-size: 17px;
        line-height: 30px;
        align-items: center;
        color: #47506d;
        margin-top: 0;
    }

    & img {
        padding: 5px;
    }
}

.privacy-policy-root,
.terms-root {
    padding-left: ~"calc(min(9%, 146px))";
    padding-right: ~"calc(min(9%, 146px))";
}

.privacy-underline {
    text-decoration: underline;
}

.privacy-bold {
    font-weight: bold;
}

.terms-root {
    display: flex;
    justify-content: center;
    flex-direction: column;
    align-items: center;
    padding-left: ~"calc(min(9%, 146px))";
    padding-right: ~"calc(min(9%, 146px))";

    & p {
        text-align: left;
        width: 100%;
    }
}

.terms-last-updated {
    font-weight: bold;
    color: #6377ee;
    margin-top: 0;
    text-align: center;
    width: 100%;
}

.connectors-link-wrapper {
    display: flex;
    gap: 1rem;
    flex: 1 1 350px;
    min-width: 200px;

    @media (max-width: 810px) {
        flex-wrap: wrap;
    }

    @media (min-width: 811px) {
        max-width: 40rem;
    }
}

.connector-link-button {
    justify-content: center;
    align-items: center;
    padding: 17px 20px;
    background: #5072eb;
    border: 1px solid #5072eb;
    border-radius: 6px;
    font-weight: 500;
    font-size: 18px;
    line-height: 20px;
    color: white;
    text-align: center;

    @media (max-width: 810px) {
        width: 100%;
    }
}

.connector-bottom-button {
    display: flex;
    justify-content: center;
    align-items: center;
    width: 186px;
    padding: 17px 10px;
    background: #5072eb;
    border: 1px solid #5072eb;
    border-radius: 6px;
    font-weight: 500;
    font-size: 18px;
    line-height: 20px;
    color: white;
    text-align: center;
    margin-top: 40px;

    @media (max-width: 810px) {
        width: 167px;
        height: 44px;
        font-size: var(--fontSize-0);
    }
}

.connector-link-form-control {
    flex: 1;

    @media (max-width: 810px) {
        min-width: 250px !important;
    }
}

.connector-link-bottom {
    width: 100%;
    margin: ~"2rem calc(min(10vw,200px))";
    display: flex;
    justify-content: center;
    text-align: initial;
}

.connectors-link-menu-item {
    align-items: start;
}

.gatsby-image-wrapper.connectors-link-menu-img {
    width: 20px;
    margin-right: 15px;
    vertical-align: middle;
}

.connector-source-dest-title {
    margin: 15px 0 15px 0;
    font-size: 4rem;
    white-space: nowrap;
}

.connector-source-dest-image-wrapper {
    display: flex;
    max-height: 40vh;
    margin-top: 6%;
}

.connector-source-dest-image {
    width: 75%;
    max-width: 160px;
    vertical-align: top;
}

.connector-source-dest-image-position-1 {
    display: flex;
    align-items: flex-start;
    justify-content: center;
    margin: 0px 20px 0 20px;
}

.connector-source-dest-image-position-2 {
    display: flex;
    align-items: center;
    justify-content: center;
    margin: 0px 20px 0 20px;
}

.connector-source-dest-image-position-3 {
    display: flex;
    align-items: flex-end;
    justify-content: center;
    margin: 0px 20px 0 20px;
}

.connector-title-subtext {
    max-width: 500px;
    margin-top: 40px;
    color: #47506d;
    line-height: 30px;
}

.connector-try-it-free-button-wrapper {
    display: flex;
    margin: 40px 0;
}

.connector-features-header {
    font-size: var(--fontSize-8);
    margin-top: 0px;
}

.connector-section-background {
    background-color: #f9fafc;
    display: flex;
    justify-content: space-between;
}

.connector-header-small {
    font-size: var(--fontSize-8);
    font-weight: 500;
}

.background-gray {
    background-color: #f9fafc;
}

/* MEDIA QUERIES */


@media (max-width: 1350px) {
    .pricing-comparison-row>div {
        height: auto !important;
    }

    .pricing-comparison-row {
        flex-direction: column !important;
        flex-wrap: nowrap !important;
    }
}

@media (max-width: 1250px) {
    .connector-source-dest-image-wrapper {
        margin-top: 10%;
        margin-right: -5rem;
    }

    .pricing-comparison-card-header {
        font-size: 1.75rem !important;
    }

    .pricing-comparison-card-subheader {
        font-size: 1.25rem;
    }

    .pricing-comparison-card-body {
        font-size: 0.875rem;
    }
}


@media (max-width: 1000px) {

    .header-social-icon {
        display: none;
    }

    .connector-source-dest-image-wrapper {
        justify-content: center;
        width: 100%;
        margin-left: auto;
        margin-right: auto;
    }
}

@media (max-width: 810px) {

    .pricing-comparison-row {
        flex-direction: column !important;
    }

    .pricing-comparison-row>div {
        flex: 1;
        // max-width: 350px;
    }


    .connector-source-dest-image-wrapper {
        display: none;
    }

    .dont-show {
        display: none;
    }

    .blog-post {
        padding: 2rem;
    }

    .blogs-index-header {
        margin-top: 1rem;
        margin-bottom: 2rem;
        padding: 0 1rem;
    }

    .blogs-index-header p {
        max-width: 100%;
    }

    .blogs-index-header .blog-post-header-vectors {
        margin-bottom: -5rem;
    }

    .blog-post section {
        margin: 0;
    }

    .blog-post header h1 {
        margin: 1rem 0.5rem;
        font-size: 30pt;
    }

    .blog-post-header-vectors {
        margin-bottom: -8em;
    }

    .blog-post-header-vector {
        width: 4rem;
    }

    .global-header {
        justify-content: space-between;
        padding-left: 16px;
        padding-right: 0;
    }

    .global-header-padder {
        display: none;
    }

    .global-header-wrapper {
        display: none;
    }

    .global-header-mobile-menu-wrapper {
        display: flex;
    }

    .global-header-mobile-menu-button {
        width: 40px;
        height: 40px;
        border-radius: 4px;
        background-color: #5072eb;
        border: none;
        margin: auto 16px auto 16px;
        padding-top: 4px;
        padding-right: 6px;
        padding-left: 6px;
        padding-bottom: 4px;
    }

    .global-footer {
        padding-right: 16px;
        padding-left: 16px;
    }

    .global-footer-wrapper {
        flex-direction: column;
    }

    .global-footer-bottom-wrapper {
        flex-wrap: wrap-reverse;
        justify-content: center;
    }

    .global-footer-right {
        flex-direction: column;
    }

    .global-footer-right-link-wrapper {
        margin-top: 32px;
    }

    .global-footer-input-email {
        max-width: 232px;
        height: 44px;
    }

    .global-footer-input-button-submit {
        max-width: 84px;
        height: 44px;
    }

    .global-footer-left {
        max-width: unset;
    }

    .section-one {
        padding-left: 16px;
        padding-top: 1rem;
    }

    .section-one-wrapper {
        flex-direction: column;
    }

    .section-one-right {
        position: relative;
        top: -2.5em;
        margin-bottom: -3em;
        margin-left: auto;
        justify-content: flex-end;
        max-width: unset;
    }

    .section-one-right-image {
        margin-left: 0px;

        &> :first-child {
            overflow: visible;
            max-height: 55vw;
            min-height: 14rem;
            left: unset;
            object-fit: contain !important;

            & img {
                object-fit: contain !important;
                object-position: right center;
            }
        }

        &> :not(:first-child) {
            display: none;
        }
    }

    .section-one-bottom {
        margin-top: 0px;
        margin-bottom: 1rem;
        /* flex-wrap is breaking image resizing */
        flex-wrap: wrap;
        /* width: 375px; */
    }

    .section-one-bottom-logo {
        margin: 16px;
    }

    .section-two-tile-wrapper {
        flex-direction: column;
    }

    .section-two {
        margin: auto;
        width: 100%;
        padding: 16px 0;
        margin-top: 32px;
    }

    .section-two-header-wrapper {
        margin: 16px;
    }

    .section-two-header {
        font-size: 1.75rem;
    }

    .section-two-header-vectors {
        /* width: 40px; */
    }

    .section-two-tile {
        margin: 16px;
    }

    .section-two-header-subwrapper {
        max-width: unset;
    }

    .section-two-bottom-header {
        flex-direction: column;
        margin: 32px 16px;
        width: 90%;
    }

    .section-two-bottom-left {
        width: 100%;
    }

    .section-two-bottom-header-ul {
        width: 100%;
        margin-left: 15px;

        & li {
            font-size: 1rem;
        }
    }

    .section-two-bottom-title {
        font-size: 1.75rem;
    }

    .section-two-tile-title {
        font-size: var(--fontSize-1);
    }

    .section-three-header {
        font-size: 1.75rem;
    }

    .section-three-product-video-wrapper {
        max-width: 90%;
    }

    .section-three-header-small {
        font-size: 0.625rem;
        margin-top: 32px;
    }

    .react-player {
        /* width: 250px; */
    }

    .section-three-try-it-button,
    .section-four-try-it-button,
    .product-section-one-try-it-button,
    .product-flow-section-one-try-it-button {
        width: 101px;
        height: 40px;
        font-size: var(--fontSize-0);
        padding: 0 0;
    }

    .section-one-try-it-button {
        width: 210px;
        height: 40px;
        font-size: var(--fontSize-0);
        padding: 0 0;
        z-index: 10;
    }

    .section-four-tile-wrapper {
        flex-direction: column;
    }

    .section-four {
        padding: 0 16px 0 16px;
    }

    .section-four-header-vectors,
    .product-flow-logo-wrapper {
        margin-top: -80px;
    }

    .section-five {
        padding: 0 16px 0 16px;
    }

    .section-five-tile-wrapper {
        flex-direction: column;
        flex-flow: column;
        height: auto;
    }

    .section-five-tile {
        width: 100%;
        margin: 12px 0;
        min-width: unset;
        max-width: unset;
    }

    .section-five-header {
        font-size: 1.75rem;
    }

    .section-five-tile-text {
        font-size: var(--fontSize-0);
    }

    .section-six {
        padding: 0 16px 0 16px;
        flex-direction: column;
    }

    .section-six-left {
        width: 100%;
    }

    .section-six-text-wrapper {
        width: 80%;
    }

    .section-six-subwrapper {
        flex-direction: column;
    }

    .section-six-right {
        margin-top: 45px;
        margin-bottom: 32px;
    }

    .section-six-header-vectors {
        margin-top: 0px;
        width: 90%;
    }

    .section-six-header {
        margin-top: 8px;
    }

    .section-six-header {
        font-size: 1.75rem;
        width: 100%;
    }

    .section-six-code-screenshot {
        margin-top: -58px;
        box-shadow: 50px 82px #5072eb1a;
    }

    .navigation-wrapper {
        width: 100%;
    }

    .product-flow-section-two-left {
        display: none;
    }

    .product-flow-section-two-right {
        width: 100%;
    }

    .product-flow-section-two-transformations-wrapper {
        margin-bottom: 32px;
    }

    .product-flow-section-one-h1,
    .about-section-one-h1 {
        font-size: 3rem;
    }

    .product-flow-section-one-subtext,
    .section-one-subtext,
    .section-two-subtext,
    .section-two-tile-text {
        font-size: var(--fontSize-0);
    }

    .product-flow-section-one-h1 {
        max-width: 300px;
    }

    .product-flow-section-one {
        margin-bottom: 0px;
    }

    .product-flow-section-two-topic-header {
        font-size: 1.75rem;
    }

    .product-flow-section-two-topic-subtext {
        font-size: 1rem;
    }

    .product-flow-section-two-topic-child {
        font-size: var(--fontSize-0);
    }

    .product-flow-section-one-right {
        display: none;
    }

    .product-flow-section-one-background-image-wrapper {
        background-position-x: right;
    }

    .product-flow-section-three-tile-wrapper {
        flex-direction: column;
    }

    .product-flow-section-three-header {
        font-size: 1.75rem;
        width: auto;
    }

    .product-flow-section-one-image {
        width: 40px;
    }

    .section-four-tile-title {
        font-size: var(--fontSize-1);
        margin: 12px 0;
    }

    .section-four-tile-subtext {
        font-size: var(--fontSize-0);
    }

    .about-flow-logo {
        margin-top: -25em;
        margin-left: 75vw;
    }

    .about-card-text {
        font-size: var(--fontSize-0);
    }

    .about-section-header {
        font-size: 1.75rem;
    }

    .about-section-one-h1 {
        max-width: 320px;
    }

    .about-careers-text {
        font-size: var(--fontSize-0);
    }

    .about-current-openings-button {
        width: 153px;
        font-size: var(--fontSize-0);
    }

    .about-current-openings-get-in-touch {
        width: 100%;
        font-size: var(--fontSize-0);
    }

    .about-careers-text-wrapper {
        padding: 0 16px;
    }

    .about-section-margin-bottom {
        margin-bottom: 48px;
    }

    .about-section-one-text {
        font-size: var(--fontSize-0);
    }

    .about-card-title {
        font-size: var(--fontSize-1);
    }

    .about-referral-text {
        font-size: 1rem;
        margin-bottom: 32px;
    }

    .about-get-in-touch-button {
        display: none;
    }

    .about-get-in-touch-button-mobile {
        display: flex;
        flex-direction: column;
        justify-content: center;
        align-items: center;
        background-color: #5072eb;
        color: #ffffff;
        text-decoration: none;
        border-radius: 4px;
        padding: 12px;
        width: 100%;
        height: 44px;
        font-family: "Inter", sans-serif;
        font-style: normal;
        font-weight: 400;
        font-size: var(--fontSize-0);
    }

    .about-section-current-openings-wrapper {
        flex-direction: column;
    }

    .about-current-openings-list {
        width: 100%;
        margin-right: 0px;
        max-width: none;
        position: inherit;
    }

    .about-section-header-top {
        font-size: 1.75rem;
    }

    .about-opening-title {
        font-size: var(--fontSize-1);
    }

    .about-opening-text {
        font-size: var(--fontSize-0);
    }

    .about-section-five-header {
        font-size: 1.75rem;
    }

    .about-section-five-text {
        font-size: var(--fontSize-1);
        text-align: center;
    }

    .form-subwrapper-mobile {
        display: flex;
        flex-direction: column;
        width: 100%;
        gap: 12px;
    }

    .form-subwrapper {
        display: none;
    }

    .form-wrapper {
        width: 100%;
        padding: 16px;
    }

    .about-section-five {
        background-size: 100%;
        background-position-y: 80%;
    }

    .solutions-banner-wrapper {
        margin-top: 32px;
    }

    .solutions-section-wrapper {
        flex-direction: column;
    }

    .solutions-section-text-wrapper {
        width: 100%;
        margin-bottom: 2rem;
    }

    .solutions-section-wrapper {
        margin-top: 32px;
    }

    .solutions-logo-wrapper {
        justify-content: flex-end;
        margin-bottom: -9em;
        margin-right: 1em;
        margin-top: unset;
    }

    .solutions-section-logo-right {
        margin-bottom: -1em;
        margin-top: -4rem;
        margin-right: 0;
        max-height: 30px;
    }

    .solutions-subtext-bold,
    .solutions-subtext {
        font-size: var(--fontSize-0);
        line-height: 22px;
    }

    .mobile-flex-direction-reverse {
        flex-direction: column-reverse;
    }

    .solutions-section-image-wrapper {
        max-height: 280px;
        margin-right: 0px !important;
        justify-content: center;
    }

    nav.blog-post-nav {
        ul {
            flex-direction: column;
        }
    }

    .pricing-page-subheader-text {
        font-size: var(--fontSize-0);
        margin-top: -8px;
    }

    .pricing-page-top-right {
        display: none;
    }

    .pricing-page-tiles-wrapper {
        margin-top: 48px;
        flex-direction: column;
    }

    .pricing-page-tile-checklist-item-text {
        font-size: var(--fontSize-0);
    }

    .pricing-page-tile-price-subtext {
        margin: 8px 0;
    }

    .pricing-page-tile-button {
        position: unset;
        bottom: unset;
    }

    .pricing-page-tile,
    .pricing-page-tile-purple {
        width: 100%;
        margin-bottom: 2rem;
    }

    .cost-calculator-subcontainer {
        width: 300px !important;
    }

    .plan-container {
        padding-left: 0 !important;
        padding-right: 0 !important;
    }

    .pricing-page-checklist-wrapper-custom {
        margin-top: 0px;
    }

    .pricing-page-quote-box-quote {
        font-size: 1.5rem;
    }

    .pricing-page-quote-box {
        padding: 32px 16px;
    }

    .pricing-page-tile-graphic-quote-image {
        width: 50px;
    }

    .section-one-h1 {
        font-size: 3rem;
    }

    .section-four-tile {
        padding-top: 24px;
    }

    .section-four-try-it-header-text {
        font-size: var(--fontSize-0);
    }

    .section-four-try-it-button-wrapper {
        margin-bottom: 42px;
    }

    .section-four-header-small {
        margin-top: 32px;
        font-size: 0.625rem;
    }

    .section-six-text,
    .global-footer-subtext,
    .global-footer-input-button-submit,
    .global-footer-right-link,
    .global-footer-bottom-copyright-text,
    .global-footer-copyright-link {
        font-size: var(--fontSize-0);
    }

    .global-footer-subtext-title {
        font-size: 1rem;
    }

    .global-footer-input-email::placeholder {
        font-size: var(--fontSize-0);
    }

    .arrow--left {
        left: -45px;
    }

    .arrow--right {
        left: auto;
        right: 2%;
    }

    .arrow {}

    .section-six-slider-wrapper {
        margin-left: 30px;
    }

    .section-two-second-graphic {
        margin-top: 40px;
    }

    // .powerful-data {
    //   display: none;
    // }

    .connector-features-header {
        font-weight: 500;
        font-size: 1.75rem;
        margin-bottom: 12px;
        margin-top: -25px;
    }

    .mobile-no-padding {
        padding: 0;
    }

    .connector-source-dest-title {
        font-size: 3rem;
    }

    .connector-try-it-free-button-wrapper {
        margin-bottom: 0px;
    }

    .show-mobile {
        display: flex;
    }

    // .powerful-data-vertical {
    //   display: block;
    // }

    .data-pipelines-image-mobile {
        display: flex;
    }

    .data-pipelines-image {
        display: none;
    }

    .connector-features-subtext {
        font-size: 1rem;
        margin-top: 0;
    }

    .connector-section-background {
        background-color: #f9fafc;
    }

    .connector-section-mobile {
        width: 100%;
    }

    .vertical-mobile {
        flex-direction: column;
    }

    .table-accounts-vertical {
        display: table;
        margin: auto;
    }

    .table-accounts {
        display: none;
    }

    .connector-h2-tight-margin,
    .h2-mobile,
    .header-horizontal {
        font-size: 1.75rem;
    }

    .connector-header-subtext {
        font-size: 1rem;
    }

    .small-uppercase-header {
        font-size: 0.625rem;
    }

    .automated-schema-text {
        font-size: var(--fontSize-1);
        text-align: center;
    }

    .connector-video-wrapper {
        margin: 0;
        width: 100%;
    }

    .connector-h2-subtext {
        font-size: 1rem;
    }

    .hide-mobile {
        display: none;
    }

    .slider-horizontal-text-wrapper {
        flex-direction: column;
    }

    .dots-mobile {
        margin: unset;
    }

    .flow-logo-100 {
        width: 34px;
        margin: 0;
    }

    .connector-header-small {
        font-size: 1.25rem;
    }

    .connector-destinations-button {
        width: 157px;
        height: 44px;
        font-size: var(--fontSize-0);
        padding: 11px 18px;
        line-height: 20px;
    }
}

@media (max-width: 375px) {
    .global-footer-input-email {
        max-width: 196px;
    }
}

.page-toc {
    background-color: #edf6ff;
    margin-top: 2rem;
    padding-top: 2rem;
    padding-left: 1rem;
    padding-bottom: 0.5rem;
    border: 1px solid darkgray;
    border-radius: 4px;

    & h3 {
        margin-top: 0;
        font-size: 18pt;
    }

    .page-toc-link {
        &:hover {
            text-decoration: underline;
        }

        text-decoration: none;
        color: black;
    }

    .toc-item {
        margin-bottom: unset;

        &.toc-item-h2 {
            margin-bottom: 1rem;
            font-weight: 500;
        }

        &.toc-item-h3 {
            font-weight: 300;
        }
    }
}

@media (max-width: 42rem) {
    blockquote {
        padding: var(--spacing-0) var(--spacing-0) var(--spacing-0) var(--spacing-4);
        margin-left: var(--spacing-0);
    }

    ul,
    ol {
        list-style-position: inside;
    }
}

@media (min-width: 810px) {
    .section-one-bottom {
        margin-top: 50px;
    }
}

/*LP Podcast start*/
.lp-podcast-wrap {
    background: #fff;

    .podcast-hero {
        background: url(./images/lp-podcast/img-bg.png) no-repeat center / cover;
        padding: 90px 0 240px;

        @media (max-width: 991px) {
            background: url(./images/lp-podcast/img-bg.png) no-repeat center right / cover;
        }

        @media (max-width: 767px) {
            padding: 10px 0 16px;
        }

        .hero-container {
            max-width: 1220px;
            margin: 0 auto;
            display: flex;
            justify-content: space-between;
            align-items: center;

            @media (max-width: 1260px) {
                max-width: calc(100% - 40px);
            }

            @media (max-width: 767px) {
                max-width: calc(100% - 32px);
                flex-direction: column;
            }
        }

        .hero-left {
            max-width: 700px;
            width: 100%;

            @media (max-width: 767px) {
                margin-bottom: 16px;
            }

            .hero-heading {
                font-family: "Inter", sans-serif;
                font-weight: 500;
                font-size: 71px;
                line-height: 86px;
                color: #04192b;
                margin-bottom: 40px;

                @media (max-width: 767px) {
                    font-size: 48px;
                    line-height: 60px;
                    margin-bottom: 16px;
                }
            }

            .hero-subheading {
                font-family: "Inter", sans-serif;
                font-weight: 400;
                font-size: 18px;
                line-height: 30px;
                color: #47506d;

                @media (max-width: 767px) {
                    font-size: 14px;
                    line-height: 22px;
                }
            }
        }

        .hero-right {
            @media (max-width: 767px) {
                max-width: 50%;
                margin-left: auto;
                margin-right: auto;
            }

            svg {
                @media (max-width: 767px) {
                    width: 100%;
                    height: auto;
                }
            }
        }
    }

    .episodes-wrap {
        max-width: 1220px;
        margin: -200px auto 0;
        padding-bottom: 100px;

        @media (max-width: 1260px) {
            max-width: calc(100% - 40px);
        }

        @media (max-width: 767px) {
            max-width: calc(100% - 32px);
            margin-top: 16px;
            padding-bottom: 32px;
        }

        .episodes-heading {
            font-family: "Inter", sans-serif;
            font-weight: 500;
            font-size: 36px;
            line-height: 48px;
            color: #04192b;
            margin-bottom: 24px;

            @media (max-width: 767px) {
                font-size: 28px;
                line-height: 36px;
                margin-bottom: 16px;
            }
        }

        .episode-item {
            display: flex;
            justify-content: space-between;
            align-items: flex-start;
            margin-bottom: 48px;

            @media (max-width: 767px) {
                flex-direction: column;
                border-bottom: 1px solid #d7dce5;
                padding-bottom: 16px;
                margin-bottom: 16px;
            }

            &:last-child {
                margin-bottom: 0;
                border-bottom: none;
                padding-bottom: 0;
                margin-bottom: 0;
            }

            .episode-left {
                max-width: 582px;
                width: 100%;
                background: #ffffff;
                border: 1px solid #d7dce5;
                padding: 16px;

                @media (max-width: 767px) {
                    max-width: 550px;
                    margin-bottom: 16px;
                }
            }

            .episode-right {
                max-width: 638px;
                width: 100%;
                padding-left: 48px;

                @media (max-width: 767px) {
                    max-width: 100%;
                    padding-left: 0;
                }

                .episode-heading {
                    font-family: "Inter", sans-serif;
                    font-weight: 700;
                    font-size: 24px;
                    line-height: 30px;
                    color: #47506d;
                    margin-bottom: 12px;

                    @media (max-width: 767px) {
                        font-size: 18px;
                        line-height: 26px;
                    }
                }

                .episode-description {
                    font-family: "Inter", sans-serif;
                    font-weight: 400;
                    font-size: 18px;
                    line-height: 30px;
                    color: #47506d;
                    margin-bottom: 40px;

                    @media (max-width: 767px) {
                        font-size: 14px;
                        line-height: 22px;
                        margin-bottom: 32px;
                    }
                }

                .links-wrap {
                    display: flex;
                    flex-direction: column;

                    @media (max-width: 767px) {
                        align-items: center;
                    }

                    a {
                        margin-bottom: 24px;

                        &:hover {
                            opacity: 0.9;
                        }

                        &:last-child {
                            margin-bottom: 0;
                        }

                        svg {
                            @media (max-width: 767px) {
                                width: 190px;
                                height: auto;
                            }
                        }
                    }
                }
            }
        }
    }

    .subscribe {
        background: #f9fafc;
        padding: 100px 0 135px;

        @media (max-width: 767px) {
            padding: 32px 0;
        }

        .subscribe-wrap {
            max-width: 1220px;
            margin: 0 auto;
            display: flex;
            justify-content: space-between;
            align-items: center;

            @media (max-width: 1260px) {
                max-width: calc(100% - 40px);
            }

            @media (max-width: 767px) {
                max-width: calc(100% - 32px);
            }
        }

        .subscribe-left {
            max-width: 640px;
            width: 100%;

            @media (max-width: 991px) {
                margin-left: auto;
                margin-right: auto;
            }
        }

        .subscribe-right {
            @media (max-width: 991px) {
                display: none;
            }
        }

        .subscribe-heading {
            font-family: "Inter", sans-serif;
            font-weight: 500;
            font-size: 56px;
            line-height: 68px;
            color: #04192b;
            margin-bottom: 40px;

            @media (max-width: 767px) {
                font-size: 24px;
                line-height: 36px;
                text-align: center;
                margin-bottom: 16px;
            }
        }

        .subscribe-youtube {
            max-width: 640px;
            width: 100%;
            display: flex;
            justify-content: space-between;
            align-items: center;
            font-family: "Inter", sans-serif;
            font-weight: 400;
            font-size: 24px;
            line-height: 140%;
            color: #47506d;
            margin-bottom: 40px;

            @media (max-width: 767px) {
                flex-direction: column;
                font-size: 14px;
                line-height: 22px;
                margin-bottom: 32px;
            }

            span {
                @media (max-width: 767px) {
                    margin-bottom: 16px;
                }
            }

            a {
                img {
                    @media (max-width: 767px) {
                        max-width: 165px;
                    }
                }
            }
        }

        .subscribe-subheading {
            font-family: "Inter", sans-serif;
            font-weight: 400;
            font-size: 24px;
            line-height: 140%;
            color: #47506d;
            margin-bottom: 24px;

            @media (max-width: 767px) {
                font-size: 14px;
                line-height: 22px;
                text-align: center;
                margin-bottom: 16px;
            }
        }

        .input-wrap {
            display: flex;
            justify-content: space-between;
            align-items: center;

            input {
                font-family: "Inter", sans-serif;
                max-width: calc(100% - 130px);
                width: 100%;
                height: 60px;
                font-weight: 400;
                font-size: 20px;
                line-height: 60px;
                color: #47506d;
                padding-left: 14px;
                background: #ffffff;
                border: 1px solid #9aa8be;
                border-radius: 4px;

                @media (max-width: 767px) {
                    height: 44px;
                    font-size: 14px;
                    line-height: 44px;
                }

                &::placeholder {
                    font-family: "Inter", sans-serif;
                    font-weight: 400;
                    font-size: 18px;
                    line-height: 60px;
                    color: #9aa8be;

                    @media (max-width: 767px) {
                        font-size: 14px;
                        line-height: 44px;
                    }
                }
            }

            button {
                width: 117px;
                height: 60px;
                background: #5072eb;
                box-shadow: 0px 4px 10px rgba(20, 20, 43, 0.04);
                border-radius: 4px;
                font-family: "Inter", sans-serif;
                font-weight: 500;
                font-size: 18px;
                line-height: 60px;
                color: #ffffff;
                border: 1px solid transparent;
                outline: none;
                cursor: pointer;

                @media (max-width: 767px) {
                    height: 44px;
                    font-size: 16px;
                    line-height: 44px;
                }

                &:hover {
                    opacity: 0.9;
                }
            }
        }
    }
}

/*LP Podcast end*/

/*Signup component*/
.signup {
    padding: 100px 0;

    @media (max-width: 767px) {
        padding: 32px 0;
    }

    .signup-bg {
        background: #04192b url(./images/lp-podcast/signup-bg.png) no-repeat center / cover;
        max-width: 1220px;
        width: 100%;
        height: auto;
        padding: 100px 0;
        margin: 0 auto;

        @media (max-width: 1260px) {
            max-width: calc(100% - 40px);
        }

        @media (max-width: 767px) {
            background: #04192b url(./images/lp-podcast/signup-bg.png) no-repeat center / contain;
            padding: 32px 24px;
            max-width: calc(100% - 32px);
        }
    }

    .signup-heading {
        font-family: "Inter", sans-serif;
        font-weight: 500;
        font-size: 56px;
        line-height: 68px;
        text-align: center;
        color: #fff;
        margin-bottom: 40px;
        max-width: 800px;
        margin-left: auto;
        margin-right: auto;

        @media (max-width: 767px) {
            font-size: 28px;
            line-height: 36px;
        }

        span {
            color: #5072eb;
        }
    }

    .cta-wrap {
        display: flex;
        justify-content: space-between;
        align-items: center;
        max-width: 287px;
        margin: 0 auto;
        width: 100%;

        @media (max-width: 767px) {
            max-width: 208px;
        }

        a {
            background: #5072eb;
            border-radius: 6px;
            padding: 20px 28px;
            font-family: "Inter", sans-serif;
            font-weight: 500;
            font-size: 18px;
            line-height: 20px;
            text-align: center;
            color: #ffffff;
            text-decoration: none;

            @media (max-width: 767px) {
                padding: 12px 18px;
                font-size: 14px;
                line-height: 20px;
            }

            &:hover {
                opacity: 0.9;
            }
        }
    }
}

/*Signup component end*/

/*Estuary-vs-... temaple*/
.lp-comparison-wrap {
    background: url(./images/lp-podcast/img-bg.png) no-repeat;

    @media (max-width: 991px) {
        background: url(./images/lp-podcast/img-bg.png) no-repeat;
        background-size: contain;
    }

    background-size: contain;

    .hero-section {
        padding: 90px 0 0;
        max-width: 80rem;
        margin-left: auto;
        margin-right: auto;

        @media (max-width: 767px) {
            margin: 0 1rem;
            padding: 10px 0 16px;
        }

        .hero-container {
            margin: 0 auto;
            display: flex;
            justify-content: space-between;
            align-items: stretch;

            @media (max-width: 1199px) {
                max-width: calc(100% - 32px);
            }

            @media (max-width: 575px) {
                flex-direction: column;
            }
        }

        .hero-left {
            max-width: 700px;
            width: 100%;

            @media (max-width: 767px) {
                margin-bottom: 16px;
            }

            .hero-heading {
                font-family: "Inter", sans-serif;
                font-weight: 500;
                font-size: 71px;
                line-height: 86px;
                color: #04192b;
                margin-bottom: 40px;

                @media (max-width: 767px) {
                    font-size: 48px;
                    line-height: 60px;
                    margin-bottom: 16px;
                }

                @media (max-width: 575px) {
                    br {
                        display: none;
                    }
                }
            }

            .hero-subheading {
                font-family: "Inter", sans-serif;
                font-weight: 400;
                font-size: 18px;
                line-height: 30px;
                color: #47506d;

                @media (max-width: 767px) {
                    font-size: 14px;
                    line-height: 22px;
                }
            }
        }

        .hero-right {
            max-width: 492px;
            width: 100%;
            position: relative;
            color: #000;
            font-size: 36px;
            font-family: "Inter", sans-serif;
            font-weight: 500;
            line-height: 48px;
            letter-spacing: 0.4px;
            text-transform: uppercase;

            @media (max-width: 767px) {
                max-width: 100%;
                margin-left: auto;
                margin-right: auto;
            }

            @media (max-width: 845px) {
                display: flex;
                justify-content: space-between;
                align-items: center;
                max-width: 250px;
                margin-left: 0;
                margin-bottom: 20px;
            }

            span {
                @media (min-width: 846px) {
                    position: absolute;
                    top: calc(50% - 20px);
                    left: calc(50% - 24px);
                }
            }

            .hero-logo {
                width: 70px;
                height: auto;

                @media (min-width: 846px) {
                    position: absolute;
                    width: 140px;
                    height: auto;
                }

                &.estuary {
                    left: 0;
                    top: 0;
                }

                &.competitor {
                    bottom: 0;
                    right: 0;
                }
            }
        }

        .hero-image-wrap {
            text-align: center;
            margin-top: 3rem;

            @media (max-width: 767px) {
                display: none;
            }
        }
    }

    .comparison-table {
        max-width: 80rem;
        margin-left: auto;
        margin-right: auto;
        margin-top: 3rem;
        margin-bottom: 3rem;

        @media (max-width: 767px) {
            margin-top: 0;
            padding: 0 16px;
        }

        .table-heading,
        .table-row {
            display: grid;
            grid-template-columns: repeat(4, 1fr);
            grid-template-rows: 1fr;
            grid-column-gap: 36px;
            grid-row-gap: 0px;
            align-items: stretch;
        }

        .table-heading {
            border-bottom: 5px solid rgba(0, 0, 0, 0.1);

            @media (max-width: 845px) {
                display: none;
            }
        }

        .heading-item {
            font-family: "Inter", sans-serif;
            font-style: normal;
            font-weight: 700;
            font-size: 18px;
            line-height: normal;
            color: #04192b;
            padding: 16px 16px 11px;

            &:nth-child(1) {
                font-size: 14px;
            }

            &:nth-child(2) {
                background: rgba(80, 114, 235, 0.1);
                border-width: 1px 1px 0px 1px;
                border-style: solid;
                border-color: #5072eb;
            }

            &:nth-child(3) {
                border-width: 1px 1px 0px 1px;
                border-style: solid;
                border-color: #808080;
            }

            &:nth-child(4) {
                background: rgba(4, 25, 43, 0.03);
                border-width: 1px 1px 0px 1px;
                border-style: solid;
                border-color: rgba(4, 25, 43, 0.1);
            }
        }

        .feature-name,
        .estuary-value,
        .competitor-value,
        .matters-value {
            font-family: "Inter", sans-serif;
            font-style: normal;
            font-weight: 400;
            font-size: 16px;
            line-height: 140%;
            color: #47506d;
            padding: 16px;

            a {
                color: #47506d;
                text-decoration: underline;
            }

            p {
                margin: 0;
            }
        }

        .feature-name {
            align-self: center;

            @media (max-width: 845px) {
                background: #f7f7f7;
                border-bottom: 1px solid rgba(0, 0, 0, 0.1);
                padding: 4px 16px;
                font-family: "Inter", sans-serif;
                font-style: normal;
                font-weight: 700;
                font-size: 16px;
                line-height: 140%;
                color: #47506d;
            }
        }

        .estuary-value {
            border-width: 0 1px 0 1px;
            border-style: solid;
            border-color: #5072eb;

            @media (max-width: 845px) {
                border-width: 0 0 1px 0;
                border-color: rgba(0, 0, 0, 0.1);
            }

            div {
                @media (max-width: 845px) {
                    font-family: "Inter", sans-serif;
                    font-style: normal;
                    font-weight: 600;
                    font-size: 14px;
                    line-height: 140%;
                    text-transform: uppercase;
                    color: #5072eb;
                    margin-bottom: 10px;
                }
            }
        }

        .competitor-value {
            border-width: 0 1px 0 1px;
            border-style: solid;
            border-color: #808080;

            @media (max-width: 845px) {
                border-width: 0 0 1px 0;
                border-color: rgba(0, 0, 0, 0.1);
            }

            div {
                @media (max-width: 845px) {
                    font-family: "Inter", sans-serif;
                    font-style: normal;
                    font-weight: 600;
                    font-size: 14px;
                    line-height: 140%;
                    text-transform: uppercase;
                    color: #04192b;
                    margin-bottom: 10px;
                }
            }
        }

        .matters-value {
            border-width: 0 1px 0 1px;
            border-style: solid;
            border-color: rgba(4, 25, 43, 0.1);

            @media (max-width: 845px) {
                border-width: 0;
            }

            div {
                @media (max-width: 845px) {
                    font-family: "Inter", sans-serif;
                    font-style: normal;
                    font-weight: 600;
                    font-size: 14px;
                    line-height: 140%;
                    text-transform: uppercase;
                    color: rgba(4, 25, 43, 0.5);
                    margin-bottom: 10px;
                }
            }
        }

        .table-row {
            border-bottom: 1px solid rgba(0, 0, 0, 0.1);
            margin-top: -1px;

            @media (max-width: 845px) {
                display: block;
                border: 1px solid rgba(0, 0, 0, 0.1);
                margin-bottom: 16px;
            }

            &:first-child {
                margin-top: -5px;
            }

            &:last-child {

                .estuary-value,
                .competitor-value,
                .matters-value {
                    border-width: 0 1px 1px 1px;
                }
            }
        }
    }

    .cta-wrap-single {
        text-align: center;
        margin-top: 55px;
        margin-bottom: 100px;

        @media (max-width: 845px) {
            margin-bottom: 55px;
        }

        a {
            background: #5072eb;
            border-radius: 6px;
            padding: 20px 28px;
            font-family: "Inter", sans-serif;
            font-weight: 500;
            font-size: 18px;
            line-height: 20px;
            text-align: center;
            color: #ffffff;
            text-decoration: none;

            @media (max-width: 767px) {
                padding: 12px 18px;
                font-size: 14px;
                line-height: 20px;
            }
        }
    }

    .comparison-to-others {
        padding: 100px 0;
        background: #f9fafc;

        @media (max-width: 845px) {
            padding: 32px 0;
        }

        .comparison-heading {
            font-family: "Inter", sans-serif;
            font-style: normal;
            font-weight: 500;
            font-size: 56px;
            line-height: 68px;
            text-align: center;
            color: #04192b;
            margin-bottom: 40px;

            @media (max-width: 845px) {
                font-size: 24px;
                line-height: 36px;
            }
        }

        .comparison-links {
            max-width: 1220px;
            margin: 0 auto;
            display: flex;
            justify-content: space-around;
            align-items: center;
            gap: 25px;
            flex-wrap: wrap;

            @media (max-width: 1260px) {
                max-width: calc(100% - 32px);
                justify-content: center;
            }

            a {

                svg,
                img {
                    height: 50px;
                    width: auto;

                    @media (max-width: 575px) {
                        height: 32px;
                    }
                }
            }
        }
    }

    .about-estuary {
        padding: 120px 0;
        background: url(./images/lp-comparison/about-bg.png) no-repeat center right / auto 453px;

        @media (max-width: 991px) {
            background: url(./images/lp-comparison/about-bg.png) no-repeat center right -445px / auto 453px;
        }

        @media (max-width: 845px) {
            padding: 32px 0;
        }

        .about-wrap {
            max-width: 1220px;
            margin: 0 auto;

            @media (max-width: 1260px) {
                max-width: calc(100% - 32px);
            }
        }

        .about-heading {
            font-family: "Inter", sans-serif;
            font-style: normal;
            font-weight: 500;
            font-size: 36px;
            line-height: 48px;
            color: #04192b;
            margin-bottom: 24px;

            @media (max-width: 845px) {
                font-size: 28px;
                line-height: 36px;
            }
        }

        .about-subheading {
            font-family: "Inter", sans-serif;
            font-style: normal;
            font-weight: 700;
            font-size: 24px;
            line-height: 36px;
            color: #04192b;
            margin-bottom: 12px;
            max-width: 590px;

            @media (max-width: 845px) {
                font-size: 18px;
                line-height: 26px;
            }
        }

        .about-content {
            font-family: "Inter", sans-serif;
            font-style: normal;
            font-weight: 400;
            font-size: 20px;
            line-height: 30px;
            color: #47506d;
            margin-bottom: 20px;
            max-width: 590px;

            @media (max-width: 845px) {
                font-size: 14px;
                line-height: 22px;
            }

            &:last-child {
                margin-bottom: 0;
            }

            a {
                color: #47506d;
                text-decoration: underline;
            }
        }
    }
}

/*Estuary-vs-... temaple end*/

/*About section updates*/
.about-history {
    background: #f9fafc;
    padding: 122px 0 190px;
    background-image: url("./images/product-flow-vector-left.svg");
    background-repeat: no-repeat;
    background-position-y: 480px;
    background-size: 35%;
    background-position-y: 60%;

    @media (max-width: 811px) {
        background-image: none;
        padding: 32px 0;
    }

    .history-wrap {
        max-width: 1220px;
        margin-left: auto;
        margin-right: auto;
        display: flex;
        justify-content: space-between;

        @media (max-width: 1512px) {
            max-width: 100%;
            padding-left: ~"calc(min(9%, 146px))";
            padding-right: ~"calc(min(9%, 146px))";
        }

        @media (max-width: 811px) {
            flex-direction: column-reverse;
        }
    }

    .history-left {
        max-width: 556px;
        width: 100%;

        @media (max-width: 811px) {
            max-width: 100%;
        }

        .image-heading {
            font-family: "Inter", sans-serif;
            font-style: normal;
            font-weight: 700;
            font-size: 18px;
            line-height: 24px;
            text-align: center;
            letter-spacing: 2px;
            text-transform: uppercase;
            color: #47506d;
            margin-bottom: 24px;

            @media (max-width: 811px) {
                font-size: 11.622px;
                line-height: 15px;
            }
        }
    }

    .history-right {
        max-width: 560px;
        width: 100%;

        @media (max-width: 1350px) {
            padding-left: 50px;
        }

        @media (max-width: 811px) {
            padding-left: 0;
            margin-bottom: 32px;
        }

        p {
            @media (max-width: 811px) {
                font-size: 16px;
                line-height: 24px;
            }

            a {
                color: #47506d;
                text-decoration: underline;
            }
        }
    }
}

.about-media {
    padding: 125px 0 63px;
    position: relative;

    @media (max-width: 811px) {
        padding: 32px 0;
    }

    .media-logo {
        position: absolute;
        top: 125px;
        right: calc(50% - 610px);

        @media (max-width: 1512px) {
            right: ~"calc(min(9%, 146px))";
        }

        @media (max-width: 811px) {
            max-width: 35px;
            top: 30px;
        }
    }

    .product-flow-section-two-header-small {
        max-width: 1220px;
        margin-left: auto;
        margin-right: auto;

        @media (max-width: 1512px) {
            max-width: 100%;
            padding-left: ~"calc(min(9%, 146px))";
            padding-right: ~"calc(min(9%, 146px))";
        }
    }

    h2 {
        max-width: 1220px;
        margin-left: auto;
        margin-right: auto;

        @media (max-width: 1512px) {
            max-width: 100%;
            padding-left: ~"calc(min(9%, 146px))";
            padding-right: ~"calc(min(9%, 146px))";
        }
    }

    .media-wrap {
        max-width: 1220px;
        width: 100%;
        margin: 50px auto 0;
        display: grid;
        grid-template-columns: repeat(3, 1fr);
        grid-template-rows: 1fr;
        grid-column-gap: 24px;
        grid-row-gap: 0px;

        @media (max-width: 1512px) {
            max-width: 100%;
            padding-left: ~"calc(min(9%, 146px))";
            padding-right: ~"calc(min(9%, 146px))";
        }

        @media (max-width: 811px) {
            grid-template-columns: repeat(1, 1fr);
            grid-row-gap: 16px;
        }

        .media-item {
            background: #f9fafc;
            padding: 25px 24px;

            @media (max-width: 811px) {
                max-width: 390px;
                width: 100%;
                margin-left: auto;
                margin-right: auto;
            }
        }

        .item-heading {
            font-family: "Inter", sans-serif;
            font-style: normal;
            font-weight: 600;
            font-size: 24px;
            line-height: 30px;
            text-decoration-line: underline;
            color: #04192b;
            margin-top: 24px;
            margin-bottom: 12px;

            @media (max-width: 811px) {
                font-size: 18px;
                line-height: 26px;
                margin-top: 12px;
            }

            a {
                color: #04192b;
            }
        }

        .item-description {
            font-family: "Inter", sans-serif;
            font-style: normal;
            font-weight: 400;
            font-size: 18px;
            line-height: 30px;
            color: #47506d;

            @media (max-width: 811px) {
                font-size: 14px;
                line-height: 22px;
            }
        }
    }
}

.meet-the-team {
    padding: 63px 0;

    @media (max-width: 811px) {
        padding: 32px 0;
    }

    p,
    h2 {
        max-width: 100%;
        text-align: center;
    }

    .team-wrap {
        max-width: 1220px;
        margin: 35px auto 0;
        display: grid;
        grid-template-columns: repeat(4, 1fr);
        grid-template-rows: 1fr;
        grid-column-gap: 24px;
        grid-row-gap: 48px;

        @media (max-width: 1512px) {
            max-width: 100%;
            padding-left: ~"calc(min(9%, 146px))";
            padding-right: ~"calc(min(9%, 146px))";
        }

        @media (max-width: 811px) {
            grid-template-columns: repeat(2, 1fr);
            grid-row-gap: 40px;
        }

        .team-item {
            text-align: center;

            .gatsby-image-wrapper {
                @media (max-width: 811px) {
                    margin-left: auto;
                    margin-right: auto;
                }
            }

            .item-name {
                font-family: "Inter", sans-serif;
                font-style: normal;
                font-weight: 600;
                font-size: 24px;
                line-height: 30px;
                text-align: center;
                color: #04192b;
                margin-top: 15px;
                margin-bottom: 12px;

                @media (max-width: 811px) {
                    font-size: 18px;
                    line-height: 26px;
                    margin-bottom: 12px;
                    margin-top: 10px;
                }
            }

            .item-position {
                font-family: "Inter", sans-serif;
                font-style: normal;
                font-weight: 400;
                font-size: 18px;
                line-height: 30px;
                text-align: center;
                color: #47506d;

                @media (max-width: 811px) {
                    font-size: 14px;
                    line-height: 22px;
                }
            }
        }

        .employee-list {
            .employee-img {
                width: 180px;
                height: 180px;
                border-radius: 50%;
            }
        }
    }
}

.investors {
    padding: 37px 0 123px;

    @media (max-width: 811px) {
        padding: 32px 0 40px;
    }

    h2 {
        text-align: center;
        margin-top: 28px;

        @media (max-width: 811px) {
            font-size: 28px;
            line-height: 36px;
        }
    }

    .investors-wrap {
        max-width: 432px;
        margin: 40px auto 0;
        display: flex;
        justify-content: space-between;

        @media (max-width: 811px) {
            flex-direction: column;
            margin-top: 26px;
            max-width: 180px;
            margin-bottom: 17px;
        }
    }
}

/*About section updates end*/
/*Why Estuary*/
.why-estuary {
    display: flex;

    .sidebar-wrap {
        display: flex;
        flex-direction: column;
        justify-content: space-between;
        max-width: 340px;
        width: 100%;
        height: 100%;
        background: #000;
        height: 100vh;
        padding: 62px 42px 50px 56px;
        overflow: hidden;
        overflow-y: scroll;
        position: relative;

        @media (max-width: 1199px) {
            display: none;
        }

        .sidebar-logo {
            h1 {
                color: #fff;
            }
        }

        .sidebar-nav {
            .nav-item {
                color: #979797;
                font-family: "Inter", sans-serif;
                font-size: 22px;
                font-style: normal;
                font-weight: 600;
                line-height: normal;
                padding: 15px 0;
                cursor: pointer;

                &.active,
                &:hover {
                    color: #fff;
                }
            }

            .item-steps {
                margin: 0;
                padding: 0 0 0 21px;
                list-style: none;

                li {
                    color: #979797;
                    font-family: "Inter", sans-serif;
                    font-size: 16px;
                    font-style: normal;
                    font-weight: 500;
                    line-height: 210%;
                    cursor: pointer;
                    transition: all 0.25s linear;

                    &:hover,
                    &.active {
                        font-size: 17px;
                        font-style: normal;
                        font-weight: 600;
                        color: #fff;
                        transition: all 0.25s linear;
                        text-decoration: underline;
                    }
                }
            }
        }

        .ctas-wrap {
            display: flex;
            flex-direction: column;
            width: 100%;
            padding-top: 30px;

            .pipeline-link {
                max-width: 195px;
                margin-left: auto;
                margin-right: auto;
                background: #5072eb;
                border-radius: 6px;
                color: #fff;
                font-family: Inter, sans-serif;
                font-size: 18px;
                font-weight: 700;
                line-height: 20px;
                padding: 14px 30px;
                text-align: center;
                text-decoration: none;
                margin-bottom: 20px;
            }

            .doc-link {
                color: #fff;
                text-align: center;
                font-family: "Inter", sans-serif;
                font-size: 18px;
                font-style: normal;
                font-weight: 700;
                line-height: normal;
                text-decoration-line: underline;
            }
        }
    }

    .main-content-wrap {
        background: url(./images/product-demo-background.png) no-repeat top center / cover;
        width: 100%;
        padding: 132px calc((100% - 1180px - 340px) / 2);
        height: 100vh;
        display: flex;
        align-items: center;
        justify-content: center;
        flex-direction: column;

        @media (max-width: 1560px) and (min-width: 1200px) {
            padding: 132px 32px;
        }

        @media (max-width: 1119px) {
            padding: 65px 32px;
        }

        @media (min-height: 815px) {
            height: 100vh;
            display: flex;
            align-items: center;
            justify-content: center;
            flex-direction: column;
        }
    }

    .mac-bg {
        max-width: 1180px;
        height: 720px;
        width: 100%;
        margin-left: auto;
        margin-right: auto;
        padding: 123px 45px 47px 254px;
        background-position: center;
        background-size: cover;
        background-repeat: no-repeat;

        &.step-bg-0,
        &.step-bg-7 {
            background-image: url(./images/welcome-bg.png);
        }

        &.step-bg-1 {
            background-image: url(./images/flow-images/step1-bg.png);
        }

        &.step-bg-2 {
            background-image: url(./images/flow-images/step1-bg.png);
        }

        &.step-bg-3 {
            background-image: url(./images/flow-images/step1-bg.png);
        }

        &.step-bg-4 {
            background-image: url(./images/flow-images/step4-bg.png);
        }

        &.step-bg-5 {
            background-image: url(./images/flow-images/step4-bg.png);
        }

        &.step-bg-6 {
            background-image: url(./images/flow-images/step6-bg.png);
        }

        @media (max-width: 1560px) {
            background-position: top left;
            background-size: contain;
            padding: 10% 4% 12% 20%;
        }

        @media (max-width: 1119px) {
            padding: 10% 4% 6% 20%;
        }

        @media (max-width: 1024px) {
            height: 584px;
        }

        @media (max-width: 850px) {
            height: auto;
        }

        @media (max-height: 747px) {
            height: 428px;
            width: 85%;
            padding: 10% 12% 26% 19%;
        }

        @media (max-height: 563px) {
            height: 428px;
            width: 85%;
            padding: 10% 12% 26% 19%;
        }

        &.step-bg-0 {
            @media (max-height: 563px) {
                padding: 8% 13% 4% 19%;
            }

            @media (min-height: 564px) and (max-height: 800px) {
                padding: 10% 13% 4% 19%;
            }

        }

        &.step-bg-7 {
            @media (max-height: 747px) {
                height: 428px;
                width: 85%;
                padding: 8% 6% 10% 18%;
            }

            .step-7 {
                padding: 11px;
            }
        }
    }

    .zoom-in-out-circle {
        width: 46px;
        height: 46px;
        filter: drop-shadow(4px 4px 5px rgba(0, 0, 0, 0.5));
        background: #5073eb;
        animation: zoom-in-zoom-out 2s ease infinite;
        border-radius: 100%;
        position: absolute;

        &:before {
            content: "";
            position: absolute;
            width: 35px;
            height: 35px;
            background: #5173ed;
            border-radius: 100%;
            border: 1px solid #71d4d7;
            left: 5px;
            top: 5px;
        }
    }

    @keyframes zoom-in-zoom-out {
        0% {
            transform: scale(1, 1);
        }

        50% {
            transform: scale(1.2, 1.2);
        }

        100% {
            transform: scale(1, 1);
        }
    }

    .button-tooltip {
        max-width: 334px;
        width: 100%;
        padding: 15px 15px 11px 20px;
        background: #111;
        position: absolute;
        border-radius: 6px;

        @media (max-width: 1024px) {
            max-width: 250px;
        }

        &.left {
            &::before {
                content: "";
                position: absolute;
                left: -10px;
                width: 0;
                height: 0;
                border-top: 10px solid transparent;
                border-bottom: 10px solid transparent;
                border-right: 10px solid #111;
            }
        }

        &.right {
            &::before {
                content: "";
                position: absolute;
                right: -10px;
                width: 0;
                height: 0;
                border-top: 10px solid transparent;
                border-bottom: 10px solid transparent;
                border-left: 10px solid #111;
            }
        }

        &.top {
            &::before {
                content: "";
                position: absolute;
                top: -10px;
                width: 0;
                height: 0;
                border-left: 10px solid transparent;
                border-right: 10px solid transparent;
                border-bottom: 10px solid #111;
            }
        }

        &.bottom {
            &::before {
                content: "";
                position: absolute;
                bottom: -10px;
                width: 0;
                height: 0;
                border-left: 10px solid transparent;
                border-right: 10px solid transparent;
                border-top: 10px solid #111;
            }
        }

        .tooltip-heading {
            color: #fff;
            font-family: "Inter", sans-serif;
            font-size: 24px;
            font-style: normal;
            font-weight: 700;
            line-height: normal;
            margin-bottom: 5px;

            @media (max-width: 1024px) {
                font-size: 20px;
            }
        }

        .tooltip-description {
            color: #fff;
            font-family: "Inter", sans-serif;
            font-size: 16px;
            font-style: normal;
            font-weight: 400;
            line-height: 22px;
            margin-bottom: 20px;

            @media (max-width: 1024px) {
                font-size: 12px;
            }
        }

        .tooltip-action {
            color: #888;
            font-family: "Inter", sans-serif;
            font-size: 15px;
            font-style: normal;
            font-weight: 400;
            line-height: normal;
        }

        .tooltip-list {
            padding: 0 0 0 20px;
            margin: 0;

            li {
                color: #fff;
                font-family: "Inter", sans-serif;
                font-size: 16px;
                font-style: normal;
                font-weight: 500;
                line-height: 18px;
            }
        }
    }

    .steps-controls {
        max-width: 375px;
        width: 100%;
        margin: 60px auto 0;
        padding: 0 21px;
        display: flex;
        justify-content: space-between;
        align-items: center;

        @media (max-width: 1199px) {
            margin-top: 30px;
        }

        @media (max-height: 563px) {
            margin: 17px auto 0;
        }

        .prev-step,
        .next-step {
            color: #4a4a4a;
            font-family: "Inter", sans-serif;
            font-size: 20px;
            font-style: normal;
            font-weight: 400;
            line-height: normal;
            cursor: pointer;

            span {
                text-decoration-line: underline;
            }
        }

        .prev-step {
            &:before {
                border-style: solid;
                border-width: 0.1em 0.1em 0 0;
                content: "";
                display: inline-block;
                height: 0.45em;
                transform: rotate(-135deg);
                vertical-align: middle;
                width: 0.45em;
                margin-right: 24px;
            }
        }

        .next-step {
            &:after {
                border-style: solid;
                border-width: 0.1em 0.1em 0 0;
                content: "";
                display: inline-block;
                height: 0.45em;
                transform: rotate(45deg);
                vertical-align: middle;
                width: 0.45em;
                margin-left: 24px;
            }
        }
    }

    .step-0 {
        max-width: 863px;
        width: 100%;
        margin: 0 auto;
        background: #fff;
        padding: 59px 73px 112px;

        @media (max-width: 1560px) and (min-width: 1200px) {
            padding: 30px 35px 35px;
        }

        @media (max-width: 1119px) {
            padding: 30px 35px 35px;
        }

        @media (max-height: 747px) {
            padding: 0px;
        }

        @media (max-height: 563px) {
            padding: 0px;
        }

        .mac-bg-1 {
            max-width: 1180px;
            height: 720px;
            width: 100%;
            margin-left: auto;
            margin-right: auto;
            background: url(./images/welcome-bg.png) no-repeat center / cover;
            padding: 123px 45px 47px 254px;
            //box-shadow: 10px 10px 60px 0px rgba(210, 210, 210, 0.25);
        }

        .step-content {
            background: #111;
            padding: 63px 0 48px;
            border-radius: 6px;
            text-align: center;

            @media (max-width: 1360px) and (min-width: 1200px) {
                padding: 30px 0;
            }

            @media (max-width: 1119px) {
                padding: 30px 0;
            }
        }

        .step-heading {
            color: #fff;
            text-align: center;
            font-family: "Roboto", sans-serif;
            font-size: 32px;
            font-style: normal;
            font-weight: 700;
            line-height: normal;
            margin-bottom: 30px;
            max-width: 500px;
            margin-left: auto;
            margin-right: auto;

            @media (max-width: 1360px) and (min-width: 1200px) {
                font-size: 28px;
            }

            @media (max-width: 1119px) {
                font-size: 28px;
            }

            @media (max-width: 850px) {
                font-size: 22px;
                margin-bottom: 15px;
            }
        }

        .step-subheading {
            p {
                color: #fff;
                font-family: "Roboto", sans-serif;
                font-size: 22px;
                font-style: normal;
                font-weight: 400;
                line-height: 25px;

                @media (max-width: 1360px) and (min-width: 1200px) {
                    font-size: 18px;
                }

                @media (max-width: 1119px) {
                    font-size: 18px;
                }

                @media (max-width: 850px) {
                    font-size: 16px;
                }
            }
        }

        .steps-cta {
            max-width: 195px;
            margin-left: auto;
            margin-right: auto;
            background: #5072eb;
            border-radius: 6px;
            color: #fff;
            font-family: Inter, sans-serif;
            font-size: 18px;
            font-weight: 700;
            line-height: 20px;
            padding: 14px 30px;
            text-align: center;
            text-decoration: none;
            cursor: pointer;
            margin-top: 30px;
        }
    }

    .step-1 {
        position: relative;

        .zoom-in-out-circle {
            left: calc(50% - 23px);
            top: calc(50% - 23px);
        }

        .button-tooltip {
            left: calc(50% + 40px);
            top: calc(50% - 82px);

            &::before {
                content: "";
                position: absolute;
                top: calc(50% - 5px);
                width: 0;
                height: 0;
                border-top: 10px solid transparent;
                border-bottom: 10px solid transparent;
                border-right: 10px solid #111;
            }
        }
    }

    .step-2 {
        position: relative;

        .zoom-in-out-circle {
            right: 130px;
            top: 30px;

            @media (max-width: 1024px) {
                right: 17%;
                top: 1%;
            }
        }

        .button-tooltip {
            top: 100px;
            right: 100px;

            @media (max-width: 1024px) {
                top: 20%;
                right: 12%;
            }

            &::before {
                right: 41px;
            }
        }
    }

    .step-3 {
        position: relative;

        .zoom-in-out-circle {
            left: 35%;
            top: 42%;

            @media (max-width: 1025px) and (min-width: 1253px) {
                right: 17%;
                top: 1%;
            }
        }

        .button-tooltip {
            top: 235px;
            right: 165px;

            @media(max-width: 1280px) {
                top: 40%;
                right: 0;
            }

            @media (max-width: 1024px) {
                top: 41%;
                right: 0;
                max-width: 350px;
            }

            @media (max-height: 800px) {
                height: 200px;
                overflow: hidden;
                overflow-y: scroll;
            }
        }
    }

    .step-4 {
        position: relative;

        .zoom-in-out-circle {
            left: 130px;
            top: 140px;
        }

        .button-tooltip {
            top: 145px;
            left: 215px;

            @media(max-width: 1024px) {
                max-width: 350px;
            }

            @media (max-height: 800px) {
                height: 200px;
                overflow: hidden;
                overflow-y: scroll;
            }
        }
    }

    .step-5 {
        position: relative;

        .zoom-in-out-circle {
            right: 280px;
            bottom: 102px;

            @media(max-width: 1024px) {
                right: 33%;
                bottom: 20%;
            }
        }

        .button-tooltip {
            bottom: 0;
            right: 341px;

            @media(max-width: 1024px) {
                bottom: -35px;
                right: 45%;
            }
        }
    }

    .step-6 {
        position: relative;

        .zoom-in-out-circle {
            left: 320px;
            bottom: 162px;

            @media(max-width: 1475px) {
                left: 39%;
                bottom: 31%;
            }
        }

        .button-tooltip {
            bottom: 66px;
            left: -35px;

            @media(max-width: 1475px) {
                bottom: 12%;
                left: auto;
                right: 63%;
            }
        }
    }

    .step-7 {
        max-width: 863px;
        width: 100%;
        margin: 0 auto;
        background: #fff;
        padding: 59px 73px 112px;

        @media (max-width: 1560px) and (min-width: 1200px) {
            padding: 30px 35px 35px;
        }

        @media (max-width: 1119px) {
            padding: 30px 35px 35px;
        }

        .step-content {
            background: #111;
            padding: 63px 0 48px;
            border-radius: 6px;
            text-align: center;

            @media (max-width: 1360px) and (min-width: 1200px) {
                padding: 30px 0;
            }

            @media (max-width: 1119px) {
                padding: 30px 0;
            }
        }

        .step-heading {
            color: #fff;
            text-align: center;
            font-family: "Roboto", sans-serif;
            font-size: 32px;
            font-style: normal;
            font-weight: 700;
            line-height: normal;
            margin-bottom: 30px;

            @media (max-width: 1360px) and (min-width: 1200px) {
                font-size: 28px;
            }

            @media (max-width: 1119px) {
                font-size: 28px;
                margin-bottom: 15px;
            }
        }

        ul {
            padding: 0;
            margin: 0 0 46px;
            max-width: 300px;
            list-style: none;
            margin-left: auto;
            margin-right: auto;

            li {
                color: #fff;
                text-align: left;
                font-family: "Roboto", sans-serif;
                font-size: 25px;
                font-style: normal;
                font-weight: 400;
                line-height: 20px;

                @media (max-width: 1360px) and (min-width: 1200px) {
                    font-size: 18px;
                }

                @media (max-width: 1119px) {
                    font-size: 18px;
                    line-height: normal;

                }

                &::before {
                    content: "•";
                    margin-right: 10px;
                }
            }
        }

        .step-ctas {
            display: flex;
            align-items: center;
            justify-content: space-between;
            max-width: 473px;
            margin: 0 auto;

            @media(max-width: 1024px) {
                padding: 0 20px;
            }

            @media (max-height: 747px) {
                margin: 0 29px;
            }

            .pipeline-link {
                max-width: 195px;
                margin-left: auto;
                margin-right: auto;
                background: #5072eb;
                border-radius: 6px;
                color: #fff;
                font-family: Inter, sans-serif;
                font-size: 18px;
                font-weight: 700;
                line-height: 20px;
                padding: 14px 30px;
                text-align: center;
                text-decoration: none;

                @media(max-width: 1360px) {
                    margin-left: 0;
                }
            }

            .compare-link {
                color: #fff;
                text-align: center;
                font-family: "Inter", sans-serif;
                font-size: 18px;
                font-style: normal;
                font-weight: 700;
                line-height: normal;
                text-decoration-line: underline;
            }
        }
    }
}

/*Why Estuary end*/
/*Blog post template updates*/
<<<<<<< HEAD

.sided-panel-cta-container {
    display: flex;
    flex-direction: column;
    width: 100%;
    gap: 20px;
    order: 1;

    @media(max-width: 767px){
        width: 100%;
        max-width: 250px;
        margin: 0 auto;
    }

    & .sided-panel-cta {
        display: flex;
        gap: 20px;
        padding: 10px;
        justify-content: space-between;
        align-items: center;
        align-self: stretch;
        border-radius: 6px;
        border: 1px solid #D5DAE1;
        background: #FFF;
        box-shadow: 0px 1px 2px 0px rgba(105, 81, 255, 0.05);

        @media(max-width: 767px){
            width: 100%;
            max-width: 232px;
            margin: 0 auto;
        }

        & .text-content {
            text-align: center;
            flex: 1;
        }
    
        & p {
            font-size: 14px;
            font-weight: 500;
            line-height: 16px;
            margin: 0;
        }
    
        & a {
            color: #47506D;
            font-size: 12px;
            font-style: normal;
            font-weight: 500;
            line-height: 14px;
            text-decoration-line: underline;
            margin: 0;
        }

        & .icon-content {
            display: flex;
            justify-content: center;
            align-items: center;
        }

        & .social-icon {
            width: 26px;
            height: 26px;
            margin: 0;
        }

        & .social-icon-2xl {
            width: 36px;
            height: 36px;
        }
    }


    & .sided-panel-stream {
        text-align: center;

        & p {
            color: #333F51;
            font-family: Inter;
            font-size: 20px;
            font-style: normal;
            font-weight: 500;
            line-height: 28px
        }

        & a {
            color: #B7C6DD;
            font-size: 16px;
            font-weight: 500;
            padding: 10px 18px;
            border-radius: 4px;
            border: 1px solid #B7C6DD;
            background-color: #04192B;
            box-shadow: 0px 4px 10px 0px rgba(20, 20, 43, 0.04);

            @media(max-width: 767px){
                padding: 10px 50px;
            }
        }
    }
}

.related-post {
    .heading {
        display: flex;
        justify-content: center;
        margin-top: 50px;

        @media(max-width: 767px){
            justify-content: start;
        }

        h2 {
            font-size: 20px;
            font-weight: 600;
            margin: 0;

            @media(max-width: 767px){
                font-size: 16px;
            }
        }
    }

    .related-index-body {
        padding-top: 2rem;
        display: grid;
        grid-column-gap: 24px;
        grid-row-gap: 24px;
        grid-template-columns: repeat(3, minmax(0, 1fr));

        @media(max-width: 767px){
            grid-template-columns: repeat(1, minmax(0, 1fr));
            padding-top: 1rem;
        }

        .related-post-card {
            box-shadow: 1px 2px 4px 2px rgba(0, 0, 0, 0.10);
            cursor: pointer;
            text-decoration: none;
            color: black;
            background-color: rgba(255, 255, 255, 0.70);
            border-radius: 2px;
            display: flex;
            flex-direction: column;
            justify-content: flex-start;
            padding: 20px;
        }

        .related-post-image {
            height: 277px;
            box-shadow: 6px 8px 1px 1px #D9D9D9;
        }

        .related-post-card-title {
            color: #000;
            font-size: 20px;
            font-weight: 500;
            margin-top: 26px;

            @media(max-width: 767px){
                font-size: 20px;
                margin-top: 20px;
            }
        }

        .related-post-card-description {
            color: rgba(51, 63, 81, 0.70);
            font-size: 14px;
            font-style: normal;
            font-weight: 400;
            line-height:  19.6px;
            margin-top: 15px;

            @media(max-width: 767px){
                font-size: 12px;
                line-height:  17px;
                margin-top: 5px;
            }
        }
    }
}

.blog-post{
    max-width: 1448px;
=======
.blog-post {
    max-width: 1220px;
>>>>>>> 21a9320c
    width: 100%;
    padding: 2rem 0 5rem;

    @media(max-width: 1284px) {
        padding: 2rem 32px 5rem;
    }

    @media(max-width: 991px) {
        padding: 2rem 16px 5rem;
    }

    @media(max-width: 767px) {
        padding: 16px 16px 5rem;
    }

    .tags-wrap {
        margin: 0 0 24px 0;

        @media(max-width: 767px) {
            margin: 0 0 16px 0;
        }
    }

    .blog-tag {
        padding: 4px 12px;
        border-radius: 36px;
        background: #D7DCE5;
        box-shadow: 0px 1px 2px 0px rgba(105, 81, 255, 0.05);
        color: #47506D;
        font-family: "Inter", sans-serif;
        font-size: 12px;
        font-style: normal;
        font-weight: 500;
        line-height: 18px;
        margin-right: 10px;
    }

    header {
        flex-direction: row;
        justify-content: space-between;
        align-items: center;

        @media(max-width: 767px) {
            flex-direction: column;
        }

        .header-info {
            max-width: 790px;
        }

        .hero-image {
            max-width: 380px;
            width: 100%;

            @media(max-width: 767px) {
                margin-top: 16px;
                max-width: 100%;
            }
        }

        .blog-post-date {
            color: #47506D;
            font-size: 16px;
            font-style: normal;
            font-weight: 400;
            line-height: 22px;
        }

        h1 {
            margin-top: 16px;
            margin-bottom: 16px;
            color: #04192B;
            font-size: 40px;
            font-style: normal;
            font-weight: 500;
            line-height: 60px;

            @media(max-width: 991px) {
                font-size: 36px;
                line-height: 42px;
            }

            @media(max-width: 767px) {
                font-size: 48px;
                line-height: 60px;
                margin: 16px 0 16px;
                padding: 0;
            }
        }
    }

    .post-description {
        color: #47506D;
        font-size: 18px;
        font-style: italic;
        font-weight: 400;
        line-height: 30px;
        margin-top: 48px;

        @media(max-width: 767px) {
            font-size: 14px;
            line-height: 22px;
            margin-top: 32px;
        }
    }

    .blog-post-content {
        display: flex;
        align-items: flex-start;
        justify-content: space-between;
        gap: 110px;
        padding-top: 48px;
        margin-top: 24px;
        border-top: 1px solid #EEF0F3;
<<<<<<< HEAD
        padding-right: 10px;
        padding-left: 10px;
        @media(max-width: 767px){
=======

        @media(max-width: 767px) {
>>>>>>> 21a9320c
            padding-top: 32px;
            flex-direction: column;
            gap: 25px;

            & .dynamic-html {
                order: 3;
            }
        }

        h2 {
            line-height: normal;
            margin-bottom: 16px;
            font-size: 36px;
            line-height: 48px;

            @media(max-width: 767px) {
                margin-top: 32px;
                font-size: 28px;
                line-height: 36px;

            }

            span {
                color: #333F51 !important;
                font-family: "Inter", sans-serif !important;
                font-size: 36px;
                font-style: normal;
                font-weight: 500;
                line-height: 48px;

                @media(max-width: 767px) {
                    font-size: 28px;
                    line-height: 36px;
                }
            }
        }

        h3 {
            color: #47506D;
            font-family: "Inter", sans-serif;
            font-weight: 500;

            span {
                color: #47506D !important;
                font-family: "Inter", sans-serif !important;
                font-weight: 500 !important;

                @media(max-width: 767px) {
                    font-size: 22px !important;
                    line-height: 28px !important;
                }
            }
        }

        h4 {
            font-family: "Inter", sans-serif;

            span {
                font-family: "Inter", sans-serif !important;
                font-weight: 500 !important;

                @media(max-width: 767px) {
                    font-size: 18px !important;
                    line-height: 26px !important;
                }
            }
        }

        clear: both;
        width: 100%;

        .sticky {
            @media(min-width: 768px) {
                display: inline-block;
                position: sticky;
                top: 2rem;
            }
        }

        .post-content {
            display: inline-block;
            vertical-align: top;
        }

        .dynamic-html {
            width: 100%;
            overflow: hidden;
        }
    }
<<<<<<< HEAD
    .post-sidebar, .post-sidebar-right{
        max-width: 215px;
        width: 100%;
        @media(max-width: 991px){
=======

    .post-sidebar {
        max-width: 422px;
        width: 100%;
        padding-right: 40px;

        @media(max-width: 991px) {
>>>>>>> 21a9320c
            max-width: 322px;
        }

        @media(max-width: 767px) {
            max-width: 100%;
            padding-right: 0;
            position: relative !important;
        }
    }
<<<<<<< HEAD
    .post-sidebar-right {
        max-width: 180px;
    }
    .post-content{
=======

    .post-content {
>>>>>>> 21a9320c
        max-width: calc(100% - 422px);
        width: 100%;

        @media(max-width: 991px) {
            max-width: calc(100% - 322px);
        }

        @media(max-width: 767px) {
            max-width: 100%;
        }

        .page-toc {
            display: none;
        }

        .table {
            margin-left: 0;
            margin-right: 0;
        }

        p,
        td {
            color: #47506D;
            font-family: "Inter", sans-serif;
            font-size: 18px;
            font-style: normal;
            font-weight: 400;
            line-height: 30px;

            @media(max-width: 767px) {
                font-size: 14px;
                line-height: 22px;
            }

            span,
            a {
                color: #47506D !important;
                font-family: "Inter", sans-serif !important;
                font-size: 18px !important;
                font-style: normal !important;
                font-weight: 400 !important;
                line-height: 30px !important;

                @media(max-width: 767px) {
                    font-size: 14px !important;
                    line-height: 22px !important;
                }
            }
        }

        ul,
        ol {

            li span,
            li a,
            li {
                color: #47506D !important;
                font-family: "Inter", sans-serif !important;
                font-size: 18px !important;
                font-style: normal !important;
                font-weight: 400 !important;
                line-height: 30px !important;

                @media(max-width: 767px) {
                    font-size: 14px !important;
                    line-height: 22px !important;
                }
            }

            br {
                display: none;
            }
        }

        ul,
        ol {
            li {
                a {
                    text-decoration: underline;
                }
            }
        }

        hr {
            margin: 35px 0px;
        }
    }

    .blog-post-nav {
        a {
            color: #47506D !important;
            font-family: "Inter", sans-serif !important;
            font-size: 16px !important;
            font-style: normal !important;
            font-weight: 500 !important;
            line-height: 22px !important;
        }

        @media(max-width: 767px) {
            margin-top: 10px;
            border-top: 1px solid #EEF0F3;
            padding-top: 24px;
        }

        div {
            @media(max-width: 991px) {
                display: none;
            }
        }

        a {
            @media(max-width: 991px) {
                max-width: 50%;
                width: 100%;
                text-overflow: unset;
                white-space: inherit;
                text-align: left;
            }

            @media(max-width: 767px) {
                max-width: 100%;
            }

            &:last-child {
                @media(max-width: 991px) {
                    text-align: right;
                }

                @media(max-width: 767px) {
                    margin-top: 28px;
                }
            }
        }
    }

    .table-of-contents {
        background: #F9FAFC;
        counter-reset: toc-counter;
<<<<<<< HEAD

        h3{
=======
        padding: 16px;

        h3 {
>>>>>>> 21a9320c
            margin: 0 0 8px;
            color: #04192B;
            font-size: 16px;
            font-style: normal;
            font-weight: 600;
            line-height: 24px;
        }

        ul {
            margin: 0;
<<<<<<< HEAD
            padding: 0 16px;

            @media(max-width: 767px){
                padding: 20px 16px;
                display: flex;
                flex-direction: column;
                gap: 20px;
            }

            li{
                list-style: none;
                opacity: 0.7;
                position: relative;
                margin: 0;

                @media(max-width: 767px){
                    opacity: 1;
                }

                & .progress {
                    background-color: #D9D9D9;
                    position: absolute;
                    top: 0;
                    bottom: 0;
                    right: -16px;
                    width: 3px;

                    @media(max-width: 767px){
                        display: none;
                    }
                }
=======

            li {
                margin-bottom: 8px;
                list-style: none;
>>>>>>> 21a9320c

                &:not(.sub-item) {
                    counter-increment: list-number;

                    a {
                        font-weight: 600;
                    }

                    &:before {
                        content: counter(list-number);
                        width: 24px;
                        height: 24px;
                        color: #47506D;
                        font-size: 12px;
                        font-style: normal;
                        font-weight: 700;
                        line-height: 24px;
                        text-align: center;
                        border-radius: 100%;
                        background: #fff;
                        margin-right: 8px;
                        display: inline-block;
                    }
                }
<<<<<<< HEAD
                a{
                    color: #333F51;
=======

                a {
                    color: #47506D;
>>>>>>> 21a9320c
                    font-size: 14px;
                    font-style: normal;
                    font-weight: 400;
                    line-height: 22px;

                    &:hover {
                        text-decoration: underline;
                    }
                }
<<<<<<< HEAD
                &.active {
                    opacity: 1;
                    & .progress {
                        background-color: #333F51;

                        &.current:after {
                            content: " \25CF";
                            width: 12px;
                            height: 12px;
                            font-size: 12px;
                            position: absolute;
                            bottom: 0;
                            left: -4px;
                            z-index: 2;
                        }
                    }

                }
                &.sub-item{
=======

                &.sub-item {
>>>>>>> 21a9320c
                    list-style: disc;
                    margin-left: 50px;
                    font-weight: 400;
                    line-height: 18px;
<<<<<<< HEAD
                    font-size: 12px;
                    span{
=======

                    span {
>>>>>>> 21a9320c
                        display: none;
                    }
                }
            }
        }
    }

    .popular-articles {
        margin-top: 24px;
        border-top: 1px solid #EEF0F3;
        padding-top: 20px;

        @media(max-width: 767px) {
            display: none;
        }

        &.mobile-only {
            @media(max-width: 767px) {
                display: block;
            }
        }

        h3 {
            color: #04192B;
            font-size: 16px;
            font-style: normal;
            font-weight: 600;
            line-height: 24px;
            margin-top: 0;
            margin-bottom: 8px;
        }

        ul {
            list-style: none;
            margin: 0;

            li {
                display: flex;
                align-items: center;
                padding: 4px 0;
                margin-bottom: 8px;

                .popular-articles-image {
                    width: 48px;
                    height: 48px;
                }

                a {
                    color: #47506D;
                    font-size: 14px;
                    font-style: normal;
                    font-weight: 500;
                    line-height: 22px;
                    margin-left: 10px;
                    width: calc(100% - 58px);

                    &:hover {
                        text-decoration: underline;
                    }
                }
            }
        }
    }

    .sidebar-cta {
        padding: 61px 41px;
        margin-top: 28px;
        border-radius: 6px;
        background: #04192B url("./images/pattern-sidebar-cta.svg") no-repeat bottom left / contain;
        text-align: center;

        @media(max-width: 767px) {
            display: none;
        }

        &.mobile-only {
            @media(max-width: 767px) {
                display: block;
            }
        }

        h3 {
            color: #FFF;
            text-align: center;
            font-size: 24px;
            font-style: normal;
            font-weight: 500;
            line-height: 36px;
            margin-bottom: 16px;
            margin-top: 0;
        }

        a {
            background: #5072eb;
            border-radius: 6px;
            color: #fff;
            font-family: "Inter", sans-serif;
            font-size: 18px;
            font-weight: 700;
            line-height: 20px;
            margin-bottom: 20px;
            margin-left: auto;
            margin-right: auto;
            max-width: 195px;
            padding: 14px 30px;
            text-align: center;
            text-decoration: none;
            display: inline-block;
        }
    }
}

/*Blog post template updates end*/
.custom-slides{
   .slick-slider{
    @media(min-width: 801px){
        padding-right: 100px;
    }
    @media(max-width: 800px){
        padding-right: 20px;
    }
   }
   .slick-slide{margin: 0px 10px;overflow: visible !important; width: 190px !important;}
   .slick-track{
        overflow: visible !important; 
        display: flex;
        justify-content: center; 
        align-items: center;
    }
   .slick-list{height: 80px;}
   .gatsby-image-wrapper{
    height: 46px !important;
    display: flex !important;
    align-items: center;
    justify-content: space-between;

    }
    .rfm-marquee, .rfm-initial-child-container{
        display: flex;
        align-items: end;
        gap: 120px;
        @media (max-width: 810px){
            gap: 50px;
        }

    }
    .rfm-initial-child-container{
        padding-right: 60px;
    }
}

.custom-slider{
    display: flex !important;
    align-items: center;
    justify-content: space-between;

    img,svg{
        width:100%;
        max-width: 120px;
        height: 40px;
        opacity: 1;visibility: visible;
        object-fit:contain !important;
    }
    .slick-slide{
        width: 130px !important;
    }
}

.slide-container{
    padding: 0px  ~"calc(min(9%, 146px))" 0px  0px;
    height: 140px;
    padding-bottom: 20px;
    display: flex;
    @media (max-width: 810px){
     padding-right: 16px;
     height: 120px;
     padding-bottom: 20px;
    }
}   

// section-one-subtext-wrapper
.section-one-subtext-wrapper {
    @media (max-width: 810px){
        margin-top: 0px;
    }
}
/*Blog post template updates end*/



// Pricing - start

.pricing-page {
    .pricing-page-top-left {
        width: 50%;

        h1 {
            font-size: 52px;
        }

        p {
            font-size: var(--fontSize-1);
        }

        .main-section-buttons {
            width: 100%;
            display: flex;
            flex-shrink: 1;
            padding-top: 50px;

            .section-one-demo-button {
                background-color: #70D3D6;
                color: #3F3F46;
                text-decoration: none;
                border-radius: 4px;
                padding: 10px 10px;
                min-width: 100px;
                height: 60px;
                text-align: center;
                line-height: 40px;
                margin-top: 8px;
                font-family: "Inter", sans-serif;
                font-style: normal;
                font-weight: 400;
                font-size: 18px;
                flex-grow: 1;
                margin-left: 16px;
                max-width: 180px;
            }

            .section-one-try-it-button {
                background-color: #5072EB;
                max-width: 200px;
                color: white;
                border-radius: 4px;
                height: 60px;
                padding: 10px 10px;
                display: flex;
                justify-content: center;
                align-items: center;
                margin-top: 8px;
                width: 230px;
                font-family: "Inter", sans-serif;

            }
        }
    }

    .pricing-page-top-right {
        width: 50%;
        display: flex;
        justify-content: center;
        align-items: center;
    }

    .main-section-buttons-mobile {
        display: none;
    }

    .plan-container {
        padding-left: ~"calc(min(9%, 146px))";
        padding-right: ~"calc(min(9%, 146px))";
        padding-top: 70px;

        .heading {
            display: flex;
            justify-content: center;

            h2 {
                font-size: 40px;
                margin: 0px;
            }
        }

        .content {
            width: 100%;
            margin-left: auto;
            margin-right: auto;
            display: flex;
            justify-content: center;
            padding-top: 52px;
            gap: 40px;

            &-left {
                .selected-border {
                    border: 2px solid #7D65F4 !important;
                }

                .plans-section {
                    display: flex;
                    flex-direction: column;

                    .card {
                        display: flex;
                        padding: 10px 35px;
                        box-shadow: 0 4px 6px rgba(0, 0, 0, 0.12), 0 1px 2px rgba(0, 0, 0, 0.24);
                        transition: all 0.3s cubic-bezier(.25, .8, .25, 1);
                        background: #fff;
                        border-radius: 5px;
                        margin: 1rem 0rem;
                        position: relative;
                        border: 2px solid transparent;
                        height: 90px;

                        &-body {
                            display: flex;
                            align-items: center;
                            justify-content: space-between;
                            gap: 40px;
                            width: 100%;

                            h3 {
                                font-size: var(--fontSize-4);
                                font-weight: 500;
                                font: Inter;
                                margin: 0px;
                                min-width: 120px;
                            }

                            p {
                                font-size: .9rem;
                                width: 100%;
                            }

                            .radio {
                                border-radius: 50%;
                                padding: 3px;
                                border: 3px solid #7D65F4;

                                &-circle {
                                    padding: 9px;
                                    border-radius: 50%;
                                    background: #7D65F4;
                                }

                                .selected-radio-circle {
                                    padding: 9px;
                                    border-radius: 50%;
                                    background: transparent;
                                }

                            }
                        }
                    }
                }

                .buttons-section {
                    display: flex;
                    justify-content: center;
                    align-items: center;
                    gap: 35px;
                    padding-top: 20px;

                    .build-button {
                        color: #ffffff;
                        text-decoration: none;
                        border-radius: 4px;
                        padding: 10px 40px;
                        text-align: center;
                        line-height: 40px;
                        font-family: "Inter", sans-serif;
                        font-style: normal;
                        font-weight: 400;
                        background-color: #5374EA;
                        font-size: 18px;
                    }

                    .contact-button {
                        color: black;
                        background-color: white;
                        text-decoration: none;
                        font-size: 18px;
                        font-weight: 400;
                        line-height: 20px;
                        padding: 18px 50px;
                        border: 2px solid #5374EA;
                        border-radius: 4px;
                        height: 60px;
                    }
                }
            }

            &-right {
                display: flex;
                justify-content: center;

                .card {
                    padding: 50px;
                    transition: all 0.3s cubic-bezier(.25, .8, .25, 1);
                    background: #F0F0F2;
                    border-radius: 6px;
                    box-shadow: 2px 3px 7px 4px rgba(0, 0, 0, 0.25);

                    .container-list {
                        .list {
                            display: flex;
                            align-items: center;
                            gap: 8px;

                            p {
                                font-size: 14px;
                                font-weight: 500;
                                line-height: 17px;
                            }
                        }
                    }

                    h5 {
                        margin: 0px;
                        padding-bottom: 20px;
                        text-align: center;
                        color: #3F3F46;
                        font-size: 22px;
                        font-weight: 500px;
                    }

                    p {
                        padding: 8px 0px;
                        margin: 0px;
                        font-size: .9rem;
                        line-height: 18.625px;
                    }
                }
            }

            @media (max-width: 1024px) {
                &-left {
                    .plans-section {
                        .card {
                            padding: 10px 10px;

                            .card-body {
                                gap: 24px;
                            }
                        }
                    }
                }

                &-right {
                    .card {
                        width: 316px;
                        height: fit-content;
                        padding: 24px;

                        .container-list {
                            padding: 0px;
                            margin: 0px;
                        }
                    }
                }
            }
        }
    }

    .frequently-question {
        padding-left: ~"calc(min(9%, 146px))";
        padding-right: ~"calc(min(9%, 146px))";
        padding-top: 80px;

        .heading {
            display: flex;
            justify-content: center;

            h2 {
                font-size: 37px;
            }
        }

        .frequently-container {
            padding: 4rem;
            display: flex;
            justify-content: center;

            .question {
                width: 70%;
            }

            input[type="checkbox"] {
                display: none;
            }

            .faq-drawer {
                margin-bottom: 1.8rem;
                flex: 1;
                box-shadow: 0px 2px 15px rgba(0, 0, 0, 0.1);
            }

            .faq-drawer__title {
                display: block;
                position: relative;
                padding: 20px 20px 20px 40px;
                margin-bottom: 0;

                background: #C8C8C8;

                color: #27272A;
                font-weight: 500;
                font-size: 15.8px;

                transition: all 0.25s ease-out;
                cursor: pointer;
                font-family: Inter, sans-serif;

            }

            .faq-drawer__title::after {

                position: absolute;
                width: 0;
                height: 0;
                top: 28px;
                right: 20px;
                float: right;

                border-left: 5px solid transparent;
                border-right: 5px solid transparent;
                border-top: 5px solid currentColor;
                transition: transform 0.2s ease-out;
            }

            .faq-drawer__trigger:checked+.faq-drawer__title::after {
                transform: rotate(-180deg);
            }

            .faq-drawer__content-wrapper {
                overflow: hidden;
                max-height: 0px;
                font-size: 15px;
                line-height: 23px;

                transition: max-height 0.25s ease-in-out;
            }

            .faq-drawer__trigger:checked+.faq-drawer__title+.faq-drawer__content-wrapper {
                max-height: fit-content;
            }

            .faq-drawer__trigger:checked+.faq-drawer__title {
                border-bottom-right-radius: 0;
                border-bottom-left-radius: 0;
            }

            .faq-drawer__content-wrapper .faq-drawer__content {
                background: white;
                padding: 2px 44px 14px;
                border-bottom-left-radius: 8px;
                border-bottom-right-radius: 8px;

                p {
                    font-size: 14.8px;
                    line-height: 26.66px;
                    font-family: Inter, sans-serif;
                }
            }
        }

    }

    .related-post {
        .heading {
            display: flex;
            justify-content: center;

            h2 {
                font-size: 40px;
            }
        }

        .related-index-body {
            padding-left: ~"calc(min(9%, 146px))";
            padding-right: ~"calc(min(9%, 146px))";
            padding-top: 2rem;
            display: grid;
            grid-column-gap: 24px;
            grid-row-gap: 24px;
            grid-template-columns: repeat(3, minmax(0, 1fr));

            .related-post-card {
                cursor: pointer;
                text-decoration: none;
                color: black;
                background-color: #f5f5f5;
                border-radius: 4px;
                display: flex;
                flex-direction: column;
                justify-content: flex-start;
                padding: 20px;
                height: 315px;
            }

            .related-post-card-title {
                padding-top: 15px;
                font-size: 20px;
                font-weight: 500;
            }

            .related-post-image {
                height: 200px;
            }
        }
    }

    .start-move-demo {
        padding-left: ~"calc(min(9%, 146px))";
        padding-right: ~"calc(min(9%, 146px))";
        margin-top: 70px;
        background: #E4E4E7;


        .start-move-demo-container {
            display: flex;
            justify-content: space-between;
            align-items: center;
            padding: 30px 22px;

            h2,
            p {
                font-size: 22px;
                margin: 0px;
            }

            p {
                color: #A1A1AA;
            }

            .buttons-container {
                display: flex;
                gap: 10px;

                .build-button {
                    background-color: #F0F0F2;
                    color: #52525B;
                    font-size: 10.8px;
                    font-weight: 500;
                    padding: 8px 15px;
                    border-radius: 35px;
                }

                .demo-button {
                    background-color: #3F3F46;
                    color: #FFFFFF;
                    font-size: 10.8px;
                    font-weight: 500;
                    padding: 8px 15px;
                    border-radius: 35px;
                }
            }
        }
    }

    .pricing-page-quote-box {
        margin-top: 0px;
    }

    // cost-calculator

    .cost-calculator {
        padding-top: 70px;
        margin: auto;

        .cost-calculator-title {
            display: flex;
            flex-direction: column;
            align-items: center;
        }

        .cost-calculator-subtitle {
            color: #3F3F46;
            font-size: var(--fontSize-0);
        }

        .cost-calculator-left-title {
            font-size: 1.875rem;
            font-weight: 600;
            text-align: center;
        }

        .comparisons-subtext {
            font-weight: 600;
            font-size: 25px;
            margin-top: 32px;
        }

        .comparisons-competition {
            display: flex;
        }

        .pricing-example-image {
            width: 100%;
            margin: auto;
        }

        .cost-calculator-subcontainer {
            width: 415px;
        }

        .cost-calculator-results-wrapper {
            background-color: #04192A;
            width: 415px;
            height: 371px;
        }

        .results-title {
            color: white;
            font-size: 1.875rem;
            text-align: center;
            font-weight: 600;
        }

        .comparisons-wrapper {
            display: flex;
            flex-direction: column;
        }

        .zero-margin-bottom {
            margin-bottom: 0;
        }

        .results-text-wrapper {
            display: flex;
            justify-content: center;
        }

        .results-subtext {
            font-size: var(--fontSize-1);
            text-align: center;
            color: white;
        }

        .question-mark {
            cursor: pointer;
            width: 20px;
            margin: 38px 0px auto 5px;
        }

        .question-mark-dark {
            cursor: pointer;
            width: 20px;
            margin: 32px 0px auto 5px;
        }

        .comparisons-competitor {
            display: flex;
            justify-content: space-between;
        }

        .heading {
            display: flex;
            justify-content: center;

            h2 {
                font-size: 40px;
                margin: 0px;
                margin-bottom: 41px;
            }
        }

        &-container {
            width: fit-content;
            display: flex;
            align-items: center;
            box-shadow: 2px 3px 7px 4px rgba(0, 0, 0, 0.25) !important;
        }

        &-left {
            width: 50%;
            display: flex;
            align-items: center;
            flex-direction: column;
            gap: 32px;
            height: 371px;
            width: 415px;

            .content-bottom {
                display: flex;
                flex-direction: column;
                align-items: center;

                p {
                    color: #3F3F46;
                    font-size: 14px;
                    font-style: normal;
                    line-height: 22px;
                }

                .count-input {
                    display: flex;

                    .btn-left {
                        width: 41px;
                        height: 35px;
                        flex-shrink: 0;
                        border-radius: 9px 0px 0px 9px;
                        background: #5072EB;
                        box-shadow: 0px 2px 7px 0px rgba(0, 0, 0, 0.10);
                        cursor: pointer;
                        display: flex;
                        align-items: center;
                        justify-content: center;
                    }

                    input {
                        width: 95px;
                        height: 35px;
                        flex-shrink: 0;
                        background: #ffffff;
                        box-shadow: 0px 2px 7px 0px rgba(0, 0, 0, 0.10);
                        border: 0;
                        text-align: center;
                        margin-right: -10px;
                    }

                    .btn-right {
                        width: 41px;
                        height: 35px;
                        flex-shrink: 0;
                        border-radius: 0px 9px 9px 0px;
                        background: #5072EB;
                        box-shadow: 0px 2px 7px 0px rgba(0, 0, 0, 0.10);
                        cursor: pointer;
                        display: flex;
                        align-items: center;
                        justify-content: center;
                    }
                }
            }

        }

        &-right {
            width: 50%;
            display: flex;
            justify-content: center;
            width: 415px;
            height: 371px;

            .card {


                .content-top {
                    margin-bottom: 36px;

                    p:nth-child(2) {
                        margin-bottom: 8px;
                    }

                    p:nth-child(3) {
                        margin-bottom: 16px;
                    }

                    &-heading {
                        color: #3F3F46;
                        text-align: center;
                        font-size: 22px;
                        font-weight: 600;
                        line-height: 22.8px;
                        margin: 0px;
                        margin-bottom: 20px;
                    }

                    &-description {
                        color: var(--Secondary-Text, #3F3F46);
                        text-align: center;
                        font-size: 14px;
                        font-weight: 500;
                        line-height: 22.8px;
                        margin: 0px;
                    }

                    &-price-tag {
                        color: var(--estuary_purple, #7D65F4);
                        font-size: 37px;
                        font-weight: 500;
                        line-height: 22.8px;
                        margin: 0px;
                        margin-bottom: 8px;
                    }

                    &-hint {
                        color: #DE0202;
                        text-align: center;
                        font-size: 12px;
                        font-weight: 500;
                        line-height: 22.8px;
                        margin: 0px;
                    }
                }

                .content-bottom {
                    &-heading {
                        color: #3F3F46;
                        text-align: center;
                        font-size: 22px;
                        font-weight: 600;
                        line-height: 22.8px;
                        margin: 0px;
                        margin-bottom: 28px;
                    }

                    &-description {
                        display: flex;
                        justify-content: space-between;

                        p {
                            margin: 0px;
                        }

                        p:nth-child(1) {
                            color: var(--Grey-2, #686868);
                            font-size: 18px;
                            font-weight: 500;
                            line-height: 22.8px;
                        }

                        p:nth-child(2) {
                            color: var(--estuary_purple, #7D65F4);
                            font-size: 18px;
                            font-weight: 500;
                            line-height: 22.8px;
                        }
                    }
                }
            }
        }

        @media (max-width: 1240px) {
            &-left {
                .MuiBox-root {
                    width: 392px;
                }
            }
        }

        @media (max-width: 425px) {
            &-left {
                .content-top {
                    p {
                        font-size: 20px;
                    }
                }

                .content-bottom {
                    p {
                        font-size: 20px;
                    }
                }

                .MuiBox-root {
                    width: 336px;
                }
            }

            &-right {
                .card {
                    .content-top {
                        .content-top-heading {
                            font-size: 20px;
                        }

                        .content-top-description {
                            font-size: 18px;
                        }

                        .content-top-price-tag {
                            font-size: 22px;
                            text-align: center;
                        }

                        .content-top-hint {
                            font-size: 12px;
                        }
                    }

                    .content-bottom {
                        .content-bottom-heading {
                            font-size: 20px;
                        }

                        .content-bottom-description {
                            p {
                                font-size: 18px;
                            }
                        }
                    }
                }
            }
        }
    }

    .pricing-example-image {
        width: 100%;
        height: 100%;
        margin: auto;
    }


    .pricing-comparison-wrapper {
        display: flex;
        flex-direction: column;
        justify-content: center;
        align-items: center;
        padding-left: ~"calc(min(9%, 146px))";
        padding-right: ~"calc(min(9%, 146px))";
    }

    .pricing-comparison-header {
        font-size: 40px;
    }

    .pricing-comparison-row {
        display: flex;
        flex-wrap: wrap;
        justify-content: center;
    }

    .pricing-comparison-row>div {
        display: flex;
        flex-basis: calc(50% - 40px);
        justify-content: center;
        box-shadow: 0px 4px 10px rgba(20, 20, 43, 0.14);
        margin: 20px;
        height: 330px;
    }

    .pricing-comparison-text {
        display: flex;
        flex-direction: column;
        justify-content: center;
        align-items: center;
        padding: 30px;
    }

    .pricing-comparison-card-header {
        text-transform: uppercase;
        font-size: 2.125rem;
        text-align: center;
    }

    .pricing-comparison-card-subheader {
        font-size: var(--fontSize-2);
        text-align: center;
    }

    .pricing-comparison-card-body {
        font-size: var(--fontSize-0);
        text-align: center;
    }
}

.pricing-page {
    @media(max-width: 1246px) {
        .frequently-question {
            padding-left: ~"calc(min(9%, 146px))";
            padding-right: ~"calc(min(9%, 146px))";
            padding-top: 80px;

            .heading {
                display: flex;
                justify-content: center;

                h2 {
                    font-size: 37px;
                    text-align: center;
                }
            }

            .frequently-container {
                padding: 0px;
                display: flex;
                justify-content: center;

                .question {
                    width: 100%;
                }

                input[type="checkbox"] {
                    display: none;
                }

                .faq-drawer {
                    margin-bottom: 1.8rem;
                    flex: 1;
                    box-shadow: 0px 2px 15px rgba(0, 0, 0, 0.1);
                }

                .faq-drawer__title {
                    display: block;
                    position: relative;
                    padding: 20px 20px 20px 40px;
                    margin-bottom: 0;

                    background: #C8C8C8;

                    color: #27272A;
                    font-weight: 500;
                    font-size: 15.8px;

                    transition: all 0.25s ease-out;
                    cursor: pointer;
                    font-family: Inter, sans-serif;
                }

                .faq-drawer__title::after {
                    content: " ";

                    position: absolute;
                    width: 0;
                    height: 0;
                    top: 34px;
                    right: 20px;
                    float: right;

                    border-left: 5px solid transparent;
                    border-right: 5px solid transparent;
                    border-top: 5px solid currentColor;
                    transition: transform 0.2s ease-out;
                }

                .faq-drawer__trigger:checked+.faq-drawer__title::after {
                    transform: rotate(-180deg);
                }

                .faq-drawer__content-wrapper {
                    overflow: hidden;
                    max-height: 0px;
                    font-size: 15px;
                    line-height: 23px;

                    transition: max-height 0.25s ease-in-out;
                }

                .faq-drawer__trigger:checked+.faq-drawer__title+.faq-drawer__content-wrapper {
                    max-height: fit-content;
                }

                .faq-drawer__trigger:checked+.faq-drawer__title {
                    border-bottom-right-radius: 0;
                    border-bottom-left-radius: 0;
                }

                .faq-drawer__content-wrapper .faq-drawer__content {
                    background: white;
                    padding: 2px 44px 14px;
                    border-bottom-left-radius: 8px;
                    border-bottom-right-radius: 8px;

                    p {
                        font-size: 14.8px;
                        line-height: 26.66px;
                        font-family: Inter, sans-serif;
                    }
                }
            }

        }
    }

    @media(max-width: 1050px) {
        padding-top: 0px;

        .pricing-page-top {
            flex-direction: column;
            gap: 30px;

            &-left {
                width: 100%;

                .product-flow-section-one-h1 {
                    width: 100%;
                    max-width: unset;
                }

                .pricing-page-subheader-text {
                    margin: 0;
                }

                .main-section-buttons {
                    display: none;
                }
            }

            &-right {
                width: 100%;
            }

            .main-section-buttons-mobile {
                margin: auto;

                .section-one-try-it-button {
                    width: 200px;
                    height: 48px;
                    padding: 16px 50px;
                    border-radius: 6px;
                    background: #5374EA;
                }
            }
        }

        .plan-container {
            .content {
                flex-direction: column-reverse;
            }
        }

        .cost-calculator {
            .cost-calculator-container {
                flex-direction: column;
                margin: auto;
                min-width: 350px;

                .cost-calculator-left {
                    width: 100%;

                    .content-bottom {
                        width: max-content;

                        p {
                            margin: 0px;
                        }

                        .count-input {
                            margin-top: 16px;
                        }
                    }
                }

                .cost-calculator-results-wrapper {
                    width: 100%;
                }

                .cost-calculator-right {
                    width: 100%;
                    justify-content: center;

                    .card {
                        margin-top: 32px;
                    }

                }
            }
        }

        .start-move-demo {

            .start-move-demo-container {
                align-items: flex-start;
                flex-direction: column;
                gap: 8px;
            }
        }
    }

    @media(max-width: 595px) {

        .frequently-question {

            h2 {
                font-size: 30px !important;
                text-align: center;
            }
        }
        .faq-text {
            font-size: 0.875rem;
        }

        padding-top: 0px;

        .pricing-landing-image {
            max-height: 400px;
        }


        .plan-container {
            .content {
                flex-direction: column-reverse;

                .content-left {
                    .plans-section {
                        .card {
                            .card-body {
                                gap: 20px;

                                h3 {
                                    font-size: 20px;
                                    min-width: 96px
                                }

                                p {
                                    font-size: 12px;
                                }
                            }
                        }
                    }

                    .buttons-section {
                        gap: 0px;

                        .build-button {
                            line-height: 28px;
                            font-size: 16px;
                            padding: 10px 28px;
                            margin-right: 10px;
                        }
                    }
                }
            }
        }

        .related-post {
            .related-index-body {
                grid-template-columns: repeat(2, minmax(0, 1fr));
            }
        }

        .start-move-demo {
            padding-left: 0px;
            padding-right: 0px;
        }

        .contact-button {
            line-height: 28px !important;
            font-size: 16px !important;
            padding: 10px 28px !important;
            height: 48px !important;
        }
    }

    @media(max-width: 420px) {
        .related-index-body {
            display: flex !important;
            flex-direction: column !important;
        }

        .pricing-page-background-image-wrapper {
            .pricing-page-top {
                .pricing-page-top-left {
                    .product-flow-section-one-h1 {
                        font-size: 40px;
                    }
                }

                .pricing-page-top-right {
                    .icon-image {
                        height: 330px !important;
                    }
                }
            }
        }

        .plan-container {
            .content {
                flex-direction: column-reverse;

                .content-left {
                    .plans-section {
                        .card {
                            .card-body {
                                gap: 12px;

                                h3 {
                                    font-size: 14px;
                                    min-width: 64px
                                }

                            }
                        }
                    }

                    .buttons-section {
                        gap: 0px;
                        justify-content: space-around;

                        .build-button {
                            line-height: 16px;
                            font-size: 10px;
                            padding: 10px 16px;
                        }

                        .contact-button {
                            font-size: 12px;
                            padding: 0px;
                            height: 36px !important;
                            padding: 4px 28px !important;
                            font-size: 10px !important;
                        }
                    }
                }
            }
        }

        .cost-calculator {
            .heading {
                h2 {
                    font-size: 36px;
                }
            }

            .cost-calculator-container {
                .cost-calculator-left {
                    .MuiBox-root {
                        width: 264px;
                    }
                }

                .cost-calculator-right {
                    .card {
                        padding: 20px 20px;
                    }
                }
            }
        }

        .frequently-question {
            padding-top: 20px;

            .heading {
                h2 {
                    font-size: 20px;
                }
            }
        }

        .related-post {
            .related-index-body {
                grid-template-columns: repeat(2, minmax(0, 1fr));
            }
        }

        .start-move-demo {
            padding-left: 0px;
            padding-right: 0px;
        }
    }

    @media(min-width: 1460px) {
        .plan-container {
            .content {
                .content-left {
                    width: 100%;
                }

                .content-right {
                    width: 100%;
                    justify-content: flex-end;
                }
            }
        }

        .frequently-question {
            .frequently-container {
                .question {
                    width: 100%;
                }
            }
        }

        .related-post {
            .related-index-body {
                .related-post-card {
                    height: unset;
                }
            }
        }

        .start-move-demo {
            .start-move-demo-container {
                .buttons-container {
                    .build-button {
                        display: flex;
                        width: 160px;
                        height: 60px;
                        padding: 12px;
                        justify-content: center;
                        align-items: center;
                        border-radius: 24px;
                        background: #F0F0F2;
                        font-size: 16px;
                    }

                    .demo-button {
                        display: flex;
                        width: 172px;
                        height: 60px;
                        padding: 12px;
                        justify-content: center;
                        align-items: center;
                        border-radius: 24px;
                        background: #3F3F46;
                        font-size: 16px;
                    }
                }
            }
        }
    }
}<|MERGE_RESOLUTION|>--- conflicted
+++ resolved
@@ -6343,8 +6343,6 @@
 
 /*Why Estuary end*/
 /*Blog post template updates*/
-<<<<<<< HEAD
-
 .sided-panel-cta-container {
     display: flex;
     flex-direction: column;
@@ -6528,10 +6526,6 @@
 
 .blog-post{
     max-width: 1448px;
-=======
-.blog-post {
-    max-width: 1220px;
->>>>>>> 21a9320c
     width: 100%;
     padding: 2rem 0 5rem;
 
@@ -6646,14 +6640,10 @@
         padding-top: 48px;
         margin-top: 24px;
         border-top: 1px solid #EEF0F3;
-<<<<<<< HEAD
         padding-right: 10px;
         padding-left: 10px;
-        @media(max-width: 767px){
-=======
-
+    
         @media(max-width: 767px) {
->>>>>>> 21a9320c
             padding-top: 32px;
             flex-direction: column;
             gap: 25px;
@@ -6743,20 +6733,10 @@
             overflow: hidden;
         }
     }
-<<<<<<< HEAD
     .post-sidebar, .post-sidebar-right{
         max-width: 215px;
         width: 100%;
         @media(max-width: 991px){
-=======
-
-    .post-sidebar {
-        max-width: 422px;
-        width: 100%;
-        padding-right: 40px;
-
-        @media(max-width: 991px) {
->>>>>>> 21a9320c
             max-width: 322px;
         }
 
@@ -6766,15 +6746,11 @@
             position: relative !important;
         }
     }
-<<<<<<< HEAD
+  
     .post-sidebar-right {
         max-width: 180px;
     }
     .post-content{
-=======
-
-    .post-content {
->>>>>>> 21a9320c
         max-width: calc(100% - 422px);
         width: 100%;
 
@@ -6913,14 +6889,9 @@
     .table-of-contents {
         background: #F9FAFC;
         counter-reset: toc-counter;
-<<<<<<< HEAD
-
-        h3{
-=======
         padding: 16px;
 
         h3 {
->>>>>>> 21a9320c
             margin: 0 0 8px;
             color: #04192B;
             font-size: 16px;
@@ -6931,7 +6902,6 @@
 
         ul {
             margin: 0;
-<<<<<<< HEAD
             padding: 0 16px;
 
             @media(max-width: 767px){
@@ -6963,12 +6933,6 @@
                         display: none;
                     }
                 }
-=======
-
-            li {
-                margin-bottom: 8px;
-                list-style: none;
->>>>>>> 21a9320c
 
                 &:not(.sub-item) {
                     counter-increment: list-number;
@@ -6993,14 +6957,9 @@
                         display: inline-block;
                     }
                 }
-<<<<<<< HEAD
+
                 a{
                     color: #333F51;
-=======
-
-                a {
-                    color: #47506D;
->>>>>>> 21a9320c
                     font-size: 14px;
                     font-style: normal;
                     font-weight: 400;
@@ -7010,7 +6969,7 @@
                         text-decoration: underline;
                     }
                 }
-<<<<<<< HEAD
+
                 &.active {
                     opacity: 1;
                     & .progress {
@@ -7030,21 +6989,12 @@
 
                 }
                 &.sub-item{
-=======
-
-                &.sub-item {
->>>>>>> 21a9320c
                     list-style: disc;
                     margin-left: 50px;
                     font-weight: 400;
                     line-height: 18px;
-<<<<<<< HEAD
                     font-size: 12px;
                     span{
-=======
-
-                    span {
->>>>>>> 21a9320c
                         display: none;
                     }
                 }
