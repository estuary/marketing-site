/* CSS Custom Properties Definitions */

@import './globalStyles/sections.module.less';

:root {
    --maxWidth-none: 'none';
    --maxWidth-xs: 20rem;
    --maxWidth-sm: 24rem;
    --maxWidth-md: 28rem;
    --maxWidth-lg: 32rem;
    --maxWidth-xl: 36rem;
    --maxWidth-2xl: 42rem;
    --maxWidth-3xl: 48rem;
    --maxWidth-4xl: 56rem;
    --maxWidth-full: '100%';
    --spacing-px: '1px';
    --spacing-0: 0;
    --spacing-1: 0.25rem;
    --spacing-2: 0.5rem;
    --spacing-3: 0.75rem;
    --spacing-4: 1rem;
    --spacing-5: 1.25rem;
    --spacing-6: 1.5rem;
    --spacing-8: 2rem;
    --spacing-10: 2.5rem;
    --spacing-12: 3rem;
    --spacing-16: 4rem;
    --spacing-20: 5rem;
    --spacing-24: 6rem;
    --spacing-32: 8rem;
    --fontFamily-sans: 'Inter', 'MontserratVariable', system-ui, -apple-system,
        BlinkMacSystemFont, 'Segoe UI', Roboto, 'Helvetica Neue', Arial,
        'Noto Sans', sans-serif, 'Apple Color Emoji', 'Segoe UI Emoji',
        'Segoe UI Symbol', 'Noto Color Emoji';
    --fontFamily-serif: 'Merriweather', 'Georgia', Cambria, 'Times New Roman',
        Times, serif;
    --font-body: var(--fontFamily-serif);
    --font-heading: var(--fontFamily-sans);
    --fontWeight-normal: 400;
    --fontWeight-bold: 700;
    --fontWeight-black: 900;
    --fontWeight-white: 500;
    --fontSize-root: 16px;
    --lineHeight-none: 1;
    --lineHeight-tight: 1.1;
    --lineHeight-normal: 1.5;
    --lineHeight-relaxed: 1.625;
    /* 1.200 Minor Third Type Scale */
    --fontSize-0: 0.875rem;
    --fontSize-1: 1.125rem;
    --fontSize-2: 1.25rem;
    --fontSize-3: 1.44rem;
    --fontSize-4: 1.728rem;
    --fontSize-5: 3.5rem;
    --fontSize-6: 4.438rem;
    --fontSize-7: 2.986rem;
    --fontSize-8: 2.25rem;
    --color-primary: #005b99;
    --color-text: #2e353f;
    --color-text-light: #4f5969;
    --color-heading: #1a202c;
    --color-heading-black: black;
    --color-accent: #d1dce5;
    --color-sharing-button: #47506d;
    --background-color-primary: #04192b;
    --background-color-sharing-button: #ffffff;
    --border-color-sharing-button: #d7dce5;
    --header-link-hover: #5072eb4d;
}

/* HTML elements */

*,
:after,
:before {
    box-sizing: border-box;
}

html {
    line-height: var(--lineHeight-normal);
    font-size: var(--fontSize-root);
    -webkit-font-smoothing: antialiased;
    -moz-osx-font-smoothing: grayscale;
    overflow-x: hidden;
    overflow-y: scroll;
    overflow: visible;
}

body {
    font-family: var(--font-body);
    font-size: var(--fontSize-1);
    color: var(--color-text);
    width: 100%;
    overflow-x: hidden;
    -webkit-box-sizing: border-box;
    -moz-box-sizing: border-box;
    box-sizing: border-box;
}

div.__gatsby {
    overflow-x: hidden;
}

footer {
    padding: var(--spacing-6) var(--spacing-0);
}

hr {
    background: var(--color-accent);
    height: 1px;
    border: 0;
}

/* Heading */

h1,
h2,
h3,
h4,
h5,
h6 {
    font-family: 'Inter', sans-serif;
    font-style: normal;
    margin-top: var(--spacing-12);
    margin-bottom: var(--spacing-6);
    line-height: var(--lineHeight-tight);
    letter-spacing: -0.025em;
}

h2,
h3,
h4,
h5,
h6 {
    font-weight: var(--fontWeight-bold);
    color: var(--color-heading);
}

h1 {
    font-weight: var(--fontWeight-white);
    font-size: var(--fontSize-6);
    color: var(--color-heading-black);
}

h2 {
    font-size: var(--fontSize-5);
    font-weight: var(--fontWeight-white);
}

h3 {
    font-size: var(--fontSize-4);
}

h4 {
    font-size: var(--fontSize-3);
}

h5 {
    font-size: var(--fontSize-2);
}

h6 {
    font-size: var(--fontSize-1);
}

h1 > a {
    color: inherit;
    text-decoration: none;
}

h2 > a,
h3 > a,
h4 > a,
h5 > a,
h6 > a {
    text-decoration: none;
    color: inherit;
}

/* Prose */

p {
    line-height: var(--lineHeight-relaxed);
    --baseline-multiplier: 0.179;
    --x-height-multiplier: 0.35;
    font-family: 'Inter', sans-serif;
    font-style: normal;
}

ul,
ol {
    margin-left: var(--spacing-6);
    margin-right: var(--spacing-0);
    padding: var(--spacing-0);
    margin-bottom: var(--spacing-4);
    list-style-position: outside;
    list-style-image: none;
    line-height: var(--lineHeight-relaxed);
}

ul li,
ol li {
    padding-left: var(--spacing-0);
    margin-bottom: calc(var(--spacing-6) / 2);
}

li > p {
    margin-bottom: calc(var(--spacing-6) / 2);
}

li *:last-child {
    margin-bottom: var(--spacing-0);
}

li > ul {
    margin-left: var(--spacing-8);
    margin-top: calc(var(--spacing-8) / 2);
}

li {
    font-family: 'Inter', sans-serif;
    font-style: normal;
}

blockquote {
    color: var(--color-text-light);
    margin-left: calc(-1 * var(--spacing-6));
    margin-right: var(--spacing-8);
    padding: var(--spacing-0) var(--spacing-0) var(--spacing-0) var(--spacing-6);
    border-left: var(--spacing-1) solid var(--color-primary);
    font-size: var(--fontSize-2);
    font-style: italic;
    margin-bottom: var(--spacing-8);
}

blockquote > :last-child {
    margin-bottom: var(--spacing-0);
}

blockquote > ul,
blockquote > ol {
    list-style-position: inside;
}

table {
    width: 100%;
    margin-bottom: var(--spacing-8);
    border-collapse: collapse;
    border-spacing: 0.25rem;
}

table thead tr th {
    border-bottom: 1px solid var(--color-accent);
}

/* Link */

a {
    color: var(--color-primary);
    font-family: 'Inter', sans-serif;
    font-style: normal;
    text-decoration: none;
}

button,
input {
    font-family: 'Inter', sans-serif;
    font-style: normal;
}

span {
    font-family: 'Inter', sans-serif;
    font-style: normal;
}

/* Custom classes */

.global-wrapper {
    display: flex;
    flex-direction: column;
}

.global-header-mobile-wrapper {
    display: none;
}

.global-header {
    .globalMaxWidth;

    position: relative;
    display: flex;
    flex-direction: row;
    width: 100%;
    height: 116px;
    top: 0;

    @media (max-width: 768px) {
        justify-content: space-between;

        .hide-on-mobile {
            display: none;
        }
    }

    .global-header-links {
        display: flex;
        gap: 12px;
        padding-left: 7%;
        padding-right: 28px;

        .global-header-link {
            display: flex;
            gap: 5px;
            justify-content: center;
            align-items: center;

            .menu-chevron {
                transition: transform 150ms;
                transform: rotate(90deg);
            }

            &.active {
                background-color: var(--header-link-hover);

                .menu-chevron {
                    transform: rotate(-90deg);
                }
            }
        }
    }
}

// This needs to be 1 lower than OpenHubspotModal dialog
.global-header-fixed {
    position: fixed;
    z-index: 9999;
}

.header {
    background-color: #04192b;
    height: 116px;
    width: 100%;
}

.global-main-fixed-header {
    @media (min-width: 810px) {
        margin-top: 116px;
    }
}

.global-header-light {
    &.global-header {
        background: #ffffff;
    }

    & .global-header-title {
        color: #04192b;
    }

    & .global-header-link {
        color: #47506d;
    }
}

.global-header-dark {
    &.global-header {
        background: #04192b;
    }

    & .global-header-title {
        color: #ffffff;
    }

    & .global-header-link {
        color: #fff;
    }
}

.global-header-mobile-menu-list {
    width: 100%;
    margin-top: -1rem;
}

.global-header-mobile-menu-list-dark {
    background-color: var(--background-color-primary);
    color: #ffffff;

    & .global-header-link {
        color: #9aa8be;
    }

    & .global-header-mobile-menu-borderLeft {
        border-left: 4px solid #ffffff;
    }
}

.global-header-mobile-menu-list-light {
    background-color: #ffffff;
    color: #47506d;

    & .global-header-link {
        color: #47506d;
    }

    & .global-header-mobile-menu-borderLeft {
        border-left: 4px solid #47506d;
    }
}

.global-header-logo-link {
    display: flex;
    align-items: center;
    text-decoration: none;
}

.global-header-logo {
    margin-right: 5px;
    margin-top: 4px;

    @media (min-width: 1024px) {
        width: 17px !important;
        height: 25px !important;
    }

    @media (min-width: 1280px) {
        width: 27px !important;
        height: 35px !important;
    }
}

.global-header-title {
    text-transform: uppercase;
    font-size: 33px;
    line-height: 33px;
    font-family: 'Inter', sans-serif;
    font-style: normal;
    font-weight: 600;
    margin: 31px 0;

    @media (min-width: 1024px) {
        font-size: 18px;
    }

    @media (min-width: 1280px) {
        font-size: 33px;
    }
}

.global-header-title-light {
}

.global-header-wrapper {
    display: flex;
    justify-content: space-between;
    flex-direction: row;
    width: 100%;
}

.global-header-link-wrapper {
    display: flex;
    flex-grow: 1;
    gap: 35px;
    justify-content: flex-start;

    @media (max-width: 1024px) {
        .globalMaxWidth;
    }
}

.global-header-link {
    text-decoration: none !important;
    font-family: 'Inter', sans-serif;
    font-style: normal;
    font-weight: 600;
    font-size: 16px;
    white-space: nowrap;
    cursor: pointer;
    display: flex;
    align-self: center;
    border-radius: 24px;
    padding: 10px 12px;
    transition: background-color 150ms;

    &:hover {
        @media (min-width: 1024px) {
            background-color: var(--header-link-hover);
        }
    }
}

.global-header-menu-link {
    text-decoration: none;
    color: black;
    font-family: 'Inter', sans-serif;
    font-style: normal;
    font-weight: 400;
    font-size: 16px;
    white-space: nowrap;
}

.global-header-menu-chevron {
    margin-left: 8px;
    margin-right: 5px;
}

.global-header-menu-chevron-down {
    transform: rotate(90deg);
}

.global-header-login-try {
    display: flex;
}

.header-social-icons {
    display: flex;
    align-items: center;
    justify-content: center;
    gap: 15px;
    margin: 0 1rem 0 2rem;
}

.header-social-icon {
    margin: auto 0;
    min-height: 24px;
    min-width: 24px;
    border-radius: 100%;
    transition: background-color 150ms;
    display: flex;
    align-items: center;
    justify-content: center;
    padding: 10px;

    &:hover {
        @media (min-width: 1024px) {
            background-color: var(--header-link-hover);
        }
    }
}

.global-header-select {
    border: 0px;
    outline: 0px;
    background-color: #04192b;
    color: #9aa8be;
    margin: auto 14px;
    font-family: 'Inter', sans-serif;
    font-style: normal;
    font-weight: 400;
    font-size: 16px;
}

.global-header-try-it-button {
    text-decoration: none;
    width: fit-content;
    min-width: 124px;
    height: 40px;
    text-align: center;
    margin-top: auto;
    margin-bottom: auto;
    font-family: 'Inter', sans-serif;
    font-style: normal;
    text-wrap: nowrap;
}

.global-header-mobile-menu-wrapper {
    display: none;
}

.hubspot-modal-container h2 {
    display: flex;
    justify-content: end;
}

.estuary-product-video-thumbnail {
    width: auto;
    height: 100%;
}

.section-five-product-video-thumbnail {
    height: 100%;
    width: 100%;
}

/* SECTION SIX */

.section-six {
    .sectionTopBottomPadding;

    @media (max-width: 425px) {
        margin-bottom: 60px;
    }
}

.section-six-wrapper {
    .globalMaxWidth;

    display: flex;
    justify-content: space-between;
}

.section-six-margin {
    margin-top: 40px;
}

.section-six-left {
    display: flex;
    flex-direction: column;
    width: 50%;
}

.section-six-slider-wrapper {
    display: flex;
    flex-direction: column;
    width: 50%;
}

.section-six-right {
    display: flex;
    justify-content: flex-end;
}

.section-six-right-wrapper {
    display: flex;
    flex-direction: column;
    width: 50%;
}

.section-six-code-screenshot {
    margin-top: -50px;
    margin-right: 60px;
    z-index: 1;
    box-shadow: 64px 82px #5072eb1a;
}

.section-six-header-vectors {
    display: flex;
    margin-top: 100px;
    z-index: 2;
    width: 100%;
    justify-content: flex-end;
}

.section-six-code-shadow {
    display: flex;
    background-color: #5072eb1a;
    width: 500px;
    height: 350px;
}

.section-six-header {
    width: 35vw;
}

// SLIDER
.navigation-wrapper {
    position: relative;
    width: 100%;
}

.dots {
    display: flex;
    padding: 10px 0;
    justify-content: flex-start;
    width: 100px;
    margin-left: -5px;
}

.dot {
    border: none;
    width: 10px;
    height: 10px;
    background: #efefef;
    border-radius: 50%;
    margin: 0 5px;
    padding: 5px;
    cursor: pointer;
}

.dot:focus {
    outline: none;
}

.dot.active {
    background: #c4c4c4;
}

.arrow {
    width: 30px;
    height: 30px;
    position: absolute;
    top: 50%;
    transform: translateY(-50%);
    -webkit-transform: translateY(-50%);
    fill: #c4c4c4;
    cursor: pointer;
}

.arrow--left {
    left: -10%;
}

.arrow--right {
    left: auto;
    right: 20%;
}

.arrow--disabled {
    fill: #c4c4c44f;
}

/* FOOTER */

.global-footer {
    .sectionTopBottomPadding;

    position: relative;
    display: flex;
    flex-direction: column;
    bottom: 0;
    width: 100%;
    min-height: 640px;
    background-color: #04192b;
    background-image: url('./images/overlay-vector-right.svg');
    background-position: bottom right;
    background-repeat: no-repeat;
    background-size: 75%;
}

.global-footer-wrapper {
    .globalMaxWidth;

    display: flex;
    justify-content: space-between;
    gap: 60px;
    width: 100%;
}

.global-footer-logo-link {
    display: flex;
    text-decoration: none;

    & .gatsby-image-wrapper {
        margin: 3px 7px 34px 0px;

        @media (max-width: 810px) {
            margin-bottom: 16px;
        }
    }
}

.global-footer-title {
    color: #ffffff;
    text-transform: uppercase;
    font-size: 33px;
    line-height: 33px;
    font-family: 'Inter', sans-serif;
    font-style: normal;
    font-weight: 600;
    margin-bottom: 48px;
    margin-top: 0px;
}

.global-footer-subtext {
    color: #b7c6dd;
    font-family: 'Inter', sans-serif;
    font-style: normal;
    max-width: 400px;
}

.global-footer-subtext-title {
    color: #ffffff;
    font-weight: 700;
    font-size: 18px;
    font-family: 'Inter', sans-serif;
    font-style: normal;
    margin-bottom: 8px;
    margin-top: 0;
}

.global-footer-subscribe {
    height: 40px;

    @media (max-width: 767px) {
        width: 330px;
    }

    @media (max-width: 425px) {
        width: 100%;
    }
}

.email-form {
    display: flex;
    gap: 12px;
}

.global-footer-input-email {
    border-radius: 4px;
    height: 44px;
    width: 300px;
    text-indent: 14px;
    border: 1px solid #9aa8be;

    &:focus {
        outline: none;
    }
}

.global-footer-input-button-submit {
    height: 44px;
    width: 90px;
}

.global-footer-button {
    background: transparent;
    border-radius: 4px;
    border: 1px solid #b7c6dd;
    box-shadow: 0px 4px 10px rgba(20, 20, 43, 0.04);
    color: #b7c6dd;
    cursor: pointer;
    padding: 10px;
}

.global-footer-right {
    display: flex;
    justify-content: space-between;
    gap: 100px;

    @media (max-width: 930px) {
        gap: 40px;
    }

    @media (max-width: 810px) {
        gap: 0;
    }
}

.global-footer-right-link {
    color: #b7c6dd !important;
    text-decoration: none;
    margin-top: 20px;

    &:hover {
        color: #5072eb;
        text-underline-offset: 4px;
        text-decoration: underline;
    }
}

.global-footer-right-link-wrapper {
    display: flex;
    flex-direction: column;
}

.global-footer-bottom {
    .globalMaxWidth;

    color: #b7c6dd;
    margin-top: 75px;
    width: 100%;
}

.global-footer-bottom-wrapper {
    display: flex;
    justify-content: space-between;
    align-items: center;
}

.global-footer-bottom-copyright {
    display: flex;
    align-items: center;

    & > a {
        color: #5072eb;
        font-weight: 500;

        &:hover {
            color: #5072eb;
            text-underline-offset: 4px;
            text-decoration: underline;
        }
    }
}

.global-footer-copyright-link {
    color: #b7c6dd !important;
}

.global-footer-divider {
    border: 1px solid #b7c6dd;
    margin-bottom: 36px;
    margin-top: 50px;

    @media (max-width: 810px) {
        margin-bottom: 16px;
        margin-top: 32px;
    }
}

.global-footer-bottom-social {
    display: flex;
    gap: 32px;
}

.social-icon {
    width: 24px;
    height: 24px;
    color: #b7c6dd;
}

.social-icon-footer {
    .social-icon;

    &:hover {
        color: #b7c6dd99;
    }
}

.main-heading {
    font-size: var(--fontSize-7);
    margin: 0;
}

.post-list-item {
    margin-bottom: var(--spacing-8);
    margin-top: var(--spacing-8);
}

.post-list-item p {
    margin-bottom: var(--spacing-0);
}

.post-list-item h2 {
    font-size: var(--fontSize-4);
    color: var(--color-primary);
    margin-bottom: var(--spacing-2);
    margin-top: var(--spacing-0);
}

.post-list-item header {
    margin-bottom: var(--spacing-4);
}

.header-link-home {
    font-weight: var(--fontWeight-bold);
    font-family: var(--font-heading);
    text-decoration: none;
    font-size: var(--fontSize-2);
}

.global-header-mobile-menu {
    display: none;
}

.bio {
    display: flex;
    align-items: center;
}

.bio p {
    margin-bottom: var(--spacing-0);
}

.author-name {
    color: #47506d;
    font-weight: 600;
    font-size: 1rem;
    line-height: 19.2px;
    margin-left: 8px;
}

.blogs-index-tab-bar {
    .globalMaxWidth;

    padding-bottom: 0;
    display: flex;
    justify-content: space-between;

    @media (max-width: 950px) {
        flex-wrap: wrap;
    }
}

.blogs-index-tabs {
    display: flex;
    background: #f7f9fc;
    border: 1px solid #d7dce5;
    border-radius: 4px;
    overflow-x: auto;
    white-space: nowrap;
    margin-right: 2rem;

    @media (max-width: 950px) {
        width: 100%;
        margin-bottom: 1rem;
        margin-right: 0;
    }
}

.blogs-index-search {
    flex: 1 0 auto;

    display: flex;
    position: relative;
    border: 1px solid #d7dce5;
    border-radius: 4px;
    overflow: hidden;
    min-height: 56px;
    height: fit-content;

    @media (min-width: 1486px) {
        max-width: 350px;
    }

    @media (max-width: 425px) {
        width: 100%;
    }

    & .blogs-index-input-adornment {
        position: absolute;
        left: 4px;
        top: 0;
        bottom: 0;
        margin: auto;
    }

    & input {
        padding: 8px 14px;
        padding-bottom: 6px;
        padding-left: 40px;
        outline: none;
        border: none;
        width: 100%;
        border-radius: 2px;
    }
}

.blogs-index-tab {
    flex: 0 1 auto;
    max-width: 15rem;
    justify-content: center;
    display: flex;
    padding: 0.75rem 1rem;
    color: black;
    font-size: large;
    cursor: pointer;
    text-decoration: none;

    &:not(:last-child) {
        border-right: 1px solid #d7dce5;
    }

    @media (max-width: 950px) {
        flex: 1 1 auto;
    }
}

.blogs-index-tab-active {
    background: #e9eef5;
}

.blog-post {
    // The auto-detection isn't great so until we start tagging languages let's just hide this
    .language-tag {
        display: none;
    }
}

.blog-post header {
    display: flex;
    flex-direction: column;
    font-family: 'Inter', sans-serif;
}

.blog-post section img {
    max-width: 100%;
    max-height: 100%;
}

.blog-post section {
    font-family: 'Inter', sans-serif;
    font-style: normal;
    letter-spacing: -0.025em;
}

nav.blog-post-nav {
    display: flex;
    flex-wrap: wrap;
    justify-content: space-between;
    padding: 0;
    width: 100%;

    a {
        text-overflow: ellipsis;
        white-space: nowrap;
        overflow: hidden;

        &:last-child {
            text-overflow: '→';
        }

        @media (max-width: 800px) {
            width: 100%;

            &:last-child {
                text-align: right;
                text-overflow: '→';
            }
        }

        @media (min-width: 801px) {
            max-width: calc(50% - 10px);
        }

        &:hover {
            text-decoration: underline;
        }

        & > :first-child {
            margin-right: 5px;
        }

        & > :last-child {
            margin-left: 5px;
        }
    }
}

table {
    font-family: Arial, Helvetica, sans-serif;
    border-collapse: collapse;
    width: 100%;
}

table td,
table th {
    border: 1px solid #ddd;
    padding: 8px;
}

table tr:nth-child(even) {
    background-color: #f2f2f2;
}

table th {
    padding-top: 12px;
    padding-bottom: 12px;
    text-align: left;
    background-color: #04192b;
    color: white;
}

.blog-post section pre {
    overflow-y: scroll;
}

.blog-post .bio {
    justify-content: left;
    font-weight: 200;
    font-size: 12pt;
}

.blog-post-header-vectors {
    display: flex;
    flex-direction: column;
    margin-bottom: -10em;
    margin-left: auto;
    justify-content: center;
    align-items: center;
}

.blog-post-header-vector {
    margin-left: auto;
}

.blog-post-date {
    font-weight: 200;
    text-align: left;
    margin: var(--spacing-4) 0;

    span {
        display: flex;
        flex-direction: column;
    }
}

.blog-post header p {
    font-size: var(--fontSize-2);
    font-family: var(--font-heading);
}

.blog-post-nav ul {
    margin: var(--spacing-0);
}

.gatsby-highlight {
    margin-bottom: var(--spacing-8);
}

.gatsby-image-wrapper [data-main-image] {
    transition: none !important;
    opacity: 1 !important;
}

/* PRODUCT FLOW */

.product-flow {
    display: flex;
    width: 100%;
    color: #ffffff;
    flex-direction: column;
}

.product-flow-section-one-h1 {
    width: 500px;
}

.product-flow-section-one {
    .globalMaxWidth;

    display: flex;
    justify-content: space-between;
    width: 100%;
}

.product-flow-section-one-background-image-wrapper {
    .sectionTopBottomPadding;

    display: flex;
    width: 100%;
    background-image: url('./images/product-flow-section-one-background.svg');
    background-repeat: no-repeat;
    background-size: cover;
}

.product-flow-section-one-subtext {
    font-size: var(--fontSize-1);
    color: #47506d;
}

.product-flow-section-one-try-it-button {
    background-color: #5072eb;
    color: #ffffff;
    text-decoration: none;
    border-radius: 4px;
    padding: 10px 10px;
    width: 140px;
    height: 60px;
    text-align: center;
    line-height: 40px;
    font-family: 'Inter', sans-serif;
    font-style: normal;
    font-weight: 400;
    font-size: var(--fontSize-1);
}

.product-flow-section-one-left {
    display: flex;
    flex-direction: column;
}

.product-flow-section-one-right {
    display: flex;
}

.product-flow-section-one-image {
    width: 100px;
}

.product-flow-section-two-background-image-wrapper {
    display: flex;
    width: 100%;
    background-color: #f9fafc;
    background-image: url('./images/product-flow-vector-left.svg');
    background-repeat: no-repeat;
    background-position-y: 480px;
    background-size: 35%;
    background-position-y: 60%;
}

.product-flow-section-two {
    display: flex;
    width: 100%;
    padding-left: ~'calc(min(9%, 146px))';
    padding-right: ~'calc(min(9%, 146px))';
    padding-top: 100px;
}

.product-flow-section-two-left {
    display: flex;
    flex-direction: column;
    width: 50%;
}

.product-flow-section-two-right {
    display: flex;
    flex-direction: column;
    width: 50%;
}

.product-flow-section-two-header-small {
    color: #5072eb;
    margin-bottom: 0px;
    font-size: var(--fontSize-0);
    text-transform: uppercase;
}

.product-flow-section-two-topic-header {
    margin-top: 12px;
}

.product-flow-section-two-topic-subtext {
    color: #47506d;
    font-size: 1.5rem;
}

.product-flow-section-two-gif {
    width: 285px;
}

.product-flow-section-two-gif-wrapper {
    display: flex;
    justify-content: center;
    margin: -65px 27px;
    height: 100%;
}

.icon-wrapper-medium {
    width: 64px;
    height: 64px;
    display: flex;
    background-color: white;
    border: 1px solid darkgray;

    & svg,
    .icon-image {
        margin: auto;
    }
}

.icon-wrapper-medium-gray {
    width: 64px;
    height: 64px;
    display: flex;
    background-color: white;
    border: 1px solid #d7dce5;

    & svg,
    .icon-image {
        margin: auto;
    }
}

.product-flow-section-two-transformations-wrapper {
    display: flex;
    flex-direction: column;
    margin-bottom: 100px;
}

.product-flow-section-three {
    display: flex;
    flex-direction: column;
    padding-left: ~'calc(min(9%, 146px))';
    padding-right: ~'calc(min(9%, 146px))';
    background-color: #ffffff;
}

.product-flow-section-three-top-wrapper {
    display: flex;
    justify-content: space-between;
}

.product-flow-section-three-header {
    width: 500px;
    margin: 0px;
}

.product-flow-section-three-header-wrapper {
    display: flex;
    flex-direction: column;
    margin-top: 12px;
    margin-bottom: 40px;
}

.blogs-post-card {
    flex: 0 0 350px;
    cursor: pointer;
    text-decoration: none;
    color: black;
    background-color: rgb(245, 245, 245);
    border-radius: 4px;
    display: flex;
    flex-direction: column;
    justify-content: center;
}

.blogs-post-card-tags {
    background-color: #e9edfa;
    color: #5072eb;
    border-radius: 36px;
    padding: 4px 16px 4px 16px;
    font-weight: 500;
}

.blogs-post-card-details {
    padding: 4px;
    padding-left: 1rem;
    margin-bottom: 0;
    font-size: 12pt;
    color: rgb(170, 170, 170);
}

.blogs-post-card-tag {
    margin: 4px;
    color: rgb(170, 170, 170);
}

.blog-post-card-image {
    margin: 1rem;
    margin-bottom: 0;
}

.blogs-post-card-title {
    padding: 1rem;
    padding-top: 4px;
    padding-top: 0;
    text-align: center;
    font-size: 16pt;
    font-weight: 600;
}

.blogs-index-header {
    margin-top: 4rem;
    margin-bottom: 4rem;
}

.blogs-index-header p {
    max-width: 80%;
}

.blogs-index-body {
    .globalMaxWidth;

    padding-top: 2rem;
    display: grid;

    padding-top: 2rem;
    display: grid;

    @media (min-width: 1px) {
        grid-template-columns: repeat(1, minmax(0, 1fr));
    }

    @media (min-width: 700px) {
        grid-template-columns: repeat(2, minmax(0, 1fr));
    }

    @media (min-width: 1100px) {
        grid-template-columns: repeat(3, minmax(0, 1fr));
    }

    @media (min-width: 1401px) {
        grid-template-columns: repeat(4, minmax(0, 1fr));
    }

    grid-column-gap: 24px;
    grid-row-gap: 24px;
}

.background-index-wrapper {
    background-size: contain;
    background-repeat: no-repeat;
    background-position: top right;
    padding-bottom: 2rem;
}

.blogs-nav {
    .globalMaxWidth;

    padding-top: 2rem;
    padding-bottom: 2rem;

    display: flex;
    justify-content: space-between;
}

// SOLUTIONS

.solutions-banner-wrapper {
    display: flex;
    justify-content: center;
    padding-left: ~'calc(min(9%, 146px))';
    padding-right: ~'calc(min(9%, 146px))';
    margin-top: -116px;
}

.solutions-section-wrapper {
    display: flex;
    justify-content: space-between;
    padding-left: ~'calc(min(9%, 146px))';
    padding-right: ~'calc(min(9%, 146px))';
    margin-top: 120px;
}

.solutions-subtext-bold {
    color: #47506d;
    font-weight: 700;
    margin-top: 40px;
    line-height: 30px;
}

.solutions-subtext {
    color: #47506d;
    margin: 25px 0px;
    line-height: 30px;
}

.solutions-section-image {
    width: 500px;
}

.solutions-section-text-wrapper {
    flex: 1 1 auto;
}

.solutions-logo-wrapper {
    display: flex;
    margin-left: -1rem;
    margin-right: -1rem;
    margin-top: -3rem;
    padding-left: 1rem;
}

.solutions-section-image-wrapper {
    display: flex;
    flex: 1 0 40%;
    justify-content: right;

    &:first-child {
        margin-right: 3rem;
    }
}

.solutions-margin-bottom {
    margin-bottom: 100px;
}

.solutions-logo-wrapper-right {
    display: flex;
    width: 100%;
    justify-content: flex-end;
}

.solutions-section-image-wrapper-right {
    display: flex;
    flex-direction: column;
    flex: 1 0 40%;
}

.solutions-section-logo-right {
    display: flex;
    justify-content: flex-end;
}

/* CONNECTORS */
.connection-index-header {
    margin-top: 2rem;
    margin-bottom: 1rem;
    padding: 0 ~'calc(min(10vw,200px))';
    display: flex;
    flex-direction: column;

    & h1 {
        text-align: center;
        margin-bottom: 7rem;

        @media (max-width: 810px) {
            font-size: 30pt;
            margin-top: 1rem;
            margin-bottom: 2rem;
        }
    }
}

.connection-descriptions {
    display: flex;

    @media (max-width: 810px) {
        flex-direction: column;
    }

    & svg {
        width: 120px;
        margin-top: 5rem;
        margin-bottom: auto;
        margin-left: -1rem;
        margin-right: -1rem;

        @media (max-width: 810px) {
            width: 75px;
            margin-left: auto;
            margin-right: auto;
            margin-top: 3rem;
            margin-bottom: 5rem;
        }
    }
}

.connection-description {
    display: flex;
    flex-direction: column;
    align-items: center;
    flex: 1 1 50%;

    & p {
        font-weight: 400;
        font-size: 18px;
        line-height: 30px;
        align-items: center;
        text-align: center;
        color: #47506d;
    }

    & .gatsby-image-wrapper {
        margin: 0 6rem;

        @media (max-width: 810px) {
            width: 150px;
            padding: 0;
        }
    }
}

.connector-index-header {
    display: flex;
    gap: 20px;

    @media (max-width: 425px) {
        h2 {
            font-size: 2.5rem;
        }
    }
}

.connector-bottom-link {
    margin-bottom: 14rem;
    padding: 0 ~'calc(min(10vw,200px))';
    display: flex;
    flex-wrap: wrap;

    @media (max-width: 810px) {
        h2 {
            font-size: 1.75rem;
        }

        p {
            font-size: var(--fontSize-0);
        }
    }
}

.connector-bottom-flow {
    margin-top: 20em;
    margin-right: -8em;

    @media (max-width: 810px) {
        margin-right: -4.75em;
        margin-top: 55%;
        width: 50px;
    }
}

.connector-bottom-vector {
    display: flex;
    flex-direction: column;
    margin-bottom: -10em;
    margin-right: 1rem;
    margin-left: auto;
    justify-content: center;
    align-items: center;

    @media (max-width: 810px) {
        text-align: center;
    }
}

.connector-onlycards {
    display: flex;
    flex-direction: column;
    justify-content: center;
    align-items: center;
    margin: 12.5rem auto;
    max-width: 500px;

    & h2 {
        margin: 10px 0 0 0;
    }

    & p {
        text-align: center;
    }
}

.blogs-index-header-wrapper {
    .globalMaxWidth;
    .sectionTopBottomPadding;
}

.blogs-index-header-wrapper {
    .globalMaxWidth;
    .sectionTopBottomPadding;
}

.connector-onlycards-background-image {
    .globalMaxWidth;

    display: flex;
    background-image: url('./images/overlay-vector-left-no-fill.svg');
    background-repeat: no-repeat;
    background-position-x: -50px;
    background-size: 33%;
    background-position-y: center;

    @media (max-width: 810px) {
        background-size: 60%;

        & h2 {
            font-size: 1.5rem;
            font-weight: 500;
        }

        & p {
            font-size: var(--fontSize-0);
            margin: 12px 40px;
        }
    }
}

<<<<<<< HEAD
=======
.connector-desc {
    background-color: #5072eb1a;
    padding: 24px;
    height: fit-content;

    & p {
        color: #47506d;
        margin-top: 0px;
    }

    & h4 {
        font-weight: 500;
        font-size: 36px;
        line-height: 48px;
        color: #04192b;
        margin-top: 0;
    }

    & h2 {
        font-weight: 500;
        font-size: 56px;
        line-height: 68px;
        color: #04192b;
    }

    & > span {
        font-weight: 400;
        font-size: 18px;
        line-height: 30px;
        align-items: center;
        color: #47506d;
    }
}

.connector-h2-tight-margin {
    margin: 0 0 24px 0;
}

.connector-center {
    margin: auto;
}

.connector-section-content-wrapper {
    .global-max-width();

    margin-top: 96px;
    margin-bottom: 96px;
    display: flex;
    column-gap: 108px;

    @media (max-width: 1220px) {
        flex-direction: column;
        row-gap: 48px;
    }
}

.connector-section-content-wrapper {
    .global-max-width();

    margin-top: 96px;
    margin-bottom: 96px;
    display: flex;
    column-gap: 108px;

    @media (max-width: 1220px) {
        flex-direction: column;
        row-gap: 48px;
    }
}

.connector-section-content {
    width: 50%;
}

.connector-video-wrapper {
    display: flex;
    justify-content: center;
    align-items: center;
    background-color: #04192b;
    min-height: 400px;

    > div:first-of-type {
        width: 100% !important;
    }
}

.connector-destinations-button {
    font-size: var(--fontSize-1);
    background-color: #5072eb;
    color: #ffffff;
    width: 211px;
    height: 40px;
    text-align: center;
    line-height: 0px;
    border: 1px solid #5072eb;
    border-radius: 6px;
    padding: 20px 28px;
    margin-top: 40px;
}

.slider-horizontal-text-wrapper {
    display: flex;
    width: 100%;
}

.flow-logo-100 {
    width: 100px;
    margin: 100px 0;
}

.small-uppercase-header {
    color: #5072eb;
    margin-bottom: 0px;
    font-size: var(--fontSize-0);
    text-transform: uppercase;
}

>>>>>>> 2fd16a8e
.slider-horiztonal-root {
    margin: 0 0 40px 0;
}

.margin-top-med {
    margin-top: 48px;
}

<<<<<<< HEAD
=======
.margin-top-lg {
    margin-top: 100px;
}

.center-text {
    text-align: center;
}

.connector-header-subtext {
    font-size: var(--fontSize-1);
    text-align: center;
}

.connector-image-large-center {
    margin: auto;
}

.connector-header-small {
    font-size: var(--fontSize-8);
    text-align: center;
}

.connectors-image-wrapper {
    display: flex;
    margin: auto;

    & > svg {
        width: 100%;
    }
}

.data-pipelines-image-mobile {
    display: none;
}

.show-mobile {
    display: none;
}

.connector-features-header {
    font-size: 1.75rem;
    font-weight: 500;
}

.connector-features-desc-subwrapper {
    width: 100%;
}

.connector-section-content {
    width: 100%;
}

.table-accounts-vertical {
    display: none;
}

>>>>>>> 2fd16a8e
.header-spacing-tight {
    line-height: 28px;
}

// ABOUT

.about-section-one-h1 {
    width: 600px;
    color: #04192b;
    margin-top: 0;
}

.about-section-one-text {
    font-size: 1.25rem;
    color: #47506d;
    margin-bottom: 0;
}

.about-section-one-text a {
    color: #47506d;
    font-size: 1.25rem;
    text-decoration-line: underline;
}

.about-text-bold {
    font-weight: 700;
}

.about-section-two {
    .sectionTopBottomPadding;

    background-color: #04192b;
    background-image: url('./images/overlay-vector-right.svg');
    background-position: bottom right;
    background-repeat: no-repeat;
    background-size: 30%;
}

.about-section-two-wrapper {
    .globalMaxWidth;

    display: flex;
    flex-direction: column;
    justify-content: center;
    align-items: center;
}

.about-section-two-wrapper {
    .globalMaxWidth;

    display: flex;
    flex-direction: column;
    justify-content: center;
    align-items: center;
}

.about-flow-logo {
    margin-top: -10em;
    margin-left: -45em;
    position: absolute;

    @media (max-width: 1024px) {
        margin-left: -38em;
    }
}

.about-section-header {
    color: #ffffff;
    margin-top: 12px;
}

.about-current-openings-button {
    background-color: #5072eb;
    color: #ffffff;
    text-decoration: none;
    border-radius: 4px;
    padding: 10px 10px;
    width: 206px;
    height: 60px;
    text-align: center;
    line-height: 40px;
    font-family: 'Inter', sans-serif;
    font-style: normal;
    font-weight: 400;
    font-size: var(--fontSize-1);
}

.about-current-openings-get-in-touch {
    background-color: #5072eb;
    color: #ffffff;
    text-decoration: none;
    border-radius: 4px;
    padding: 10px 10px;
    width: 206px;
    height: 60px;
    text-align: center;
    line-height: 40px;
    font-family: 'Inter', sans-serif;
    font-style: normal;
    font-weight: 400;
    font-size: var(--fontSize-1);
    margin: 60px auto 0 auto;
}

.about-careers-text {
    font-size: var(--fontSize-1);
    color: #b7c6dd;
    margin-left: 24px;
}

.about-text-bold-regular {
    font-weight: bold;
}

.about-careers-text-wrapper {
    max-width: 525px;
    display: flex;
    align-items: center;
    margin: 10px 0;
}

.about-section-three {
    .sectionTopBottomPadding;

    display: flex;
    background-color: #f9fafc;
    flex-direction: column;
}

.about-section-three-wrapper {
    .globalMaxWidth;
}

.about-section-header-top {
    color: #04192b;
    margin-top: 12px;
}

.about-section-three-top {
    display: flex;
    justify-content: space-between;
}

.about-section-three-card-wrapper {
    display: flex;
    flex-wrap: wrap;
}

.about-section-three-card {
    background-color: #ffffff;
    padding: 24px;
    margin: 12px;
    flex: 2 2 45%;
}

.about-card-title {
    font-size: 1.5rem;
    color: var(--background-color-primary);
    font-weight: 600;
}

.about-referral-text {
    font-size: 1.5rem;
    font-weight: 600;
    color: #47506d;
    text-align: center;
    margin-bottom: 80px;
}

.about-section-four-current-openings {
    .sectionTopBottomPadding;
    background-color: #ffffff;
}

.about-section-four-current-openings-wrapper {
    .globalMaxWidth;

    background-color: #ffffff;
    display: flex;
    flex-direction: column;
}

.about-current-openings-list {
    display: flex;
    flex-direction: column;
    background-color: #f9fafc;
    max-width: 300px;
    margin-right: 60px;
    height: fit-content;
    position: sticky;
    top: 120px;
    margin-bottom: 30px;
}

.about-current-opening-title {
    padding: 24px;
    margin: 0;
    text-decoration: none;
    cursor: pointer;
    color: #47506d;

    &:hover {
        background-color: #5072eb;
        color: white;
    }
}

.about-get-in-touch-button {
    background-color: #5072eb;
    color: #ffffff;
    text-decoration: none;
    border-radius: 4px;
    padding: 20px 36.5px 20px 36.5px;
    margin-top: 24px;
    width: 240px;
    height: 60px;
    text-align: center;
    font-family: 'Inter', sans-serif;
    font-style: normal;
    font-weight: 400;
    font-size: 18px;
}

.about-current-openings-description-wrapper {
    display: flex;
    flex-direction: column;
}

.about-current-openings-description-wrapper p,
.about-current-openings-description-wrapper ul li {
    color: #47506d;
}

.about-current-openings-description-wrapper h3 {
    font-size: 18px;
    color: #47506d;
    margin-bottom: 0;
}

.about-current-openings-title-wrapper {
    display: flex;
    width: 100%;
    margin-bottom: 8px;
}

.about-section-current-openings-wrapper {
    display: flex;
    margin-top: 16px;
}

.about-current-openings-location-wrapper {
    display: flex;
}

.about-link {
    margin: auto 12px;
}

.about-opening-title {
    font-size: 1.5rem;
    color: var(--background-color-primary);
    font-weight: 600;
    color: #47506d;
}

.about-opening-text {
    margin: 0px;
    color: #47506d;
}

.about-bold {
    font-weight: 700;
}

.about-margin-top {
    margin-top: 30px;
}

.current-openings-divider {
    width: 100%;
    margin: 40px auto 0 auto;
    border: 1px solid #d7dce5;
}

.about-section-five {
    .sectionTopBottomPadding;

    display: flex;
    flex-direction: column;
    justify-content: center;
    align-items: center;
    background-color: #f9fafc;
    background-image: url('./images/product-flow-vector-left.svg');
    background-repeat: no-repeat;
    background-position-y: 480px;
    background-size: 35%;
    background-position-y: 60%;

    & > div:last-child {
        width: 100%;
        max-width: 50rem;
    }

    .about-section-five-header {
        color: #04192b;
        margin-top: 0;
    }

    .about-section-five-text {
        max-width: 670px;
        margin-left: auto;
        margin-right: auto;
        color: #47506d;
        text-align: center;
    }
}

.form-wrapper {
    display: flex;
    flex-direction: column;
    gap: 8px;
    margin: 40px 0;
}

.about-form-input {
    height: 60px;
    border: 1px solid#D7DCE5;
    border-radius: 4px;
    padding: 0 16px;
}

.about-form-input::placeholder {
    color: #9aa8be;
    font-size: 1rem;
}

.form-subwrapper {
    display: flex;
    gap: 8px;
}

.input-halfWidth {
    width: calc(min(auto, 25vw));
}

.about-get-in-touch-button-mobile {
    display: none;
}

.form-subwrapper-mobile {
    display: none;
}

.connector-cards {
    display: grid;

    @media (min-width: 1px) {
        grid-template-columns: repeat(1, minmax(0, 1fr));
    }

    @media (min-width: 810px) {
        grid-template-columns: repeat(2, minmax(0, 1fr));
    }

    @media (min-width: 1180px) {
        grid-template-columns: repeat(3, minmax(0, 1fr));
    }

    @media (min-width: 1600px) {
        grid-template-columns: repeat(4, minmax(0, 1fr));
    }

    grid-column-gap: 24px;
    grid-row-gap: 24px;
}

.connectors-search {
    margin-bottom: 2rem;
}

.connectors-search-body {
    background-color: #f9fafc;
    border-radius: 4px;
    padding: 1rem;
    display: flex;
    flex-direction: row;
    flex-wrap: wrap;
    gap: 1rem;
    justify-content: space-between;
}

.connector-card-top {
    display: flex;
}

.connector-post-card-image {
    object-fit: contain;
}

.connector-post-card-recommended {
    margin: 0;
    background: #9aa8be;
    border-radius: 99px;
    padding: 4px 10px;
    color: white;
    font-size: 8pt;
    font-weight: 700;
}

.connector-card-read-more {
    display: flex;
    margin-bottom: 0;
    font-weight: 600;
    font-size: 16px;
    line-height: 24px;
    color: #47506d;
}

.connector-card {
    background: #f7f9fc;
    border: 1px solid transparent;
    padding: 12px;
    height: 100%;
    display: flex;
    flex-direction: column;

    &:hover {
        border: 1px solid #5072eb;
        box-shadow: 0px 2px 10px rgba(0, 0, 0, 0.1);
    }

    & > p {
        font-weight: 400;
        font-size: 17px;
        line-height: 30px;
        align-items: center;
        color: #47506d;
        margin-top: 0;
    }

    & > p {
        font-weight: 400;
        font-size: 17px;
        line-height: 30px;
        align-items: center;
        color: #47506d;
        margin-top: 0;
    }

    & img {
        padding: 5px;
    }
}

.connectors-link-wrapper {
    display: flex;
    gap: 1rem;
    flex: 1 1 350px;
    min-width: 200px;

    @media (max-width: 810px) {
        flex-wrap: wrap;
    }

    @media (min-width: 811px) {
        max-width: 40rem;
    }
}

.connector-link-button {
    justify-content: center;
    align-items: center;
    padding: 17px 20px;
    background: #5072eb;
    border: 1px solid #5072eb;
    border-radius: 6px;
    font-weight: 500;
    font-size: 18px;
    line-height: 20px;
    color: white;
    text-align: center;

    @media (max-width: 810px) {
        width: 100%;
    }
}

.connector-bottom-button {
    display: flex;
    justify-content: center;
    align-items: center;
    width: 186px;
    padding: 17px 10px;
    background: #5072eb;
    border: 1px solid #5072eb;
    border-radius: 6px;
    font-weight: 500;
    font-size: 18px;
    line-height: 20px;
    color: white;
    text-align: center;
    margin-top: 40px;

    @media (max-width: 810px) {
        width: 167px;
        height: 44px;
        font-size: var(--fontSize-0);
    }
}

.connector-link-form-control {
    flex: 1;

    @media (max-width: 810px) {
        min-width: 250px !important;
    }
}

.connectors-link-menu-item {
    align-items: start;
}

.gatsby-image-wrapper.connectors-link-menu-img {
    width: 20px;
    margin-right: 15px;
    vertical-align: middle;
}

/* MEDIA QUERIES */

@media (max-width: 1023px) {
    main {
        margin-top: 100px;
    }

    .global-header-padder,
    .global-header-login-try,
    .header-social-icon {
        display: none;
    }

    .global-header .header-card {
        background-color: #04192b;
        flex-direction: column;
        position: relative;
        top: 0;
        left: 0;
        right: 0;
        padding: 0;
        transform: none;
        gap: 0;

        > div {
            padding: 0px 32px;

            .content {
                padding: 0px 16px;

                .card-item {
                    padding: 4px 0;
                }
            }
        }

        > div:first-of-type {
            .content {
                padding: 0;
            }
        }

        .card-item {
            padding: 12px 0px;

            .icon,
            .description {
                display: none;
            }

            .title {
                color: #fff;
            }
        }

        .no-padding {
            padding: 0px 16px;
        }
    }

    .global-header .global-header-links .global-header-link.active {
        background-color: #04192b;
    }

    .global-header-link-wrapper {
        display: none;
        position: absolute;
        top: 80px;
        left: 0;
        right: 0;
        background-color: #04192b;

        .global-header-links {
            flex-direction: column;
            padding: 24px 0px;
            gap: 0;
            width: 100%;

            @media (max-width: 350px), (max-height: 350px) {
                padding: 0;
            }

            .global-header-link {
                padding: 12px 0;
                width: 100%;
                justify-content: space-between;
            }
        }

        &.is-open {
            display: flex;
        }
    }

    .menu-background {
        width: 100vw;
        height: 100vh;
        background-color: #00000099;
        position: fixed;
        z-index: 2;
    }

    .global-header-mobile-menu-wrapper {
        display: flex;
    }

    .global-header-mobile-wrapper {
        display: flex;
    }

    .global-header-mobile-menu-button {
        width: 40px;
        height: 40px;
        border-radius: 4px;
        background-color: #5072eb;
        border: none;
        margin: auto 0 auto 20px;
        padding-top: 4px;
        padding-right: 6px;
        padding-left: 6px;
        padding-bottom: 4px;
    }
}

@media (max-width: 810px) {
    .dont-show {
        display: none;
    }

    .blogs-index-header {
        margin-top: 1rem;
        margin-bottom: 2rem;
        padding: 0 1rem;
    }

    .blogs-index-header p {
        max-width: 100%;
    }

    .blogs-index-header .blog-post-header-vectors {
        margin-bottom: -5rem;
    }

    .blog-post section {
        margin: 0;
    }

    .blog-post-header-vectors {
        margin-bottom: -8em;
    }

    .blog-post-header-vector {
        width: 4rem;
    }

    .global-footer {
        .sectionTopBottomPadding;
    }

    .global-footer-wrapper {
        flex-direction: column;
        gap: 0;
    }

    .global-footer-bottom-wrapper {
        flex-wrap: wrap-reverse;
        justify-content: center;
        column-gap: 20px;
    }

    .global-footer-right {
        flex-direction: column;
    }

    .global-footer-right-link-wrapper {
        margin-top: 32px;
    }

    .global-footer-bottom {
        margin-top: 25px;
    }

    .global-footer-input-email {
        max-width: 232px;
        height: 44px;
    }

    .global-footer-input-button-submit {
        max-width: 84px;
        height: 44px;
    }

    .global-footer-title {
        margin-bottom: 16px;
    }

    .section-one {
        min-height: 500px;
        padding-top: 1rem;
    }

    .section-one-wrapper {
        flex-direction: column;
    }

    .section-one-right {
        display: none;
    }

    .section-one-right-image {
        margin-left: 0px;

        & > :first-child {
            overflow: visible;
            max-height: 55vw;
            min-height: 14rem;
            left: unset;
            object-fit: contain !important;

            & img {
                object-fit: contain !important;
                object-position: right center;
            }
        }

        & > :not(:first-child) {
            display: none;
        }
    }

    .section-one-bottom {
        margin-top: 0px;
        margin-bottom: 1rem;
        flex-wrap: wrap;
    }

    .section-one-bottom-logo {
        margin: 16px;
    }

    .section-two-tile-wrapper {
        flex-direction: column;
    }

    .section-two {
        margin: auto;
        width: 100%;
    }

    .section-two-header-wrapper {
        margin: 20px;
    }

    .section-two-header {
        font-size: 1.75rem;
    }

    .section-two-header-vectors {
    }

    .section-two-first-graphic-wrapper {
        margin-left: 20px;
        margin-right: 20px;
    }

    .section-two-tile {
        margin: 16px;
    }

    .section-two-header-subwrapper {
        max-width: unset;
    }

    .section-two-bottom-header {
        flex-direction: column;
        margin: 32px 16px;
        width: 90%;
    }

    .section-two-bottom-left {
        width: 100%;
    }

    .section-two-bottom-header-ul {
        width: 100%;
        margin-left: 15px;

        & li {
            font-size: 1rem;
        }
    }

    .section-two-bottom-title {
        font-size: 1.75rem;
    }

    .section-two-tile-title {
        font-size: var(--fontSize-1);
    }

    .section-three-header {
        font-size: 1.75rem;
    }

    .section-three-product-video-wrapper {
        max-width: 90%;
    }

    .section-three-header-small {
        font-size: 0.625rem;
    }

    .react-player {
    }

    .section-three-try-it-button,
    .section-four-try-it-button,
    .product-section-one-try-it-button,
    .product-flow-section-one-try-it-button {
        width: 101px;
        height: 40px;
        font-size: var(--fontSize-0);
        padding: 0 0;
    }

    .section-four-tile-wrapper {
        flex-direction: column;
    }

    .section-four-header-vectors,
    .product-flow-logo-wrapper {
        margin-top: -80px;
    }

    .section-five-tile-wrapper {
        flex-direction: column;
        flex-flow: column;
        height: auto;
    }

    .section-five-tile {
        width: 100%;
        margin: 12px 0;
        min-width: unset;
        max-width: unset;
    }

    .section-five-header {
        font-size: 1.75rem;
    }

    .section-five-tile-text {
        font-size: var(--fontSize-0);
    }

    .section-six-wrapper {
        flex-direction: column;
    }

    .section-six-left {
        width: 100%;
    }

    .section-six-subwrapper {
        flex-direction: column;
    }

    .section-six-right {
        margin-top: 32px;
        margin-bottom: 32px;
        justify-content: flex-start;
    }

    .section-six-right-wrapper {
        width: 100%;
    }

    .section-six-header-vectors {
        margin-top: 0px;
        width: 90%;
    }

    .section-six-header {
        margin-top: 8px;
    }

    .section-six-header {
        font-size: 1.75rem;
        width: 100%;
    }

    .section-six-code-screenshot {
        margin-top: -58px;
        box-shadow: 50px 82px #5072eb1a;
    }

    .navigation-wrapper {
        width: 100%;
    }

    .product-flow-section-two-left {
        display: none;
    }

    .product-flow-section-two-right {
        width: 100%;
    }

    .product-flow-section-two-transformations-wrapper {
        margin-bottom: 32px;
    }

    .product-flow-section-one-h1,
    .about-section-one-h1 {
        font-size: 3rem;
    }

    .product-flow-section-one-subtext,
    .section-one-subtext,
    .section-two-subtext,
    .section-two-tile-text {
        font-size: var(--fontSize-0);
    }

    .product-flow-section-one-h1 {
        max-width: 300px;
    }

    .product-flow-section-two-topic-header {
        font-size: 1.75rem;
    }

    .product-flow-section-two-topic-subtext {
        font-size: 1rem;
    }

    .product-flow-section-one-right {
        display: none;
    }

    .product-flow-section-one-background-image-wrapper {
        background-position-x: right;
    }

    .product-flow-section-three-header {
        font-size: 1.75rem;
        width: auto;
    }

    .product-flow-section-one-image {
        width: 40px;
    }

    .about-flow-logo {
        margin-top: -25em;
        margin-left: 75vw;
    }

    .about-card-text {
        font-size: var(--fontSize-0);
    }

    .about-section-header {
        font-size: 1.75rem;
    }

    .about-section-one-h1 {
        max-width: 320px;
    }

    .about-careers-text {
        font-size: var(--fontSize-0);
    }

    .about-current-openings-button {
        width: 153px;
        font-size: var(--fontSize-0);
    }

    .about-current-openings-get-in-touch {
        width: 100%;
        font-size: var(--fontSize-0);
    }

    .about-careers-text-wrapper {
        padding: 0 16px;
    }

    .about-section-one-text {
        font-size: var(--fontSize-0);
    }

    .about-card-title {
        font-size: var(--fontSize-1);
    }

    .about-referral-text {
        font-size: 1rem;
        margin-bottom: 32px;
    }

    .about-get-in-touch-button {
        display: none;
    }

    .about-get-in-touch-button-mobile {
        display: flex;
        flex-direction: column;
        justify-content: center;
        align-items: center;
        background-color: #5072eb;
        color: #ffffff;
        text-decoration: none;
        border-radius: 4px;
        padding: 12px;
        width: 100%;
        height: 44px;
        font-family: 'Inter', sans-serif;
        font-style: normal;
        font-weight: 400;
        font-size: var(--fontSize-0);
    }

    .about-section-current-openings-wrapper {
        flex-direction: column;
    }

    .about-current-openings-list {
        width: 100%;
        margin-right: 0px;
        max-width: none;
        position: inherit;
    }

    .about-section-header-top {
        font-size: 1.75rem;
    }

    .about-opening-title {
        font-size: var(--fontSize-1);
    }

    .about-opening-text {
        font-size: var(--fontSize-0);
    }

    .about-section-five-header {
        font-size: 1.75rem;
    }

    .about-section-five-text {
        font-size: var(--fontSize-1);
        text-align: center;
    }

    .form-subwrapper-mobile {
        display: flex;
        flex-direction: column;
        width: 100%;
        gap: 12px;
    }

    .form-subwrapper {
        display: none;
    }

    .form-wrapper {
        width: 100%;
        padding: 16px;
    }

    .about-section-five {
        background-size: 100%;
        background-position-y: 80%;
    }

    .solutions-banner-wrapper {
        margin-top: 32px;
    }

    .solutions-section-wrapper {
        flex-direction: column;
    }

    .solutions-section-text-wrapper {
        width: 100%;
        margin-bottom: 2rem;
    }

    .solutions-section-wrapper {
        margin-top: 32px;
    }

    .solutions-logo-wrapper {
        justify-content: flex-end;
        margin-bottom: -9em;
        margin-right: 1em;
        margin-top: unset;
    }

    .solutions-section-logo-right {
        margin-bottom: -1em;
        margin-top: -4rem;
        margin-right: 0;
        max-height: 30px;
    }

    .solutions-subtext-bold,
    .solutions-subtext {
        font-size: var(--fontSize-0);
        line-height: 22px;
    }

    .mobile-flex-direction-reverse {
        flex-direction: column-reverse;
    }

    .solutions-section-image-wrapper {
        max-height: 280px;
        margin-right: 0px !important;
        justify-content: center;
    }

    nav.blog-post-nav {
        ul {
            flex-direction: column;
        }
    }

    .section-one-h1 {
        font-size: 3rem;
    }

    .section-four-tile {
        padding-top: 24px;
    }

    .section-four-try-it-header-text {
        font-size: var(--fontSize-0);
    }

    .section-four-header-small {
        margin-top: 32px;
        font-size: 0.625rem;
    }

    .global-footer-subtext,
    .global-footer-input-button-submit,
    .global-footer-right-link,
    .global-footer-bottom-copyright-text,
    .global-footer-copyright-link {
        font-size: var(--fontSize-0);
    }

    .arrow {
    }

    .global-footer-input-email::placeholder {
        font-size: var(--fontSize-0);
    }

    .arrow--left {
        left: -45px;
    }

    .arrow--right {
        left: auto;
        right: 2%;
    }

    .section-six-slider-wrapper {
        margin-left: 30px;
        width: 100%;
    }

    .section-two-second-graphic {
        margin-top: 40px;
    }

    .mobile-no-padding {
        padding: 0;
    }

    .dots-mobile {
        margin: unset;
    }
}

@media (max-width: 375px) {
    .global-footer-input-email {
        max-width: 196px;
    }
}

.page-toc {
    background-color: #edf6ff;
    margin-top: 2rem;
    padding-top: 2rem;
    padding-left: 1rem;
    padding-bottom: 0.5rem;
    border: 1px solid darkgray;
    border-radius: 4px;

    & h3 {
        margin-top: 0;
        font-size: 18pt;
    }

    .page-toc-link {
        &:hover {
            text-decoration: underline;
        }

        text-decoration: none;
        color: black;
    }

    .toc-item {
        margin-bottom: unset;

        &.toc-item-h2 {
            margin-bottom: 1rem;
            font-weight: 500;
        }

        &.toc-item-h3 {
            font-weight: 300;
        }
    }
}

@media (max-width: 42rem) {
    blockquote {
        padding: var(--spacing-0) var(--spacing-0) var(--spacing-0)
            var(--spacing-4);
        margin-left: var(--spacing-0);
    }

    ul,
    ol {
        list-style-position: inside;
    }
}

@media (min-width: 810px) {
    .section-one-bottom {
        margin-top: 50px;
    }
}

/*LP Podcast start*/
.lp-podcast-wrap {
    background: #fff;

    .podcast-hero {
        .sectionTopBottomPadding;

        background: url(./images/lp-podcast/img-bg.png) no-repeat center / cover;

        @media (max-width: 991px) {
            background: url(./images/lp-podcast/img-bg.png) no-repeat center
                right / cover;
        }

        .hero-container {
            .globalMaxWidth;

            margin: 0 auto;
            display: flex;
            justify-content: space-between;
            align-items: center;

            @media (max-width: 1260px) {
                max-width: calc(100% - 40px);
            }

            @media (max-width: 767px) {
                max-width: calc(100% - 32px);
                flex-direction: column;
            }
        }

        .hero-left {
            max-width: 700px;
            width: 100%;

            @media (max-width: 767px) {
                margin-bottom: 16px;
            }

            .hero-heading {
                font-family: 'Inter', sans-serif;
                font-weight: 500;
                font-size: 71px;
                line-height: 86px;
                color: #04192b;
                margin-bottom: 40px;

                @media (max-width: 767px) {
                    font-size: 48px;
                    line-height: 60px;
                    margin-bottom: 16px;
                }
            }

            .hero-subheading {
                font-family: 'Inter', sans-serif;
                font-weight: 400;
                font-size: 18px;
                line-height: 30px;
                color: #47506d;

                @media (max-width: 767px) {
                    font-size: 14px;
                    line-height: 22px;
                }
            }
        }

        .hero-right {
            @media (max-width: 767px) {
                max-width: 50%;
                margin-left: auto;
                margin-right: auto;
            }

            svg {
                @media (max-width: 767px) {
                    width: 100%;
                    height: auto;
                }
            }
        }
    }

    .episodes {
        .sectionTopBottomPadding;
    }

    .episodes-wrap {
        .globalMaxWidth;

        .episodes-heading {
            font-family: 'Inter', sans-serif;
            font-weight: 500;
            font-size: 36px;
            line-height: 48px;
            color: #04192b;
            margin-bottom: 24px;

            @media (max-width: 767px) {
                font-size: 28px;
                line-height: 36px;
                margin-bottom: 16px;
            }
        }

        .episode-item {
            display: flex;
            justify-content: space-between;
            align-items: flex-start;
            margin-bottom: 48px;

            @media (max-width: 767px) {
                flex-direction: column;
                border-bottom: 1px solid #d7dce5;
                padding-bottom: 16px;
                margin-bottom: 16px;
            }

            &:last-child {
                margin-bottom: 0;
                border-bottom: none;
                padding-bottom: 0;
                margin-bottom: 0;
            }

            .episode-left {
                max-width: 582px;
                width: 100%;
                background: #ffffff;
                border: 1px solid #d7dce5;
                padding: 16px;

                @media (max-width: 767px) {
                    max-width: 550px;
                    margin-bottom: 16px;
                }
            }

            .episode-right {
                max-width: 638px;
                width: 100%;
                padding-left: 48px;

                @media (max-width: 767px) {
                    max-width: 100%;
                    padding-left: 0;
                }

                .episode-heading {
                    font-family: 'Inter', sans-serif;
                    font-weight: 700;
                    font-size: 24px;
                    line-height: 30px;
                    color: #47506d;
                    margin-bottom: 12px;

                    @media (max-width: 767px) {
                        font-size: 18px;
                        line-height: 26px;
                    }
                }

                .episode-description {
                    font-family: 'Inter', sans-serif;
                    font-weight: 400;
                    font-size: 18px;
                    line-height: 30px;
                    color: #47506d;
                    margin-bottom: 40px;

                    @media (max-width: 767px) {
                        font-size: 14px;
                        line-height: 22px;
                        margin-bottom: 32px;
                    }
                }

                .links-wrap {
                    display: flex;
                    flex-direction: column;

                    @media (max-width: 767px) {
                        align-items: center;
                    }

                    a {
                        margin-bottom: 24px;

                        &:hover {
                            opacity: 0.9;
                        }

                        &:last-child {
                            margin-bottom: 0;
                        }

                        svg {
                            @media (max-width: 767px) {
                                width: 190px;
                                height: auto;
                            }
                        }
                    }
                }
            }
        }
    }

    .subscribe {
        .sectionTopBottomPadding;

        background: #f9fafc;

        .subscribe-wrap {
            .globalMaxWidth;

            display: flex;
            gap: 60px;
            justify-content: space-between;
            align-items: center;
        }

        .subscribe-left {
            max-width: 640px;
            width: 100%;

            @media (max-width: 991px) {
                margin-left: auto;
                margin-right: auto;
            }
        }

        .subscribe-right {
            @media (max-width: 991px) {
                display: none;
            }
        }

        .subscribe-heading {
            font-family: 'Inter', sans-serif;
            font-weight: 500;
            font-size: 56px;
            line-height: 68px;
            color: #04192b;
            margin-bottom: 40px;

            @media (max-width: 767px) {
                font-size: 24px;
                line-height: 36px;
                text-align: center;
                margin-bottom: 16px;
            }
        }

        .subscribe-youtube {
            max-width: 640px;
            width: 100%;
            display: flex;
            justify-content: space-between;
            align-items: center;
            font-family: 'Inter', sans-serif;
            font-weight: 400;
            font-size: 24px;
            line-height: 140%;
            color: #47506d;
            margin-bottom: 40px;
            gap: 20px;
            flex-wrap: wrap;

            @media (max-width: 767px) {
                flex-direction: column;
                font-size: 14px;
                line-height: 22px;
                margin-bottom: 32px;
            }

            span {
                @media (max-width: 767px) {
                    margin-bottom: 16px;
                }
            }

            a {
                img {
                    @media (max-width: 767px) {
                        max-width: 165px;
                    }
                }
            }
        }

        .subscribe-subheading {
            font-family: 'Inter', sans-serif;
            font-weight: 400;
            font-size: 24px;
            line-height: 140%;
            color: #47506d;
            margin-bottom: 24px;

            @media (max-width: 767px) {
                font-size: 14px;
                line-height: 22px;
                text-align: center;
                margin-bottom: 16px;
            }
        }

        .input-wrap {
            display: flex;
            justify-content: space-between;
            align-items: center;

            input {
                font-family: 'Inter', sans-serif;
                max-width: calc(100% - 130px);
                width: 100%;
                height: 60px;
                font-weight: 400;
                font-size: 20px;
                line-height: 60px;
                color: #47506d;
                padding-left: 14px;
                background: #ffffff;
                border: 1px solid #9aa8be;
                border-radius: 4px;

                @media (max-width: 767px) {
                    height: 44px;
                    font-size: 14px;
                    line-height: 44px;
                }

                &::placeholder {
                    font-family: 'Inter', sans-serif;
                    font-weight: 400;
                    font-size: 18px;
                    line-height: 60px;
                    color: #9aa8be;

                    @media (max-width: 767px) {
                        font-size: 14px;
                        line-height: 44px;
                    }
                }
            }

            button {
                width: 117px;
                height: 60px;
                background: #5072eb;
                box-shadow: 0px 4px 10px rgba(20, 20, 43, 0.04);
                border-radius: 4px;
                font-family: 'Inter', sans-serif;
                font-weight: 500;
                font-size: 18px;
                line-height: 60px;
                color: #ffffff;
                border: 1px solid transparent;
                outline: none;
                cursor: pointer;

                @media (max-width: 767px) {
                    height: 44px;
                    font-size: 16px;
                    line-height: 44px;
                }

                &:hover {
                    opacity: 0.9;
                }
            }
        }
    }
}

/*LP Podcast end*/

/*Signup component*/
.signup {
    .sectionTopBottomPadding;

    .globalMaxWidth;

    .signup-bg {
        .sectionTopBottomPadding;

        background: #04192b url(./images/lp-podcast/signup-bg.png) no-repeat
            center / cover;
        width: 100%;
        height: auto;

        @media (max-width: 767px) {
            background: #04192b url(./images/lp-podcast/signup-bg.png) no-repeat
                center / contain;
        }
    }

    .signup-heading {
        font-family: 'Inter', sans-serif;
        font-weight: 500;
        font-size: 56px;
        line-height: 68px;
        text-align: center;
        color: #fff;
        margin-bottom: 40px;
        max-width: 800px;
        margin-left: auto;
        margin-right: auto;
        padding: 0 24px;

        @media (max-width: 767px) {
            font-size: 28px;
            line-height: 36px;
        }

        span {
            color: #5072eb;
        }
    }

    .cta-wrap {
        display: flex;
        justify-content: space-between;
        align-items: center;
        max-width: 287px;
        margin: 0 auto;
        width: 100%;

        @media (max-width: 767px) {
            max-width: 208px;
        }

        a {
            background: #5072eb;
            border-radius: 6px;
            padding: 20px 28px;
            font-family: 'Inter', sans-serif;
            font-weight: 500;
            font-size: 18px;
            line-height: 20px;
            text-align: center;
            color: #ffffff;
            text-decoration: none;

            @media (max-width: 767px) {
                padding: 12px 18px;
                font-size: 14px;
                line-height: 20px;
            }

            &:hover {
                opacity: 0.9;
            }
        }
    }
}

/*Signup component end*/

/*Estuary-vs-... temaple*/
.lp-comparison-wrap {
    .hero-section {
        padding: 90px 0 0;
        max-width: 80rem;
        margin-left: auto;
        margin-right: auto;

        @media (max-width: 767px) {
            margin: 0 1rem;
            padding: 10px 0 16px;
        }

        .hero-container {
            margin: 0 auto;
            display: flex;
            justify-content: space-between;
            align-items: stretch;

            @media (max-width: 1199px) {
                max-width: calc(100% - 32px);
            }

            @media (max-width: 575px) {
                flex-direction: column;
            }
        }

        .hero-left {
            max-width: 700px;
            width: 100%;

            @media (max-width: 767px) {
                margin-bottom: 16px;
            }

            .hero-heading {
                font-family: 'Inter', sans-serif;
                font-weight: 500;
                font-size: 71px;
                line-height: 86px;
                color: #04192b;
                margin-bottom: 40px;

                @media (max-width: 767px) {
                    font-size: 48px;
                    line-height: 60px;
                    margin-bottom: 16px;
                }

                @media (max-width: 575px) {
                    br {
                        display: none;
                    }
                }
            }

            .hero-subheading {
                font-family: 'Inter', sans-serif;
                font-weight: 400;
                font-size: 18px;
                line-height: 30px;
                color: #47506d;

                @media (max-width: 767px) {
                    font-size: 14px;
                    line-height: 22px;
                }
            }
        }

        .hero-right {
            max-width: 492px;
            width: 100%;
            position: relative;
            color: #000;
            font-size: 36px;
            font-family: 'Inter', sans-serif;
            font-weight: 500;
            line-height: 48px;
            letter-spacing: 0.4px;
            text-transform: uppercase;

            @media (max-width: 767px) {
                max-width: 100%;
                margin-left: auto;
                margin-right: auto;
            }

            @media (max-width: 845px) {
                display: flex;
                justify-content: space-between;
                align-items: center;
                max-width: 250px;
                margin-left: 0;
                margin-bottom: 20px;
            }

            span {
                @media (min-width: 846px) {
                    position: absolute;
                    top: calc(50% - 20px);
                    left: calc(50% - 24px);
                }
            }

            .hero-logo {
                width: 70px;
                height: auto;

                @media (min-width: 846px) {
                    position: absolute;
                    width: 140px;
                    height: auto;
                }

                &.estuary {
                    left: 0;
                    top: 0;
                }

                &.competitor {
                    bottom: 0;
                    right: 0;
                }
            }
        }

        .hero-image-wrap {
            text-align: center;
            margin-top: 3rem;
        }
    }

    .comparison-table {
        max-width: 80rem;
        margin-left: auto;
        margin-right: auto;
        margin-top: 3rem;
        margin-bottom: 3rem;

        @media (max-width: 767px) {
            margin-top: 0;
            padding: 0 16px;
        }

        .table-heading,
        .table-row {
            display: grid;
            grid-template-columns: repeat(4, 1fr);
            grid-template-rows: 1fr;
            grid-column-gap: 36px;
            grid-row-gap: 0px;
            align-items: stretch;
        }

        .table-heading {
            border-bottom: 5px solid rgba(0, 0, 0, 0.1);

            @media (max-width: 845px) {
                display: none;
            }
        }

        .heading-item {
            font-family: 'Inter', sans-serif;
            font-style: normal;
            font-weight: 700;
            font-size: 18px;
            line-height: normal;
            color: #04192b;
            padding: 16px 16px 11px;

            &:nth-child(1) {
                font-size: 14px;
            }

            &:nth-child(2) {
                background: rgba(80, 114, 235, 0.1);
                border-width: 1px 1px 0px 1px;
                border-style: solid;
                border-color: #5072eb;
            }

            &:nth-child(3) {
                border-width: 1px 1px 0px 1px;
                border-style: solid;
                border-color: #808080;
            }

            &:nth-child(4) {
                background: rgba(4, 25, 43, 0.03);
                border-width: 1px 1px 0px 1px;
                border-style: solid;
                border-color: rgba(4, 25, 43, 0.1);
            }
        }

        .feature-name,
        .estuary-value,
        .competitor-value,
        .matters-value {
            font-family: 'Inter', sans-serif;
            font-style: normal;
            font-weight: 400;
            font-size: 16px;
            line-height: 140%;
            color: #47506d;
            padding: 16px;

            a {
                color: #47506d;
                text-decoration: underline;
            }

            p {
                margin: 0;
            }

            div {
                @media (min-width: 845px) {
                    display: none;
                    visibility: hidden;
                }
            }
        }

        .feature-name {
            align-self: center;

            @media (max-width: 845px) {
                background: #f7f7f7;
                border-bottom: 1px solid rgba(0, 0, 0, 0.1);
                padding: 4px 16px;
                font-family: 'Inter', sans-serif;
                font-style: normal;
                font-weight: 700;
                font-size: 16px;
                line-height: 140%;
                color: #47506d;
            }
        }

        .estuary-value {
            border-width: 0 1px 0 1px;
            border-style: solid;
            border-color: #5072eb;

            @media (max-width: 845px) {
                border-width: 0 0 1px 0;
                border-color: rgba(0, 0, 0, 0.1);
            }

            div {
                @media (max-width: 845px) {
                    font-family: 'Inter', sans-serif;
                    font-style: normal;
                    font-weight: 600;
                    font-size: 14px;
                    line-height: 140%;
                    text-transform: uppercase;
                    color: #5072eb;
                    margin-bottom: 10px;
                }
            }
        }

        .competitor-value {
            border-width: 0 1px 0 1px;
            border-style: solid;
            border-color: #808080;

            @media (max-width: 845px) {
                border-width: 0 0 1px 0;
                border-color: rgba(0, 0, 0, 0.1);
            }

            div {
                @media (max-width: 845px) {
                    font-family: 'Inter', sans-serif;
                    font-style: normal;
                    font-weight: 600;
                    font-size: 14px;
                    line-height: 140%;
                    text-transform: uppercase;
                    color: #04192b;
                    margin-bottom: 10px;
                }
            }
        }

        .matters-value {
            border-width: 0 1px 0 1px;
            border-style: solid;
            border-color: rgba(4, 25, 43, 0.1);

            @media (max-width: 845px) {
                border-width: 0;
            }

            div {
                @media (max-width: 845px) {
                    font-family: 'Inter', sans-serif;
                    font-style: normal;
                    font-weight: 600;
                    font-size: 14px;
                    line-height: 140%;
                    text-transform: uppercase;
                    color: rgba(4, 25, 43, 0.5);
                    margin-bottom: 10px;
                }
            }
        }

        .table-row {
            border-bottom: 1px solid rgba(0, 0, 0, 0.1);
            margin-top: -1px;

            @media (max-width: 845px) {
                display: block;
                border: 1px solid rgba(0, 0, 0, 0.1);
                margin-bottom: 16px;
            }

            &:first-child {
                margin-top: -5px;
            }

            &:last-child {
                .estuary-value,
                .competitor-value,
                .matters-value {
                    border-width: 0 1px 1px 1px;
                }
            }
        }
    }

    .cta-wrap-single {
        text-align: center;
        margin-top: 55px;
        margin-bottom: 100px;

        @media (max-width: 845px) {
            margin-bottom: 55px;
        }

        a {
            background: #5072eb;
            border-radius: 6px;
            padding: 20px 28px;
            font-family: 'Inter', sans-serif;
            font-weight: 500;
            font-size: 18px;
            line-height: 20px;
            text-align: center;
            color: #ffffff;
            text-decoration: none;

            @media (max-width: 767px) {
                padding: 12px 18px;
                font-size: 14px;
                line-height: 20px;
            }
        }
    }

    .comparison-to-others {
        padding: 100px 0;
        background: #f9fafc;

        @media (max-width: 845px) {
            padding: 32px 0;
        }

        .comparison-heading {
            font-family: 'Inter', sans-serif;
            font-style: normal;
            font-weight: 500;
            font-size: 56px;
            line-height: 68px;
            text-align: center;
            color: #04192b;
            margin-bottom: 40px;

            @media (max-width: 845px) {
                font-size: 24px;
                line-height: 36px;
            }
        }

        .comparison-links {
            max-width: 1220px;
            margin: 0 auto;
            display: flex;
            justify-content: space-around;
            align-items: center;
            gap: 25px;
            flex-wrap: wrap;

            @media (max-width: 1260px) {
                max-width: calc(100% - 32px);
                justify-content: center;
            }

            a {
                svg,
                img {
                    height: 50px;
                    width: auto;

                    @media (max-width: 575px) {
                        height: 32px;
                    }
                }
            }
        }
    }
}

/*Estuary-vs-... temaple end*/

/*About section updates*/
.about-history {
    .sectionTopBottomPadding;

    background: #f9fafc;
    background-image: url('./images/product-flow-vector-left.svg');
    background-repeat: no-repeat;
    background-position-y: 480px;
    background-size: 35%;
    background-position-y: 60%;

    @media (max-width: 811px) {
        background-image: none;
        padding: 32px 0;
    }

    .history-wrap {
        .globalMaxWidth;

        margin-left: auto;
        margin-right: auto;
        display: flex;
        justify-content: space-between;

        @media (max-width: 1512px) {
            max-width: 100%;
            padding-left: ~'calc(min(9%, 146px))';
            padding-right: ~'calc(min(9%, 146px))';
        }

        @media (max-width: 811px) {
            flex-direction: column-reverse;
        }
    }

    .history-left {
        max-width: 556px;
        width: 100%;

        @media (max-width: 811px) {
            max-width: 100%;
        }

        .image-heading {
            font-family: 'Inter', sans-serif;
            font-style: normal;
            font-weight: 700;
            font-size: 18px;
            line-height: 24px;
            text-align: center;
            letter-spacing: 2px;
            text-transform: uppercase;
            color: #47506d;
            margin-bottom: 24px;

            @media (max-width: 811px) {
                font-size: 11.622px;
                line-height: 15px;
            }
        }
    }

    .history-right {
        max-width: 560px;
        width: 100%;

        @media (max-width: 1350px) {
            padding-left: 50px;
        }

        @media (max-width: 811px) {
            padding-left: 0;
            margin-bottom: 32px;
        }

        p {
            @media (max-width: 811px) {
                font-size: 16px;
                line-height: 24px;
            }

            a {
                color: #47506d;
                text-decoration: underline;
            }
        }
    }
}

.about-media {
    .sectionTopBottomPadding;
}

.about-media-wrapper {
    .globalMaxWidth;

    position: relative;

    @media (max-width: 811px) {
        padding: 32px 0;
    }

    .media-logo {
        position: absolute;
        top: 0;
        right: calc(50% - 640px);

        @media (max-width: 1512px) {
            right: ~'calc(min(9%, 146px))';
        }

        @media (max-width: 811px) {
            max-width: 35px;
            top: 30px;
        }
    }

    .product-flow-section-two-header-small {
        margin-left: auto;
        margin-right: auto;

        @media (max-width: 1512px) {
            max-width: 100%;
            padding-left: ~'calc(min(9%, 146px))';
            padding-right: ~'calc(min(9%, 146px))';
        }
    }

    h2 {
        margin-left: auto;
        margin-right: auto;

        @media (max-width: 1512px) {
            max-width: 100%;
            padding-left: ~'calc(min(9%, 146px))';
            padding-right: ~'calc(min(9%, 146px))';
        }
    }

    .media-wrap {
        width: 100%;
        margin: 50px auto 0;
        display: grid;
        grid-template-columns: repeat(3, 1fr);
        grid-template-rows: 1fr;
        grid-column-gap: 24px;
        grid-row-gap: 0px;

        @media (max-width: 1512px) {
            max-width: 100%;
            padding-left: ~'calc(min(9%, 146px))';
            padding-right: ~'calc(min(9%, 146px))';
        }

        @media (max-width: 811px) {
            grid-template-columns: repeat(1, 1fr);
            grid-row-gap: 16px;
        }

        .media-item {
            background: #f9fafc;
            padding: 25px 24px;

            @media (max-width: 811px) {
                max-width: 390px;
                width: 100%;
                margin-left: auto;
                margin-right: auto;
            }
        }

        .item-heading {
            font-family: 'Inter', sans-serif;
            font-style: normal;
            font-weight: 600;
            font-size: 24px;
            line-height: 30px;
            text-decoration-line: underline;
            color: #04192b;
            margin-top: 24px;
            margin-bottom: 12px;

            @media (max-width: 811px) {
                font-size: 18px;
                line-height: 26px;
                margin-top: 12px;
            }

            a {
                color: #04192b;
            }
        }

        .item-description {
            font-family: 'Inter', sans-serif;
            font-style: normal;
            font-weight: 400;
            font-size: 18px;
            line-height: 30px;
            color: #47506d;

            @media (max-width: 811px) {
                font-size: 14px;
                line-height: 22px;
            }
        }
    }
}

.meet-the-team {
    .sectionTopBottomPadding;

    p,
    h2 {
        .globalMaxWidth;
        text-align: center;
    }

    .team-wrap {
        .globalMaxWidth;

        margin: 35px auto 0;
        display: grid;
        grid-template-columns: repeat(4, 1fr);
        grid-template-rows: 1fr;
        grid-column-gap: 24px;
        grid-row-gap: 48px;

        @media (max-width: 1512px) {
            max-width: 100%;
        }

        @media (max-width: 1024px) {
            grid-template-columns: repeat(2, 1fr);
            grid-row-gap: 40px;
        }

        @media (max-width: 480px) {
            grid-template-columns: repeat(1, 1fr);
        }

        .team-item {
            text-align: center;

            .gatsby-image-wrapper {
                @media (max-width: 811px) {
                    margin-left: auto;
                    margin-right: auto;
                }
            }

            .item-name {
                font-family: 'Inter', sans-serif;
                font-style: normal;
                font-weight: 600;
                font-size: 24px;
                line-height: 30px;
                text-align: center;
                color: #04192b;
                margin-top: 15px;
                margin-bottom: 12px;

                @media (max-width: 811px) {
                    font-size: 18px;
                    line-height: 26px;
                    margin-bottom: 12px;
                    margin-top: 10px;
                }
            }

            .item-position {
                font-family: 'Inter', sans-serif;
                font-style: normal;
                font-weight: 400;
                font-size: 18px;
                line-height: 30px;
                text-align: center;
                color: #47506d;

                @media (max-width: 811px) {
                    font-size: 14px;
                    line-height: 22px;
                }
            }
        }

        .employee-list {
            .employee-img {
                width: 180px;
                height: 180px;
                border-radius: 50%;
            }
        }
    }
}

.investors {
    .globalMaxWidth;

    padding: 37px 0 123px;

    @media (max-width: 811px) {
        padding: 32px 0 40px;
    }

    h2 {
        text-align: center;
        margin-top: 28px;

        @media (max-width: 811px) {
            font-size: 28px;
            line-height: 36px;
        }
    }

    .investors-wrap {
        max-width: 432px;
        margin: 40px auto 0;
        display: flex;
        justify-content: space-between;

        @media (max-width: 811px) {
            flex-direction: column;
            margin-top: 26px;
            max-width: 180px;
            margin-bottom: 17px;
        }
    }
}

/*About section updates end*/
/*Why Estuary*/
.why-estuary {
    display: flex;

    .sidebar-wrap {
        display: flex;
        flex-direction: column;
        justify-content: space-between;
        max-width: 340px;
        width: 100%;
        height: 100%;
        background: #000;
        height: 100vh;
        padding: 62px 42px 50px 56px;
        overflow: hidden;
        overflow-y: scroll;
        position: relative;

        @media (max-width: 1199px) {
            display: none;
        }

        .sidebar-logo {
            h1 {
                color: #fff;
            }
        }

        .sidebar-nav {
            .nav-item {
                color: #979797;
                font-family: 'Inter', sans-serif;
                font-size: 22px;
                font-style: normal;
                font-weight: 600;
                line-height: normal;
                padding: 15px 0;
                cursor: pointer;

                &.active,
                &:hover {
                    color: #fff;
                }
            }

            .item-steps {
                margin: 0;
                padding: 0 0 0 21px;
                list-style: none;

                li {
                    color: #979797;
                    font-family: 'Inter', sans-serif;
                    font-size: 16px;
                    font-style: normal;
                    font-weight: 500;
                    line-height: 210%;
                    cursor: pointer;
                    transition: all 0.25s linear;

                    &:hover,
                    &.active {
                        font-size: 17px;
                        font-style: normal;
                        font-weight: 600;
                        color: #fff;
                        transition: all 0.25s linear;
                        text-decoration: underline;
                    }
                }
            }
        }

        .ctas-wrap {
            display: flex;
            flex-direction: column;
            width: 100%;
            padding-top: 30px;

            .pipeline-link {
                max-width: 195px;
                margin-left: auto;
                margin-right: auto;
                background: #5072eb;
                border-radius: 6px;
                color: #fff;
                font-family: Inter, sans-serif;
                font-size: 18px;
                font-weight: 700;
                line-height: 20px;
                padding: 14px 30px;
                text-align: center;
                text-decoration: none;
                margin-bottom: 20px;
            }

            .doc-link {
                color: #fff;
                text-align: center;
                font-family: 'Inter', sans-serif;
                font-size: 18px;
                font-style: normal;
                font-weight: 700;
                line-height: normal;
                text-decoration-line: underline;
            }
        }
    }

    .main-content-wrap {
        background: url(./images/product-demo-background.png) no-repeat top
            center / cover;
        width: 100%;
        padding: 132px calc((100% - 1180px - 340px) / 2);
        height: 100vh;
        display: flex;
        align-items: center;
        justify-content: center;
        flex-direction: column;

        @media (max-width: 1560px) and (min-width: 1200px) {
            padding: 132px 32px;
        }

        @media (max-width: 1119px) {
            padding: 65px 32px;
        }

        @media (min-height: 815px) {
            height: 100vh;
            display: flex;
            align-items: center;
            justify-content: center;
            flex-direction: column;
        }
    }

    .mac-bg {
        max-width: 1180px;
        height: 720px;
        width: 100%;
        margin-left: auto;
        margin-right: auto;
        padding: 123px 45px 47px 254px;
        background-position: center;
        background-size: cover;
        background-repeat: no-repeat;

        &.step-bg-0,
        &.step-bg-7 {
            background-image: url(./images/welcome-bg.png);
        }

        &.step-bg-1 {
            background-image: url(./images/flow-images/step1-bg.png);
        }

        &.step-bg-2 {
            background-image: url(./images/flow-images/step1-bg.png);
        }

        &.step-bg-3 {
            background-image: url(./images/flow-images/step1-bg.png);
        }

        &.step-bg-4 {
            background-image: url(./images/flow-images/step4-bg.png);
        }

        &.step-bg-5 {
            background-image: url(./images/flow-images/step4-bg.png);
        }

        &.step-bg-6 {
            background-image: url(./images/flow-images/step6-bg.png);
        }

        @media (max-width: 1560px) {
            background-position: top left;
            background-size: contain;
            padding: 10% 4% 12% 20%;
        }

        @media (max-width: 1119px) {
            padding: 10% 4% 6% 20%;
        }

        @media (max-width: 1024px) {
            height: 584px;
        }

        @media (max-width: 850px) {
            height: auto;
        }

        @media (max-height: 747px) {
            height: 428px;
            width: 85%;
            padding: 10% 12% 26% 19%;
        }

        @media (max-height: 563px) {
            height: 428px;
            width: 85%;
            padding: 10% 12% 26% 19%;
        }

        &.step-bg-0 {
            @media (max-height: 563px) {
                padding: 8% 13% 4% 19%;
            }

            @media (min-height: 564px) and (max-height: 800px) {
                padding: 10% 13% 4% 19%;
            }
        }

        &.step-bg-7 {
            @media (max-height: 747px) {
                height: 428px;
                width: 85%;
                padding: 8% 6% 10% 18%;
            }

            .step-7 {
                padding: 11px;
            }
        }
    }

    .zoom-in-out-circle {
        width: 46px;
        height: 46px;
        filter: drop-shadow(4px 4px 5px rgba(0, 0, 0, 0.5));
        background: #5073eb;
        animation: zoom-in-zoom-out 2s ease infinite;
        border-radius: 100%;
        position: absolute;

        &:before {
            content: '';
            position: absolute;
            width: 35px;
            height: 35px;
            background: #5173ed;
            border-radius: 100%;
            border: 1px solid #71d4d7;
            left: 5px;
            top: 5px;
        }
    }

    @keyframes zoom-in-zoom-out {
        0% {
            transform: scale(1, 1);
        }

        50% {
            transform: scale(1.2, 1.2);
        }

        100% {
            transform: scale(1, 1);
        }
    }

    .button-tooltip {
        max-width: 334px;
        width: 100%;
        padding: 15px 15px 11px 20px;
        background: #111;
        position: absolute;
        border-radius: 6px;

        @media (max-width: 1024px) {
            max-width: 250px;
        }

        &.left {
            &::before {
                content: '';
                position: absolute;
                left: -10px;
                width: 0;
                height: 0;
                border-top: 10px solid transparent;
                border-bottom: 10px solid transparent;
                border-right: 10px solid #111;
            }
        }

        &.right {
            &::before {
                content: '';
                position: absolute;
                right: -10px;
                width: 0;
                height: 0;
                border-top: 10px solid transparent;
                border-bottom: 10px solid transparent;
                border-left: 10px solid #111;
            }
        }

        &.top {
            &::before {
                content: '';
                position: absolute;
                top: -10px;
                width: 0;
                height: 0;
                border-left: 10px solid transparent;
                border-right: 10px solid transparent;
                border-bottom: 10px solid #111;
            }
        }

        &.bottom {
            &::before {
                content: '';
                position: absolute;
                bottom: -10px;
                width: 0;
                height: 0;
                border-left: 10px solid transparent;
                border-right: 10px solid transparent;
                border-top: 10px solid #111;
            }
        }

        .tooltip-heading {
            color: #fff;
            font-family: 'Inter', sans-serif;
            font-size: 24px;
            font-style: normal;
            font-weight: 700;
            line-height: normal;
            margin-bottom: 5px;

            @media (max-width: 1024px) {
                font-size: 20px;
            }
        }

        .tooltip-description {
            color: #fff;
            font-family: 'Inter', sans-serif;
            font-size: 16px;
            font-style: normal;
            font-weight: 400;
            line-height: 22px;
            margin-bottom: 20px;

            @media (max-width: 1024px) {
                font-size: 12px;
            }
        }

        .tooltip-action {
            color: #888;
            font-family: 'Inter', sans-serif;
            font-size: 15px;
            font-style: normal;
            font-weight: 400;
            line-height: normal;
        }

        .tooltip-list {
            padding: 0 0 0 20px;
            margin: 0;

            li {
                color: #fff;
                font-family: 'Inter', sans-serif;
                font-size: 16px;
                font-style: normal;
                font-weight: 500;
                line-height: 18px;
            }
        }
    }

    .steps-controls {
        max-width: 375px;
        width: 100%;
        margin: 60px auto 0;
        padding: 0 21px;
        display: flex;
        justify-content: space-between;
        align-items: center;

        @media (max-width: 1199px) {
            margin-top: 30px;
        }

        @media (max-height: 563px) {
            margin: 17px auto 0;
        }

        .prev-step,
        .next-step {
            color: #4a4a4a;
            font-family: 'Inter', sans-serif;
            font-size: 20px;
            font-style: normal;
            font-weight: 400;
            line-height: normal;
            cursor: pointer;
            background-color: transparent;
            border: none;

            span {
                text-decoration-line: underline;
            }

            &:disabled {
                color: #4a4a4a80;
            }
        }

        .prev-step {
            &:before {
                border-style: solid;
                border-width: 0.1em 0.1em 0 0;
                content: '';
                display: inline-block;
                height: 0.45em;
                transform: rotate(-135deg);
                vertical-align: middle;
                width: 0.45em;
                margin-right: 24px;
            }
        }

        .next-step {
            &:after {
                border-style: solid;
                border-width: 0.1em 0.1em 0 0;
                content: '';
                display: inline-block;
                height: 0.45em;
                transform: rotate(45deg);
                vertical-align: middle;
                width: 0.45em;
                margin-left: 24px;
            }
        }
    }

    .step-0 {
        max-width: 863px;
        width: 100%;
        margin: 0 auto;
        background: #fff;
        padding: 59px 73px 112px;

        @media (max-width: 1560px) and (min-width: 1200px) {
            padding: 30px 35px 35px;
        }

        @media (max-width: 1119px) {
            padding: 30px 35px 35px;
        }

        @media (max-height: 747px) {
            padding: 0px;
        }

        @media (max-height: 563px) {
            padding: 0px;
        }

        .mac-bg-1 {
            max-width: 1180px;
            height: 720px;
            width: 100%;
            margin-left: auto;
            margin-right: auto;
            background: url(./images/welcome-bg.png) no-repeat center / cover;
            padding: 123px 45px 47px 254px;
            //box-shadow: 10px 10px 60px 0px rgba(210, 210, 210, 0.25);
        }

        .step-content {
            background: #111;
            padding: 63px 0 48px;
            border-radius: 6px;
            text-align: center;

            @media (max-width: 1360px) and (min-width: 1200px) {
                padding: 30px 0;
            }

            @media (max-width: 1119px) {
                padding: 30px 0;
            }
        }

        .step-heading {
            color: #fff;
            text-align: center;
            font-family: 'Roboto', sans-serif;
            font-size: 32px;
            font-style: normal;
            font-weight: 700;
            line-height: normal;
            margin-bottom: 30px;
            max-width: 500px;
            margin-left: auto;
            margin-right: auto;

            @media (max-width: 1360px) and (min-width: 1200px) {
                font-size: 28px;
            }

            @media (max-width: 1119px) {
                font-size: 28px;
            }

            @media (max-width: 850px) {
                font-size: 22px;
                margin-bottom: 15px;
            }
        }

        .step-subheading {
            p {
                color: #fff;
                font-family: 'Roboto', sans-serif;
                font-size: 22px;
                font-style: normal;
                font-weight: 400;
                line-height: 25px;

                @media (max-width: 1360px) and (min-width: 1200px) {
                    font-size: 18px;
                }

                @media (max-width: 1119px) {
                    font-size: 18px;
                }

                @media (max-width: 850px) {
                    font-size: 16px;
                }
            }
        }

        .steps-cta {
            max-width: 195px;
            margin-left: auto;
            margin-right: auto;
            background: #5072eb;
            border-radius: 6px;
            color: #fff;
            font-family: Inter, sans-serif;
            font-size: 18px;
            font-weight: 700;
            line-height: 20px;
            padding: 14px 30px;
            text-align: center;
            text-decoration: none;
            cursor: pointer;
            margin-top: 30px;
        }
    }

    .step-1 {
        position: relative;

        .zoom-in-out-circle {
            left: calc(50% - 23px);
            top: calc(50% - 23px);
        }

        .button-tooltip {
            left: calc(50% + 40px);
            top: calc(50% - 82px);

            &::before {
                content: '';
                position: absolute;
                top: calc(50% - 5px);
                width: 0;
                height: 0;
                border-top: 10px solid transparent;
                border-bottom: 10px solid transparent;
                border-right: 10px solid #111;
            }
        }
    }

    .step-2 {
        position: relative;

        .zoom-in-out-circle {
            right: 130px;
            top: 30px;

            @media (max-width: 1024px) {
                right: 17%;
                top: 1%;
            }
        }

        .button-tooltip {
            top: 100px;
            right: 100px;

            @media (max-width: 1024px) {
                top: 20%;
                right: 12%;
            }

            &::before {
                right: 41px;
            }
        }
    }

    .step-3 {
        position: relative;

        .zoom-in-out-circle {
            left: 35%;
            top: 42%;

            @media (max-width: 1025px) and (min-width: 1253px) {
                right: 17%;
                top: 1%;
            }
        }

        .button-tooltip {
            top: 235px;
            right: 165px;

            @media (max-width: 1280px) {
                top: 40%;
                right: 0;
            }

            @media (max-width: 1024px) {
                top: 41%;
                right: 0;
                max-width: 350px;
            }

            @media (max-height: 800px) {
                height: 200px;
                overflow: hidden;
                overflow-y: scroll;
            }
        }
    }

    .step-4 {
        position: relative;

        .zoom-in-out-circle {
            left: 130px;
            top: 140px;
        }

        .button-tooltip {
            top: 145px;
            left: 215px;

            @media (max-width: 1024px) {
                max-width: 350px;
            }

            @media (max-height: 800px) {
                height: 200px;
                overflow: hidden;
                overflow-y: scroll;
            }
        }
    }

    .step-5 {
        position: relative;

        .zoom-in-out-circle {
            right: 280px;
            bottom: 102px;

            @media (max-width: 1024px) {
                right: 33%;
                bottom: 20%;
            }
        }

        .button-tooltip {
            bottom: 0;
            right: 341px;

            @media (max-width: 1024px) {
                bottom: -35px;
                right: 45%;
            }
        }
    }

    .step-6 {
        position: relative;

        .zoom-in-out-circle {
            left: 320px;
            bottom: 162px;

            @media (max-width: 1475px) {
                left: 39%;
                bottom: 31%;
            }
        }

        .button-tooltip {
            bottom: 66px;
            left: -35px;

            @media (max-width: 1475px) {
                bottom: 12%;
                left: auto;
                right: 63%;
            }
        }
    }

    .step-7 {
        max-width: 863px;
        width: 100%;
        margin: 0 auto;
        background: #fff;
        padding: 59px 73px 112px;

        @media (max-width: 1560px) and (min-width: 1200px) {
            padding: 30px 35px 35px;
        }

        @media (max-width: 1119px) {
            padding: 30px 35px 35px;
        }

        .step-content {
            background: #111;
            padding: 63px 0 48px;
            border-radius: 6px;
            text-align: center;

            @media (max-width: 1360px) and (min-width: 1200px) {
                padding: 30px 0;
            }

            @media (max-width: 1119px) {
                padding: 30px 0;
            }
        }

        .step-heading {
            color: #fff;
            text-align: center;
            font-family: 'Roboto', sans-serif;
            font-size: 32px;
            font-style: normal;
            font-weight: 700;
            line-height: normal;
            margin-bottom: 30px;

            @media (max-width: 1360px) and (min-width: 1200px) {
                font-size: 28px;
            }

            @media (max-width: 1119px) {
                font-size: 28px;
                margin-bottom: 15px;
            }
        }

        ul {
            padding: 0;
            margin: 0 0 46px;
            max-width: 300px;
            list-style: none;
            margin-left: auto;
            margin-right: auto;

            li {
                color: #fff;
                text-align: left;
                font-family: 'Roboto', sans-serif;
                font-size: 25px;
                font-style: normal;
                font-weight: 400;
                line-height: 20px;

                @media (max-width: 1360px) and (min-width: 1200px) {
                    font-size: 18px;
                }

                @media (max-width: 1119px) {
                    font-size: 18px;
                    line-height: normal;
                }

                &::before {
                    content: '•';
                    margin-right: 10px;
                }
            }
        }

        .step-ctas {
            display: flex;
            align-items: center;
            justify-content: space-between;
            max-width: 473px;
            margin: 0 auto;

            @media (max-width: 1024px) {
                padding: 0 20px;
            }

            @media (max-height: 747px) {
                margin: 0 29px;
            }

            .pipeline-link {
                max-width: 195px;
                margin-left: auto;
                margin-right: auto;
                background: #5072eb;
                border-radius: 6px;
                color: #fff;
                font-family: Inter, sans-serif;
                font-size: 18px;
                font-weight: 700;
                line-height: 20px;
                padding: 14px 30px;
                text-align: center;
                text-decoration: none;

                @media (max-width: 1360px) {
                    margin-left: 0;
                }
            }

            .compare-link {
                color: #fff;
                text-align: center;
                font-family: 'Inter', sans-serif;
                font-size: 18px;
                font-style: normal;
                font-weight: 700;
                line-height: normal;
                text-decoration-line: underline;
            }
        }
    }
}

/*Why Estuary end*/
/*Blog post template updates*/
.blog-post {
    .tags-wrapper {
        display: flex;
        align-items: center;
        flex-wrap: wrap;
        gap: 10px;
    }

    .blog-tag {
        padding: 4px 12px;
        border-radius: 36px;
        background: #d7dce5;
        box-shadow: 0px 1px 2px 0px rgba(105, 81, 255, 0.05);
        color: #47506d;
        font-family: 'Inter', sans-serif;
        font-size: 12px;
        font-style: normal;
        font-weight: 500;
        line-height: 18px;
        margin-right: 10px;
    }

    .blog-post-header-wrapper {
        .globalMaxWidth;

        display: flex;
        flex-direction: row;
        justify-content: space-between;
        align-items: center;
        gap: 60px;
        height: fit-content;

        @media (max-width: 1150px) {
            flex-direction: column;
            gap: 32px;
        }

        .header-info {
            max-width: 1024px;
        }

        .post-info {
            display: flex;
            justify-content: space-between;
            flex-wrap: wrap-reverse;
            column-gap: 24px;
            row-gap: 8px;
        }

        .date-and-read-wrapper {
            display: flex;
            gap: 24px;
            align-items: center;
        }

        .hero-image {
            max-width: 547px;
            min-width: 450px;
            width: 100%;
            border-radius: 24px;

            @media (min-width: 1200px) {
                max-width: 720px;
            }

            @media (max-width: 1150px) {
                min-width: 100%;
            }
        }

        .blog-post-date {
            color: #47506d;
            font-size: 1rem;
            font-style: normal;
            font-weight: 400;
            line-height: 22px;
        }

        .icon-info-wrapper {
            display: flex;
            align-items: center;
            gap: 12px;
        }

        .icon {
            color: #47506d;
        }

        h1 {
            margin-top: 36px;
            margin-bottom: 36px;
            color: #47506d;
            font-size: 3.75rem;
            font-style: normal;
            font-weight: 600;
            line-height: 72px;
            text-transform: uppercase;

            @media (max-width: 1440px) {
                font-size: 2.25rem;
                line-height: 42px;
                margin: 20px 0 28px;
            }
        }

        h2 {
            color: #47506d;
            font-size: 1.25rem;
            font-weight: 400;
            line-height: 30px;
            margin-top: 36px;
            margin-bottom: 16px;

            @media (max-width: 1440px) {
                font-size: 1rem;
                margin-top: 28px;
            }
        }
    }

    .blog-post-content {
        .sectionTopBottomPadding;
    }

    .blog-post-content-wrapper {
        .globalMaxWidth;

        display: flex;
        align-items: flex-start;
        justify-content: space-between;
        gap: 48px;

        @media (max-width: 1150px) {
            flex-direction: column-reverse;
            gap: 14px;
        }

        h2 {
            margin-bottom: 16px;
            font-size: 2.25rem;
            line-height: 48px;

            span {
                color: #04192b !important;
                font-family: 'Inter', sans-serif !important;
                font-size: 2.25rem;
                font-style: normal;
                font-weight: 600;
                line-height: 54px;

                @media (max-width: 767px) {
                    font-size: 1.75rem;
                    line-height: 36px;
                }
            }
        }

        h4 {
            font-family: 'Inter', sans-serif;

            span {
                font-family: 'Inter', sans-serif !important;
                font-weight: 500 !important;

                @media (max-width: 767px) {
                    font-size: 18px !important;
                    line-height: 26px !important;
                }
            }
        }

        clear: both;
        width: 100%;

        .sticky {
            @media (min-width: 768px) {
                display: inline-block;
                position: sticky;
                top: 2rem;
            }
        }

        .post-content {
            display: inline-block;
            vertical-align: top;
        }

        .dynamic-html {
            width: 100%;
            overflow: hidden;

            .table {
                overflow-x: auto;

                @media (max-width: 620px) {
                    float: none !important;
                    width: 100% !important;
                    margin: 0;
                }

                & > table {
                    width: 100%;
                    min-width: 400px;
                    margin-top: 0;
                    margin-bottom: 0;
                }
            }
        }
    }

    .main-content {
        width: calc(100% - 256px - 48px);
        padding-left: 48px;

        @media (max-width: 1150px) {
            width: 100%;
        }

        @media (max-width: 768px) {
            padding-left: 0;
        }
    }

    .post-sidebar {
        display: flex;
        flex-direction: column;
        max-width: 256px;
        width: 100%;

        @media (max-width: 1150px) {
            max-width: 100%;
        }

        @media (min-width: 1150px) {
            position: sticky;
            top: 120px;
        }

        @media (max-width: 767px) {
            padding-right: 0;
            position: relative !important;
        }
    }

    .share-article-mobile {
        display: none;

        @media (max-width: 1150px) {
            display: flex;
            margin-right: auto;
        }
    }

    .share-article-desktop {
        display: flex;

        @media (max-width: 1150px) {
            display: none;
        }
    }

    .post-content {
        max-width: calc(100% - 422px);
        width: 100%;

        @media (max-width: 991px) {
            max-width: calc(100% - 322px);
        }

        @media (max-width: 767px) {
            max-width: 100%;
        }

        .page-toc {
            display: none;
        }

        .table {
            margin-left: 0;
            margin-right: 0;
        }

        p,
        td {
            color: #47506d;
            font-family: 'Inter', sans-serif;
            font-size: 18px;
            font-style: normal;
            font-weight: 400;
            line-height: 30px;

            @media (max-width: 767px) {
                font-size: 14px;
                line-height: 22px;
            }

            span,
            a {
                color: #47506d !important;
                font-family: 'Inter', sans-serif !important;
                font-size: 18px !important;
                font-style: normal !important;
                font-weight: 400 !important;
                line-height: 30px !important;

                @media (max-width: 767px) {
                    font-size: 14px !important;
                    line-height: 22px !important;
                }
            }
        }

        ul,
        ol {
            li span,
            li a,
            li {
                color: #47506d !important;
                font-family: 'Inter', sans-serif !important;
                font-size: 18px !important;
                font-style: normal !important;
                font-weight: 400 !important;
                line-height: 30px !important;

                @media (max-width: 767px) {
                    font-size: 14px !important;
                    line-height: 22px !important;
                }
            }

            br {
                display: none;
            }
        }

        ul,
        ol {
            li {
                a {
                    text-decoration: underline;
                }
            }
        }

        hr {
            margin: 35px 0px;
        }
    }

    .build-pipeline-banner {
        margin-left: auto;
        margin-right: auto;
        max-width: 1350px;
        border-radius: 16px;
        margin-top: 48px;
        padding: 48px;
        display: flex;
        gap: 32px;
        align-items: center;
        justify-content: space-around;

        @media (max-width: 1350px) {
            padding: 48px 30px;
        }

        @media (max-width: 767px) {
            flex-wrap: wrap;
        }

        h3 {
            text-transform: uppercase;
            color: #ffffff;
            font-size: 1.5rem;
            font-weight: 700;
            line-height: 28.8px;
            margin: 0;

            @media (max-width: 1350px) {
                font-size: 1.25rem;
            }

            @media (max-width: 767px) {
                text-align: center;
                line-height: 24px;
            }
        }

        h3 span {
            color: #5072eb;
        }

        a {
            max-width: 300px;
            background: #5072eb;
            border-radius: 4px;
            color: #ffffff;
            font-family: 'Inter', sans-serif;
            font-size: 1rem;
            font-weight: 400;
            line-height: 20px;
            padding: 16px;
            text-align: center;
            text-decoration: none;
            width: 50%;
            height: fit-content;
            text-wrap: nowrap;

            @media (max-width: 767px) {
                width: 100%;
            }
        }
    }

    .blog-post-nav {
        a {
            color: #47506d !important;
            font-family: 'Inter', sans-serif !important;
            font-size: 16px !important;
            font-style: normal !important;
            font-weight: 500 !important;
            line-height: 22px !important;
        }

        @media (max-width: 767px) {
            margin-top: 10px;
            border-top: 1px solid #eef0f3;
            padding-top: 24px;
        }

        div {
            @media (max-width: 991px) {
                display: none;
            }
        }

        a {
            @media (max-width: 991px) {
                max-width: 50%;
                width: 100%;
                text-overflow: unset;
                white-space: inherit;
                text-align: left;
            }

            @media (max-width: 767px) {
                max-width: 100%;
            }

            &:last-child {
                @media (max-width: 991px) {
                    text-align: right;
                }

                @media (max-width: 767px) {
                    margin-top: 28px;
                }
            }
        }
    }

    .table-of-contents {
        background: #ffffff;
        counter-reset: toc-counter;
        margin-top: 18px;

        h3 {
            margin: 0 0 8px;
            color: #04192b;
            font-size: 16px;
            font-style: normal;
            font-weight: 600;
            line-height: 24px;
        }

        ul {
            margin: 0;
            padding-bottom: 12px;

            li {
                margin-bottom: 8px;
                list-style: none;
                display: flex;
                align-items: center;
                gap: 8px;

                a {
                    color: inherit;
                    font-size: 1rem;
                    font-style: normal;
                    line-height: 20px;

                    &:hover {
                        text-decoration: underline;
                    }
                }

                .before-item {
                    max-width: 24px;
                    width: 100%;
                    border: 1px solid #dfdfdf;
                }
            }
        }

        .accordion {
            border-top: 1px solid #d7dce5;
            border-bottom: 1px solid #d7dce5;
            border-radius: 0;
        }

        .accordion-side-padding {
            padding: 0;
        }

        .accordion-title {
            font-weight: 600;
            font-size: 1.25rem;
            line-height: 30px;
            color: #04192b;
        }

        @media (max-width: 1150px) {
            margin-top: 0;
        }
    }

    .next-steps-and-about-author-section {
        background-color: #f9fafc;
        padding: 100px 90px;
        display: flex;
        gap: 80px;
        justify-content: space-around;

        @media (max-width: 767px) {
            flex-wrap: wrap;
            padding: 40px 20px;
            gap: 60px;
            justify-content: left;
        }

        h3 {
            font-size: 1.25rem;
            font-weight: 600;
            line-height: 30px;
            color: #04192b;
            margin-bottom: 16px;
            margin-top: 0;
        }

        .next-steps {
            display: flex;
            flex-direction: column;
            gap: 20px;

            @media (max-width: 767px) {
                gap: 16px;
            }

            .next-steps-link-container {
                display: flex;
                align-items: center;
                text-decoration: none;
                flex-wrap: nowrap;
                column-gap: 12px;
            }

            .next-steps-link-text {
                font-size: 1rem;
                font-weight: 600;
                line-height: 24px;
                color: #5072eb;
            }
        }

        .about-author {
            display: flex;
            align-items: center;
            justify-content: center;
            flex-direction: column;

            .author-info {
                display: flex;
                align-items: center;
                margin-bottom: 16px;
                row-gap: 20px;

                @media (max-width: 767px) {
                    margin-top: 32px;
                    margin-bottom: 24px;
                    flex-direction: column;
                    align-items: flex-start;
                }

                .author-main-info-container {
                    display: flex;
                    align-items: center;
                }

                .author-avatar-container {
                    display: inline-block;
                    padding: 4px;
                    border: 2px solid #5072eb;
                    border-radius: 100%;
                    margin-right: 20px;

                    .author-avatar {
                        width: 100%;
                        height: auto;
                        min-width: 54px;
                        min-height: 54px;
                    }
                }

                .author-name-and-role {
                    display: flex;
                    flex-direction: column;
                    color: #47506d;

                    .author-name {
                        font-size: 1.125rem;
                        font-weight: 600;
                        line-height: 27px;
                        margin: 0;
                    }

                    .author-role {
                        font-size: 1rem;
                        font-weight: 400;
                        line-height: 32.4px;
                    }
                }

                .author-info-divider {
                    height: 57px;
                    width: 1px;
                    border-color: #d7dce5;
                    margin-left: 30px;

                    @media (max-width: 767px) {
                        height: 24px;
                    }
                }

                .social-icon-buttons-container {
                    display: flex;
                    align-items: center;
                    gap: 30px;

                    a {
                        height: 24px;
                    }
                }
            }

            p {
                font-size: 1rem;
                line-height: 30px;
                color: #47506d;
                margin-bottom: 0;
            }
        }
    }

    @keyframes bounce {
        0% {
            transform: translateX(-100%);
        }

        50% {
            transform: translateX(0%);
        }

        100% {
            transform: translateX(-100%);
        }
    }

    .popular-articles-wrapper {
        .globalMaxWidth;

        h3 {
            color: #47506d;
            font-size: 2.25rem;
            font-style: normal;
            font-weight: 700;
            line-height: 43.2px;
            margin-top: 0;
            margin-bottom: 36px;
            text-align: center;
            text-transform: uppercase;
        }

        ul {
            list-style: none;
            margin: 0;

            display: flex;
            gap: 24px;
            flex-wrap: wrap;
            align-items: center;
            justify-content: center;

            @media (max-width: 767px) {
                gap: 48px;
            }

            li {
                @media (min-width: 1560px) {
                    margin: 0 auto;
                }
            }

            a {
                max-width: 400px;

                display: flex;
                flex-direction: column;
                padding: 20px;
                border: 1px solid #d7dce5;
                border-radius: 16px;

                @media (min-width: 1560px) {
                    min-height: 523px;
                }

                @media (max-width: 767px) {
                    border: none;
                    padding: 0;
                }

                h4 {
                    color: #47506d;
                    font-size: 1.25rem;
                    font-style: normal;
                    font-weight: 600;
                    line-height: 30px;
                    margin: 16px 0;
                }

                .popular-articles-image {
                    border-radius: 8px;
                    margin-bottom: 16px;
                }

                .dot {
                    width: 1px;
                    height: 1px;
                    padding: 2px;
                    margin: 0;
                    border-radius: 100%;
                    background-color: #878ea6;
                }

                .article-card-header {
                    display: flex;
                    justify-content: space-between;

                    .article-tag {
                        color: #625eff;
                        font-size: 1rem;
                        font-weight: 600;
                        line-height: 30px;
                    }

                    .article-date-and-time {
                        font-size: 0.875rem;
                        line-height: 16.8px;
                        font-weight: 400;
                        display: flex;
                        align-items: center;
                        column-gap: 12px;
                        color: #878ea6;
                    }
                }

                .article-card-authors {
                    display: flex;
                    gap: 8px;
                    align-items: center;

                    span {
                        font-size: 0.875rem;
                        font-weight: 400;
                        line-height: 16.8px;
                        color: #47506d;

                        @media (max-width: 767px) {
                            font-weight: 600;
                        }
                    }
                }

                .article-card-footer {
                    display: flex;
                    justify-content: space-between;
                    align-items: center;
                    gap: 16px;
                    margin-top: auto;

                    @media (max-width: 767px) {
                        display: none;
                    }
                }

                @keyframes bounce {
                    0% {
                        transform: translateX(-100%);
                    }

                    50% {
                        transform: translateX(0%);
                    }

                    100% {
                        transform: translateX(-100%);
                    }
                }

                span {
                    background-color: #47506d12;
                    color: #47506d;
                    border-radius: 36px;
                    padding: 4px 16px;
                    font-size: 0.875rem;
                    font-weight: 500;
                    line-height: 30px;
                }

                svg {
                    transform: translateX(-50%);
                }
            }

            a:hover svg {
                animation: bounce 1.2s infinite;
            }
        }
    }

    .big-build-pipeline-banner-section {
        .globalMaxWidth;
        .sectionTopBottomPadding;
    }

    .build-pipeline-and-pricing-buttons {
        display: flex;
        gap: 24px;
        align-items: center;
        flex-wrap: wrap;
        margin-top: 0;
        justify-content: start;
        width: 100%;
        margin-top: 36px;

        @media (max-width: 757px) {
            a {
                width: 100%;
                max-width: 100%;
            }
        }

        a {
            border-radius: 4px;
            color: #fff;
            font-size: 1rem;
            font-weight: 500;
            line-height: 20px;
            text-align: center;
            text-decoration: none;
        }

        .pipeline-link {
            background: #5072eb;
            padding: 18px 24px;

            @media (min-width: 1288px) {
                max-width: 164px;
            }
        }

        .pricing-link {
            border: 2px solid #5072eb;
            padding: 16px 24px;

            @media (min-width: 1288px) {
                max-width: 198px;
            }
        }
    }

    .big-build-pipeline-banner-container {
        padding: 48px 90px;
        max-width: 1356px;
        margin-left: auto;
        margin-right: auto;

        &:after {
            border-radius: 24px;
        }

        @media (max-width: 1150px) {
            padding: 32px;
        }

        @media (max-width: 767px) {
            padding: 32px;
            flex-direction: column;
            background-size: cover;
            align-items: start;
        }
    }

    .big-build-pipeline-banner-container_layout {
        display: flex;
        align-items: start;
        justify-content: space-between;
        gap: 24px;

        @media (max-width: 767px) {
            flex-direction: column;
        }

        .left-column-container {
            h5 {
                font-size: 3rem;
                font-weight: 600;
                line-height: 4rem;
                color: #ffffff;
                margin: 0;

                @media (max-width: 1300px) {
                    font-size: 2.5rem;
                    font-weight: 700;
                    line-height: 3rem;
                }

                @media (max-width: 1150px) {
                    font-size: 2rem;
                }

                @media (max-width: 767px) {
                    font-size: 1.5rem;
                }
            }
        }

        .right-column-container {
            display: flex;
            flex-direction: column;
            gap: 36px;

            @media (max-width: 767px) {
                margin-top: 24px;
                margin-bottom: 40px;
            }

            div {
                display: flex;
                align-items: center;
                gap: 20px;

                span {
                    color: #ffffff;
                    font-size: 1.5rem;
                    font-weight: 500;
                    line-height: 30px;

                    @media (max-width: 1150px) {
                        font-size: 1rem;
                    }
                }
            }
        }
    }

    .sidebar-right {
        padding: 16px;
        border-radius: 24px;
        border: 1px solid #5072eb33;
        background: #f9fafc;
        text-align: center;
        margin-top: 18px;

        @media (max-width: 1150px) {
            display: none;
        }

        &.mobile-only {
            @media (max-width: 767px) {
                display: block;
            }
        }

        .banner {
            background: #04192b url('./images/pattern-sidebar-cta.svg')
                no-repeat bottom left / contain;
            text-align: center;
            border-radius: 16px;
            padding-top: 16px;
        }

        .banner span {
            text-transform: uppercase;
            color: #ffffff;
            font-size: 1.5rem;
            font-weight: 700;
            line-height: 36px;
        }

        .banner span span {
            color: #5072eb;
        }

        .banner::after {
            content: '';
            display: block;
            width: 224px;
            height: 128px;
            background: url('./images/build-pipeline.svg') no-repeat bottom /
                contain;
        }

        h3 {
            color: #04192b;
            text-align: center;
            font-size: 1.25rem;
            font-style: normal;
            font-weight: 500;
            line-height: 24.2px;
            margin: 20px 0;
            padding: 0 8px;

            span {
                color: #5072eb;
            }
        }

        a {
            width: 100%;
            background: #5072eb;
            border-radius: 4px;
            color: #ffffff;
            font-family: 'Inter', sans-serif;
            font-size: 1rem;
            font-weight: 400;
            line-height: 20px;
            padding: 16px;
            text-align: center;
            text-decoration: none;
            display: inline-block;
        }
    }
}

/*Blog post template updates end*/

.blog-post-breadcrumbs-wrapper {
    padding: 40px 0;

    @media (max-width: 809px) {
        padding: 40px 0 20px;
    }

    @media (max-width: 768px) {
        display: none;
    }
}

.custom-slides {
    .slick-slider {
        @media (min-width: 801px) {
            padding-right: 100px;
        }

        @media (max-width: 800px) {
            padding-right: 20px;
        }
    }

    .slick-slide {
        margin: 0px 10px;
        overflow: visible !important;
        width: 190px !important;
    }

    .slick-track {
        overflow: visible !important;
        display: flex;
        justify-content: center;
        align-items: center;
    }

    .slick-list {
        height: 80px;
    }

    .gatsby-image-wrapper {
        height: 46px !important;
        display: flex !important;
        align-items: center;
        justify-content: space-between;
    }

    .rfm-marquee,
    .rfm-initial-child-container {
        display: flex;
        align-items: end;
        gap: 120px;

        @media (max-width: 810px) {
            gap: 50px;
        }
    }

    .rfm-initial-child-container {
        padding-right: 60px;
    }
}

.custom-slider {
    display: flex !important;
    align-items: center;
    justify-content: space-between;

    img,
    svg {
        width: 100%;
        max-width: 120px;
        height: 40px;
        opacity: 1;
        visibility: visible;
        object-fit: contain !important;
    }

    .slick-slide {
        width: 130px !important;
    }
}

.slide-container {
    height: 140px;
    display: flex;

    @media (max-width: 1280px) {
        padding-right: ~'calc(min(10vw,160px))';
    }

    @media (max-width: 810px) {
        height: 120px;
        padding-left: 0;
        padding-right: 0;
    }
}

// section-one-subtext-wrapper
.section-one-subtext-wrapper {
    @media (max-width: 810px) {
        margin-top: 0px;
    }
}

/*Blog post template updates end*/

/*CookieFirst styling for modal and not dialog*/
.cookiefirst-root [data-cookiefirst-widget='banner'],
.cookiefirst-root [data-cookiefirst-widget='banner'] button {
    --banner-font-size-lg: 25px;
    --banner-font-size: 20px;

    @media (max-width: 900px) {
        --banner-font-size-lg: 18px;
        --banner-font-size: 14px;
    }
}<|MERGE_RESOLUTION|>--- conflicted
+++ resolved
@@ -163,16 +163,16 @@
     font-size: var(--fontSize-1);
 }
 
-h1 > a {
+h1>a {
     color: inherit;
     text-decoration: none;
 }
 
-h2 > a,
-h3 > a,
-h4 > a,
-h5 > a,
-h6 > a {
+h2>a,
+h3>a,
+h4>a,
+h5>a,
+h6>a {
     text-decoration: none;
     color: inherit;
 }
@@ -204,7 +204,7 @@
     margin-bottom: calc(var(--spacing-6) / 2);
 }
 
-li > p {
+li>p {
     margin-bottom: calc(var(--spacing-6) / 2);
 }
 
@@ -212,7 +212,7 @@
     margin-bottom: var(--spacing-0);
 }
 
-li > ul {
+li>ul {
     margin-left: var(--spacing-8);
     margin-top: calc(var(--spacing-8) / 2);
 }
@@ -233,12 +233,12 @@
     margin-bottom: var(--spacing-8);
 }
 
-blockquote > :last-child {
+blockquote> :last-child {
     margin-bottom: var(--spacing-0);
 }
 
-blockquote > ul,
-blockquote > ol {
+blockquote>ul,
+blockquote>ol {
     list-style-position: inside;
 }
 
@@ -446,8 +446,7 @@
     }
 }
 
-.global-header-title-light {
-}
+.global-header-title-light {}
 
 .global-header-wrapper {
     display: flex;
@@ -870,7 +869,7 @@
     display: flex;
     align-items: center;
 
-    & > a {
+    &>a {
         color: #5072eb;
         font-weight: 500;
 
@@ -1060,6 +1059,7 @@
 }
 
 .blog-post {
+
     // The auto-detection isn't great so until we start tagging languages let's just hide this
     .language-tag {
         display: none;
@@ -1116,11 +1116,11 @@
             text-decoration: underline;
         }
 
-        & > :first-child {
+        &> :first-child {
             margin-right: 5px;
         }
 
-        & > :last-child {
+        &> :last-child {
             margin-left: 5px;
         }
     }
@@ -1736,126 +1736,6 @@
     }
 }
 
-<<<<<<< HEAD
-=======
-.connector-desc {
-    background-color: #5072eb1a;
-    padding: 24px;
-    height: fit-content;
-
-    & p {
-        color: #47506d;
-        margin-top: 0px;
-    }
-
-    & h4 {
-        font-weight: 500;
-        font-size: 36px;
-        line-height: 48px;
-        color: #04192b;
-        margin-top: 0;
-    }
-
-    & h2 {
-        font-weight: 500;
-        font-size: 56px;
-        line-height: 68px;
-        color: #04192b;
-    }
-
-    & > span {
-        font-weight: 400;
-        font-size: 18px;
-        line-height: 30px;
-        align-items: center;
-        color: #47506d;
-    }
-}
-
-.connector-h2-tight-margin {
-    margin: 0 0 24px 0;
-}
-
-.connector-center {
-    margin: auto;
-}
-
-.connector-section-content-wrapper {
-    .global-max-width();
-
-    margin-top: 96px;
-    margin-bottom: 96px;
-    display: flex;
-    column-gap: 108px;
-
-    @media (max-width: 1220px) {
-        flex-direction: column;
-        row-gap: 48px;
-    }
-}
-
-.connector-section-content-wrapper {
-    .global-max-width();
-
-    margin-top: 96px;
-    margin-bottom: 96px;
-    display: flex;
-    column-gap: 108px;
-
-    @media (max-width: 1220px) {
-        flex-direction: column;
-        row-gap: 48px;
-    }
-}
-
-.connector-section-content {
-    width: 50%;
-}
-
-.connector-video-wrapper {
-    display: flex;
-    justify-content: center;
-    align-items: center;
-    background-color: #04192b;
-    min-height: 400px;
-
-    > div:first-of-type {
-        width: 100% !important;
-    }
-}
-
-.connector-destinations-button {
-    font-size: var(--fontSize-1);
-    background-color: #5072eb;
-    color: #ffffff;
-    width: 211px;
-    height: 40px;
-    text-align: center;
-    line-height: 0px;
-    border: 1px solid #5072eb;
-    border-radius: 6px;
-    padding: 20px 28px;
-    margin-top: 40px;
-}
-
-.slider-horizontal-text-wrapper {
-    display: flex;
-    width: 100%;
-}
-
-.flow-logo-100 {
-    width: 100px;
-    margin: 100px 0;
-}
-
-.small-uppercase-header {
-    color: #5072eb;
-    margin-bottom: 0px;
-    font-size: var(--fontSize-0);
-    text-transform: uppercase;
-}
-
->>>>>>> 2fd16a8e
 .slider-horiztonal-root {
     margin: 0 0 40px 0;
 }
@@ -1864,65 +1744,6 @@
     margin-top: 48px;
 }
 
-<<<<<<< HEAD
-=======
-.margin-top-lg {
-    margin-top: 100px;
-}
-
-.center-text {
-    text-align: center;
-}
-
-.connector-header-subtext {
-    font-size: var(--fontSize-1);
-    text-align: center;
-}
-
-.connector-image-large-center {
-    margin: auto;
-}
-
-.connector-header-small {
-    font-size: var(--fontSize-8);
-    text-align: center;
-}
-
-.connectors-image-wrapper {
-    display: flex;
-    margin: auto;
-
-    & > svg {
-        width: 100%;
-    }
-}
-
-.data-pipelines-image-mobile {
-    display: none;
-}
-
-.show-mobile {
-    display: none;
-}
-
-.connector-features-header {
-    font-size: 1.75rem;
-    font-weight: 500;
-}
-
-.connector-features-desc-subwrapper {
-    width: 100%;
-}
-
-.connector-section-content {
-    width: 100%;
-}
-
-.table-accounts-vertical {
-    display: none;
-}
-
->>>>>>> 2fd16a8e
 .header-spacing-tight {
     line-height: 28px;
 }
@@ -2221,7 +2042,7 @@
     background-size: 35%;
     background-position-y: 60%;
 
-    & > div:last-child {
+    &>div:last-child {
         width: 100%;
         max-width: 50rem;
     }
@@ -2354,7 +2175,7 @@
         box-shadow: 0px 2px 10px rgba(0, 0, 0, 0.1);
     }
 
-    & > p {
+    &>p {
         font-weight: 400;
         font-size: 17px;
         line-height: 30px;
@@ -2363,7 +2184,7 @@
         margin-top: 0;
     }
 
-    & > p {
+    &>p {
         font-weight: 400;
         font-size: 17px;
         line-height: 30px;
@@ -2475,7 +2296,7 @@
         transform: none;
         gap: 0;
 
-        > div {
+        >div {
             padding: 0px 32px;
 
             .content {
@@ -2487,7 +2308,7 @@
             }
         }
 
-        > div:first-of-type {
+        >div:first-of-type {
             .content {
                 padding: 0;
             }
@@ -2529,7 +2350,8 @@
             gap: 0;
             width: 100%;
 
-            @media (max-width: 350px), (max-height: 350px) {
+            @media (max-width: 350px),
+            (max-height: 350px) {
                 padding: 0;
             }
 
@@ -2663,7 +2485,7 @@
     .section-one-right-image {
         margin-left: 0px;
 
-        & > :first-child {
+        &> :first-child {
             overflow: visible;
             max-height: 55vw;
             min-height: 14rem;
@@ -2676,7 +2498,7 @@
             }
         }
 
-        & > :not(:first-child) {
+        &> :not(:first-child) {
             display: none;
         }
     }
@@ -2708,8 +2530,7 @@
         font-size: 1.75rem;
     }
 
-    .section-two-header-vectors {
-    }
+    .section-two-header-vectors {}
 
     .section-two-first-graphic-wrapper {
         margin-left: 20px;
@@ -2763,8 +2584,7 @@
         font-size: 0.625rem;
     }
 
-    .react-player {
-    }
+    .react-player {}
 
     .section-three-try-it-button,
     .section-four-try-it-button,
@@ -3105,8 +2925,7 @@
         font-size: var(--fontSize-0);
     }
 
-    .arrow {
-    }
+    .arrow {}
 
     .global-footer-input-email::placeholder {
         font-size: var(--fontSize-0);
@@ -3184,8 +3003,7 @@
 
 @media (max-width: 42rem) {
     blockquote {
-        padding: var(--spacing-0) var(--spacing-0) var(--spacing-0)
-            var(--spacing-4);
+        padding: var(--spacing-0) var(--spacing-0) var(--spacing-0) var(--spacing-4);
         margin-left: var(--spacing-0);
     }
 
@@ -3211,8 +3029,7 @@
         background: url(./images/lp-podcast/img-bg.png) no-repeat center / cover;
 
         @media (max-width: 991px) {
-            background: url(./images/lp-podcast/img-bg.png) no-repeat center
-                right / cover;
+            background: url(./images/lp-podcast/img-bg.png) no-repeat center right / cover;
         }
 
         .hero-container {
@@ -3589,14 +3406,12 @@
     .signup-bg {
         .sectionTopBottomPadding;
 
-        background: #04192b url(./images/lp-podcast/signup-bg.png) no-repeat
-            center / cover;
+        background: #04192b url(./images/lp-podcast/signup-bg.png) no-repeat center / cover;
         width: 100%;
         height: auto;
 
         @media (max-width: 767px) {
-            background: #04192b url(./images/lp-podcast/signup-bg.png) no-repeat
-                center / contain;
+            background: #04192b url(./images/lp-podcast/signup-bg.png) no-repeat center / contain;
         }
     }
 
@@ -3991,6 +3806,7 @@
             }
 
             &:last-child {
+
                 .estuary-value,
                 .competitor-value,
                 .matters-value {
@@ -4068,6 +3884,7 @@
             }
 
             a {
+
                 svg,
                 img {
                     height: 50px;
@@ -4525,8 +4342,7 @@
     }
 
     .main-content-wrap {
-        background: url(./images/product-demo-background.png) no-repeat top
-            center / cover;
+        background: url(./images/product-demo-background.png) no-repeat top center / cover;
         width: 100%;
         padding: 132px calc((100% - 1180px - 340px) / 2);
         height: 100vh;
@@ -5478,7 +5294,7 @@
                     margin: 0;
                 }
 
-                & > table {
+                &>table {
                     width: 100%;
                     min-width: 400px;
                     margin-top: 0;
@@ -5592,6 +5408,7 @@
 
         ul,
         ol {
+
             li span,
             li a,
             li {
@@ -6272,8 +6089,7 @@
         }
 
         .banner {
-            background: #04192b url('./images/pattern-sidebar-cta.svg')
-                no-repeat bottom left / contain;
+            background: #04192b url('./images/pattern-sidebar-cta.svg') no-repeat bottom left / contain;
             text-align: center;
             border-radius: 16px;
             padding-top: 16px;
@@ -6296,8 +6112,7 @@
             display: block;
             width: 224px;
             height: 128px;
-            background: url('./images/build-pipeline.svg') no-repeat bottom /
-                contain;
+            background: url('./images/build-pipeline.svg') no-repeat bottom / contain;
         }
 
         h3 {
