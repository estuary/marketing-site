--- conflicted
+++ resolved
@@ -1,30 +1,30 @@
 import * as React from 'react';
+import LegalWrapper from '../components/LegalWrapper';
 import { OutboundLink } from '../components/OutboundLink';
 import Layout from '../components/layout';
 import Seo from '../components/seo';
-import LegalWrapper from '../components/LegalWrapper';
 
 export const Head = () => <Seo title="Privacy Policy" />;
 
 const PrivacyPolicy = () => {
-<<<<<<< HEAD
     return (
-        <Layout>
-            <div className="privacy-policy-root">
+        <Layout headerTheme="light">
+            <LegalWrapper className="privacy-root">
                 <h2>Privacy Policy</h2>
+                <p className="last-updated">Revised as of [May 28, 2024]</p>
                 <h5>We respect your privacy.</h5>
                 <p>
                     Estuary Technologies, Inc. (&quot;
-                    <span className="privacy-underline">Estuary</span>,” “
-                    <span className="privacy-underline">we</span>,” “
-                    <span className="privacy-underline">us</span>,” or “
-                    <span className="privacy-underline">our</span>”) welcomes
-                    you. Our collection and use of information from visitors of
-                    our Website and Customers of our Product and related
-                    services (collectively with the Website and Product, the “
-                    <span className="privacy-underline">Services</span>”) is
+                    <span className="legal-underline">Estuary</span>,” “
+                    <span className="legal-underline">we</span>,” “
+                    <span className="legal-underline">us</span>,” or “
+                    <span className="legal-underline">our</span>”) welcomes you.
+                    Our collection and use of information from visitors of our
+                    Website and Customers of our Product and related services
+                    (collectively with the Website and Product, the “
+                    <span className="legal-underline">Services</span>”) is
                     subject to the following privacy policy (the “
-                    <span className="privacy-underline">Privacy Policy</span>”),
+                    <span className="legal-underline">Privacy Policy</span>”),
                     which may be updated by us from time to time without notice
                     to you.
                 </p>
@@ -33,21 +33,21 @@
                     of this Privacy Policy and the accompanying Terms of Use.
                 </p>
                 <p>
-                    By using the Website or when you sign up to access and use
-                    the Services, you acknowledge that you have read, understood
-                    and agree to be legally bound by the terms of this Privacy
-                    Policy, the accompanying Terms of Use. If you do not agree
-                    to (or cannot comply with) all of the terms of this Privacy
-                    Policy and the Terms of Use, you may not access or use the
-                    Services.
+                    By using the Website, or by signing up to access and use the
+                    Services, you acknowledge that you have read, understood and
+                    agree to be legally bound by the terms of this Privacy
+                    Policy and the accompanying Terms of Use. If you do not
+                    agree to (or cannot comply with) all of the terms of this
+                    Privacy Policy and the Terms of Use, you may not access or
+                    use the Services.
                 </p>
                 <p>
                     If you accept or agree to this Agreement on behalf of a
                     company or other legal entity, you represent and warrant
                     that you have the authority to bind that company or other
                     legal entity to the Agreement and, in such event, “
-                    <span className="privacy-underline">you</span>” and “
-                    <span className="privacy-underline">your</span>” will refer
+                    <span className="legal-underline">you</span>” and “
+                    <span className="legal-underline">your</span>” will refer
                     and apply to that company or other legal entity and any
                     Authorized Users.
                 </p>
@@ -57,16 +57,16 @@
                     Software Agreement, as applicable.
                 </p>
 
-                <p className="privacy-underline privacy-bold">
+                <p className="legal-underline legal-bold">
                     THE INFORMATION WE COLLECT AND HOW WE USE IT
                 </p>
                 <p>
                     In the course of operating the Services, Estuary collects or
                     receives the following types of information from you, which
-                    may include personal information.
-                </p>
-
-                <p className="privacy-bold">Contact Information</p>
+                    may include personal information:
+                </p>
+
+                <p className="legal-bold">Contact Information</p>
                 <p>
                     We collect contact information through our Services; contact
                     information typically includes your name, email address, and
@@ -78,7 +78,7 @@
                     Product, and providing you the Services.
                 </p>
 
-                <p className="privacy-bold">Payment Information</p>
+                <p className="legal-bold">Payment Information</p>
                 <p>
                     If you purchase the Product, to process your payment you
                     will be required to provide to us certain billing
@@ -86,9 +86,7 @@
                     number, expiration date, bank account information, billing
                     address, activation code, and similar information
                     (collectively, “
-                    <span className="privacy-underline">
-                        Payment Information
-                    </span>
+                    <span className="legal-underline">Payment Information</span>
                     ”). You authorize our third-party payment vendors including,
                     without limitation, Stripe, to collect, process, and store
                     such Payment Information in accordance with their respective
@@ -102,7 +100,7 @@
                     respectively.
                 </p>
 
-                <p className="privacy-bold">Activity Information</p>
+                <p className="legal-bold">Activity Information</p>
                 <p>
                     We will have access to any Customer Content that you submit
                     to us for our portability services. Customer content
@@ -117,22 +115,46 @@
                     portability services.
                 </p>
 
-                <p className="privacy-bold">Server Log Information</p>
-                <p>
-                    Our servers keep log files that record data each time a
-                    device accesses those servers. The log files contain data
-                    about the nature of such access, including the device’s IP
-                    address, user agent string (e.g., operating system and
-                    browser type/version), and the pages you’ve clicked on while
-                    on our Services, and details regarding your activity on the
-                    Services such as time spent on the Services and other
-                    similar data with respect to how you use the Services. We
-                    may use these log files for purposes such as assisting in
+                <p className="legal-bold">Server Log Information</p>
+                <p>
+                    Our servers and CookieFirst (discussed below) keep log files
+                    that record data each time a device accesses the servers.
+                    The log files contain the following items:
+                </p>
+                <ul>
+                    <li>Your consent status or the withdrawal of consent</li>
+                    <li>Your IP address</li>
+                    <li>Information about your Browser</li>
+                    <li>Information about your Device</li>
+                    <li>
+                        The date and time you have visited our website, and the
+                        pages you’ve clicked on while on our Services and time
+                        spent on the Services
+                    </li>
+                    <li>
+                        The webpage url where you saved or updated your consent
+                        preferences
+                    </li>
+                    <li>
+                        The approximate location of the user that saved their
+                        consent preference
+                    </li>
+                    <li>
+                        A universally unique identifier (UUID) of the website
+                        visitor that clicked the cookie banner
+                    </li>
+                    <li>
+                        Other similar data about the nature of your access and
+                        how you use the Services
+                    </li>
+                </ul>
+                <p>
+                    We may use these log files for purposes such as assisting in
                     monitoring and troubleshooting errors and incidents,
                     analyzing traffic, or optimizing the user experience.
                 </p>
 
-                <p className="privacy-bold">Cookies</p>
+                <p className="legal-bold">Cookies</p>
                 <p>
                     We may collect information using “cookie” and other similar
                     technologies. Cookies are small packets of data that a
@@ -147,15 +169,13 @@
                 </p>
                 <ul>
                     <li>
-                        <span className="privacy-bold">Session Cookies:</span>{' '}
-                        We use session cookies to make it easier for you to
+                        <span className="legal-bold">Session Cookies:</span> We
+                        use session cookies to make it easier for you to
                         navigate our Services. A session ID cookie expires when
                         you close the Services.
                     </li>
                     <li>
-                        <span className="privacy-bold">
-                            Persistent Cookies:
-                        </span>{' '}
+                        <span className="legal-bold">Persistent Cookies:</span>{' '}
                         A persistent cookie remains on your device for an
                         extended period of time or until you delete them.
                         Persistent cookies enable us to track and target the
@@ -167,15 +187,43 @@
                     </li>
                 </ul>
                 <p>
-                    If you do not want us to place a cookie on your device, you
-                    may be able to turn that feature off on your device. Please
-                    consult your browser’s documentation for information on how
-                    to do this and how to delete persistent cookies. However, if
-                    you decide not to accept cookies from us, certain aspects of
-                    the Services may not function properly or as intended.
-                </p>
-
-                <p className="privacy-bold">Third-Party Analytics Providers</p>
+                    To obtain and record your consent for the use and storage of
+                    cookies, we use a consent management platform: CookieFirst.
+                    This technology is provided by Digital Data Solutions BV,
+                    Plantage Middenlaan 42a, 1018 DH, Amsterdam, The
+                    Netherlands. Website:{' '}
+                    <OutboundLink href="https://cookiefirst.com">
+                        https://cookiefirst.com
+                    </OutboundLink>{' '}
+                    referred to as CookieFirst.
+                </p>
+                <p>
+                    When you access our website, a connection is established
+                    with CookieFirst’s server and we seek consent from you
+                    regarding the use of certain cookies. If approved,
+                    CookieFirst then stores a cookie in your browser, which then
+                    activates only those cookies to which you have consented
+                    (and documents such activity accordingly). The data
+                    processed is stored until the predefined storage period
+                    expires or you request to delete the data. Certain mandatory
+                    legal storage periods may apply notwithstanding the
+                    aforementioned.
+                </p>
+                <p>
+                    For the avoidance of doubt, CookieFirst is used to obtain
+                    the legally required consent for the use of cookies. The
+                    legal basis for this is article 6(1)(c) of the General Data
+                    Protection Regulation (GDPR).
+                </p>
+                <p>
+                    We have concluded a data processing agreement with
+                    CookieFirst. This is a contract required by data protection
+                    law, which ensures that data of our website visitors is only
+                    processed in accordance with our instructions and in
+                    compliance with the GDPR.
+                </p>
+
+                <p className="legal-bold">Third-Party Analytics Providers</p>
                 <p>
                     We use one or more third–party analytics services to
                     evaluate your use of the Services, as the case may be, by
@@ -200,167 +248,6 @@
                     opt out of any service, you may not be able to use the full
                     functionality of the Services.
                 </p>
-=======
-  return (
-    <Layout headerTheme="light">
-      <LegalWrapper className="privacy-root">
-        <h2>Privacy Policy</h2>
-        <p className="last-updated">Revised as of [May 28, 2024]</p>
-        <h5>We respect your privacy.</h5>
-        <p>
-          Estuary Technologies, Inc. ("<span className="legal-underline">Estuary</span>,” “
-          <span className="legal-underline">we</span>,” “<span className="legal-underline">us</span>,” or “
-          <span className="legal-underline">our</span>”) welcomes you. Our collection and use of information from
-          visitors of our Website and Customers of our Product and related services (collectively with the Website and
-          Product, the “<span className="legal-underline">Services</span>”) is subject to the following privacy policy
-          (the “<span className="legal-underline">Privacy Policy</span>”), which may be updated by us from time to time
-          without notice to you.
-        </p>
-        <p>
-          By visiting our Website, visitors are agreeing to the terms of this Privacy Policy and the accompanying Terms
-          of Use.
-        </p>
-        <p>
-          By using the Website, or by signing up to access and use the Services, you acknowledge that you have read,
-          understood and agree to be legally bound by the terms of this Privacy Policy and the accompanying Terms of
-          Use. If you do not agree to (or cannot comply with) all of the terms of this Privacy Policy and the Terms of
-          Use, you may not access or use the Services.
-        </p>
-        <p>
-          If you accept or agree to this Agreement on behalf of a company or other legal entity, you represent and
-          warrant that you have the authority to bind that company or other legal entity to the Agreement and, in such
-          event, “<span className="legal-underline">you</span>” and “<span className="legal-underline">your</span>” will
-          refer and apply to that company or other legal entity and any Authorized Users.
-        </p>
-        <p>
-          Capitalized terms not defined in this Privacy Policy shall have the meaning set forth in our Terms of Use or
-          the Master Software Agreement, as applicable.
-        </p>
-
-        <p className="legal-underline legal-bold">THE INFORMATION WE COLLECT AND HOW WE USE IT</p>
-        <p>
-          In the course of operating the Services, Estuary collects or receives the following types of information from
-          you, which may include personal information:
-        </p>
-
-        <p className="legal-bold">Contact Information</p>
-        <p>
-          We collect contact information through our Services; contact information typically includes your name, email
-          address, and any information you provide in messages to us. We use such contact information for purposes such
-          as providing you with information about the Services, responding to your inquiries, sending you email alerts
-          (including marketing emails), registering you as an Authorized User of the Product, and providing you the
-          Services.
-        </p>
-
-        <p className="legal-bold">Payment Information</p>
-        <p>
-          If you purchase the Product, to process your payment you will be required to provide to us certain billing
-          information, which may include providing a credit card number, expiration date, bank account information,
-          billing address, activation code, and similar information (collectively, “
-          <span className="legal-underline">Payment Information</span>”). You authorize our third-party payment vendors
-          including, without limitation, Stripe, to collect, process, and store such Payment Information in accordance
-          with their respective privacy policies. We reserve the right to change our payment vendors at any time, or to
-          use additional payment vendors, at our discretion, and will update this Privacy Policy from time to time
-          accordingly. By purchasing the Product, you agree to be bound by Stripe’s terms and conditions and privacy
-          policy, which are available at https://stripe.com/legal and https://stripe.com/us/privacy, respectively.
-        </p>
-
-        <p className="legal-bold">Activity Information</p>
-        <p>
-          We will have access to any Customer Content that you submit to us for our portability services. Customer
-          content includes: (i) the data that Customer, or its Client, as applicable, requests Estuary to transfer from
-          one system to another, (ii) configuration information to connect to the relevant systems, such as passwords
-          and user identifications, and (iii) other information provided to Estuary to help configure how and when the
-          data transfer will occur, such as notification preferences. We only access and use the Customer Content to
-          provide you the data portability services.
-        </p>
-
-        <p className="legal-bold">Server Log Information</p>
-        <p>
-          Our servers and CookieFirst (discussed below) keep log files that record data each time a device accesses the
-          servers. The log files contain the following items:
-        </p>
-        <ul>
-          <li>Your consent status or the withdrawal of consent</li>
-          <li>Your IP address</li>
-          <li>Information about your Browser</li>
-          <li>Information about your Device</li>
-          <li>
-            The date and time you have visited our website, and the pages you’ve clicked on while on our Services and
-            time spent on the Services
-          </li>
-          <li>The webpage url where you saved or updated your consent preferences</li>
-          <li>The approximate location of the user that saved their consent preference</li>
-          <li>A universally unique identifier (UUID) of the website visitor that clicked the cookie banner</li>
-          <li>Other similar data about the nature of your access and how you use the Services</li>
-        </ul>
-        <p>
-          We may use these log files for purposes such as assisting in monitoring and troubleshooting errors and
-          incidents, analyzing traffic, or optimizing the user experience.
-        </p>
-
-        <p className="legal-bold">Cookies</p>
-        <p>
-          We may collect information using “cookie” and other similar technologies. Cookies are small packets of data
-          that a website stores on your computer’s or mobile device’s hard drive (or other storage medium) so that your
-          computer will “remember” information about your use. We use both first and third party session cookies and
-          persistent cookies. Below is a general primer on session and persistent cookies; information collected by
-          cookies depends on its particular purpose. For more information, please see the information regarding
-          analytics providers discussed further below.
-        </p>
-        <ul>
-          <li>
-            <span className="legal-bold">Session Cookies:</span> We use session cookies to make it easier for you to
-            navigate our Services. A session ID cookie expires when you close the Services.
-          </li>
-          <li>
-            <span className="legal-bold">Persistent Cookies:</span> A persistent cookie remains on your device for an
-            extended period of time or until you delete them. Persistent cookies enable us to track and target the
-            interests of our visitors to personalize the experience on our Services. Also, to the extent we provide a
-            log-in portal or related feature on our Services, persistent cookies can be used to store your passwords so
-            that you don’t have to enter it more than once.
-          </li>
-        </ul>
-        <p>
-          To obtain and record your consent for the use and storage of cookies, we use a consent management platform:
-          CookieFirst. This technology is provided by Digital Data Solutions BV, Plantage Middenlaan 42a, 1018 DH,
-          Amsterdam, The Netherlands. Website:{' '}
-          <OutboundLink href="https://cookiefirst.com">https://cookiefirst.com</OutboundLink> referred to as
-          CookieFirst.
-        </p>
-        <p>
-          When you access our website, a connection is established with CookieFirst’s server and we seek consent from
-          you regarding the use of certain cookies. If approved, CookieFirst then stores a cookie in your browser, which
-          then activates only those cookies to which you have consented (and documents such activity accordingly). The
-          data processed is stored until the predefined storage period expires or you request to delete the data.
-          Certain mandatory legal storage periods may apply notwithstanding the aforementioned.
-        </p>
-        <p>
-          For the avoidance of doubt, CookieFirst is used to obtain the legally required consent for the use of cookies.
-          The legal basis for this is article 6(1)(c) of the General Data Protection Regulation (GDPR).
-        </p>
-        <p>
-          We have concluded a data processing agreement with CookieFirst. This is a contract required by data protection
-          law, which ensures that data of our website visitors is only processed in accordance with our instructions and
-          in compliance with the GDPR.
-        </p>
-
-        <p className="legal-bold">Third-Party Analytics Providers</p>
-        <p>
-          We use one or more third–party analytics services to evaluate your use of the Services, as the case may be, by
-          compiling reports on activity (based on their collection of IP addresses, Internet service provider, browser
-          type, operating system and language, referring and exit pages and URLs, data and time, amount of time spent on
-          particular pages, what sections of the Services you visit, number of links clicked, search terms and other
-          similar data with respect to how you use the Services) and analyzing performance metrics. These third parties
-          use cookies and other technologies to help collect, analyze, and provide us reports or other data.
-        </p>
-        <p>
-          By accessing and using the Services, you consent to the processing of data about you by these analytics
-          providers in the manner and for the purposes set out in this Privacy Policy. For more information on these
-          third parties, including how to opt out from certain data collection, please visit the sites below. Please be
-          advised that if you opt out of any service, you may not be able to use the full functionality of the Services.
-        </p>
->>>>>>> b1dbf22d
 
                 <p>
                     For Google Analytics, please visit:{' '}
@@ -387,8 +274,7 @@
                     </OutboundLink>
                 </p>
 
-<<<<<<< HEAD
-                <p className="privacy-bold">Third-Party OAuth Providers</p>
+                <p className="legal-bold">Third-Party OAuth Providers</p>
                 <p>
                     The use and transfer of information received from Google
                     APIs to any other app will adhere to{' '}
@@ -398,7 +284,7 @@
                     , including the Limited Use requirements.
                 </p>
 
-                <p className="privacy-bold">Aggregate Data</p>
+                <p className="legal-bold">Aggregate Data</p>
                 <p>
                     In an ongoing effort to better understand our users and the
                     Services, we might analyze data with respect to how you use
@@ -414,7 +300,7 @@
                     other third parties for other lawful purposes.
                 </p>
 
-                <p className="privacy-bold">Onward Transfer to Third Parties</p>
+                <p className="legal-bold">Onward Transfer to Third Parties</p>
                 <ul>
                     <li>
                         Like many businesses, we hire other companies to perform
@@ -459,7 +345,7 @@
                     </li>
                 </ul>
 
-                <p className="privacy-bold">Business Transfers</p>
+                <p className="legal-bold">Business Transfers</p>
                 <p>
                     In the event of a merger, dissolution, reorganization or
                     similar corporate event, or the sale of all or substantially
@@ -473,7 +359,7 @@
                     legal successors in interest.
                 </p>
 
-                <p className="privacy-bold">Disclosure to Public Authorities</p>
+                <p className="legal-bold">Disclosure to Public Authorities</p>
                 <p>
                     We are required to disclose personal information in response
                     to lawful requests by public authorities, including for the
@@ -484,7 +370,7 @@
                     not limited to, in response to court orders and subpoenas.
                 </p>
 
-                <p className="privacy-underline privacy-bold">
+                <p className="legal-underline legal-bold">
                     OPT-OUT FOR DIRECT MARKETING; EMAIL MANAGEMENT
                 </p>
                 <p>
@@ -500,7 +386,7 @@
                     related to the Services.
                 </p>
 
-                <p className="privacy-underline privacy-bold">
+                <p className="legal-underline legal-bold">
                     HOW WE PROTECT YOUR INFORMATION
                 </p>
                 <p>
@@ -523,7 +409,7 @@
                     information you send to us via e-mail.
                 </p>
 
-                <p className="privacy-underline privacy-bold">CHILDREN</p>
+                <p className="legal-underline legal-bold">CHILDREN</p>
                 <p>
                     We do not knowingly collect personal information from
                     children under the age of 13 through the Services. If you
@@ -540,7 +426,7 @@
                     databases.
                 </p>
 
-                <p className="privacy-underline privacy-bold">
+                <p className="legal-underline legal-bold">
                     IMPORTANT NOTICE TO ALL NON-US RESIDENTS
                 </p>
                 <p>
@@ -554,7 +440,7 @@
                     the Services, you do so at your own risk.
                 </p>
 
-                <p className="privacy-underline privacy-bold">
+                <p className="legal-underline legal-bold">
                     CALIFORNIA PRIVACY RIGHTS
                 </p>
                 <p>
@@ -573,13 +459,13 @@
                     .
                 </p>
 
-                <p className="privacy-underline privacy-bold">DO NOT TRACK</p>
+                <p className="legal-underline legal-bold">DO NOT TRACK</p>
                 <p>
                     Estuary does not respond to “Do Not Track” settings or other
                     related mechanisms at this time.
                 </p>
 
-                <p className="privacy-underline privacy-bold">
+                <p className="legal-underline legal-bold">
                     NEVADA PRIVACY RIGHTS
                 </p>
                 <p>
@@ -595,7 +481,7 @@
                     Revised Statutes Chapter 603A.
                 </p>
 
-                <p className="privacy-underline privacy-bold">
+                <p className="legal-underline legal-bold">
                     LINKS TO EXTERNAL WEBSITES
                 </p>
                 <p>
@@ -608,7 +494,7 @@
                     such External Sites.
                 </p>
 
-                <p className="privacy-underline privacy-bold">
+                <p className="legal-underline legal-bold">
                     CHANGES TO THIS PRIVACY POLICY
                 </p>
                 <p>
@@ -624,181 +510,16 @@
                     Privacy Policy on a regular basis.
                 </p>
 
-                <p className="privacy-underline privacy-bold">
-                    CHANGES TO THIS PRIVACY POLICY
-                </p>
+                <p className="legal-underline legal-bold">HOW TO CONTACT US</p>
                 <p>
                     If you have questions about this Privacy Policy, please
                     e-mail us at{' '}
                     <a href="mailto:privacy@estuary.dev">privacy@estuary.dev</a>{' '}
                     with “Privacy Policy” in the subject line.
                 </p>
-            </div>
+            </LegalWrapper>
         </Layout>
     );
-=======
-        <p className="legal-bold">Third-Party OAuth Providers</p>
-        <p>
-          The use and transfer of information received from Google APIs to any other app will adhere to{' '}
-          <OutboundLink href="https://developers.google.com/terms/api-services-user-data-policy">
-            Google API Services User Data Policy
-          </OutboundLink>
-          , including the Limited Use requirements.
-        </p>
-
-        <p className="legal-bold">Aggregate Data</p>
-        <p>
-          In an ongoing effort to better understand our users and the Services, we might analyze data with respect to
-          how you use the Services, including Usage Data, alone and in combination with other data (including anonymized
-          elements of the Customer Content), and may use such combined data in an aggregate and anonymous manner to
-          operate, maintain, manage, and improve the Services. This aggregate information does not identify you
-          personally. We may share this aggregate data with our affiliates, agents, and business partners. We may also
-          disclose aggregated user statistics to describe the Services to current and prospective business partners and
-          to other third parties for other lawful purposes.
-        </p>
-
-        <p className="legal-bold">Onward Transfer to Third Parties</p>
-        <ul>
-          <li>
-            Like many businesses, we hire other companies to perform certain business-related services. We may disclose
-            personal information to certain types of third party companies but only to the extent needed to enable them
-            to provide such services. The types of companies that may receive personal information and their functions
-            are: hosting services, technical assistance, database management/back-up services, usage analytics, email
-            marketing platforms, customer service, collaboration services, authentication services, and authorization
-            services.
-          </li>
-          <li>
-            To provide our Services and administer promotional programs, we may share your personal information with our
-            third-party promotional and marketing partners, including, without limitation, businesses participating in
-            our various programs.
-          </li>
-          <li>
-            We may, from time to time, share and/or license personal information to other companies who may provide you
-            information about the products and services they or their partners offer. However, to the extent required by
-            law, you will be given the opportunity to opt out of such sharing.
-          </li>
-          <li>
-            We may share personal information and Customer Content with third party systems in connection with the
-            Services and to enable use of the Product, such as when you use the Product to move data to or from one
-            system to another.
-          </li>
-          <li>
-            We may also disclose personal information to our parent companies, subsidiaries, affiliates, joint ventures,
-            or other companies under common control to support the marketing and sale of our products and services.
-          </li>
-        </ul>
-
-        <p className="legal-bold">Business Transfers</p>
-        <p>
-          In the event of a merger, dissolution, reorganization or similar corporate event, or the sale of all or
-          substantially all of our assets, we expect that the information that we have collected, including personal
-          information, would be transferred to the surviving entity in a merger or the acquiring entity. All such
-          transfers shall be subject to our commitments with respect to the privacy and confidentiality of such personal
-          information as set forth in this Privacy Policy. This policy shall be binding upon Estuary and its legal
-          successors in interest.
-        </p>
-
-        <p className="legal-bold">Disclosure to Public Authorities</p>
-        <p>
-          We are required to disclose personal information in response to lawful requests by public authorities,
-          including for the purpose of meeting national security or law enforcement requirements. We may also disclose
-          personal information to other third parties when compelled to do so by government authorities or required by
-          law or regulation including, but not limited to, in response to court orders and subpoenas.
-        </p>
-
-        <p className="legal-underline legal-bold">OPT-OUT FOR DIRECT MARKETING; EMAIL MANAGEMENT</p>
-        <p>
-          You may opt out at any time from the use of your personal information for direct marketing purposes by
-          emailing the instructions to <a href="mailto:privacy@estuary.dev">privacy@estuary.dev</a> or by clicking on
-          the “Unsubscribe” link located on the bottom of any Estuary marketing email and following the instructions
-          found on the page to which the link takes you. Please allow us a reasonable time to process your request. You
-          cannot opt out of receiving transactional e-mails related to the Services.
-        </p>
-
-        <p className="legal-underline legal-bold">HOW WE PROTECT YOUR INFORMATION</p>
-        <p>
-          Estuary takes very seriously the security and privacy of the personal information that it collects pursuant to
-          this Privacy Policy. Accordingly, we implement reasonable security measures designed to protect your personal
-          information from loss, misuse and unauthorized access, disclosure, alteration and destruction, taking into
-          account the risks involved in processing and the nature of such data, and to comply with applicable laws and
-          regulations. Please understand, however, that no security system is impenetrable. We cannot guarantee the
-          security of our databases or the databases of the third parties with which we may share your information (as
-          permitted herein), nor can we guarantee that the information you supply will not be intercepted while being
-          transmitted over the Internet. In particular, e-mail sent to us may not be secure, and you should therefore
-          take special care in deciding what information you send to us via e-mail.
-        </p>
-
-        <p className="legal-underline legal-bold">CHILDREN</p>
-        <p>
-          We do not knowingly collect personal information from children under the age of 13 through the Services. If
-          you are under 13, please do not give us any personal information. We encourage parents and legal guardians to
-          monitor their children’s Internet usage and to help enforce our Privacy Policy by instructing their children
-          to never provide personal information without their permission. If you have reason to believe that a child
-          under the age of 13 has provided personal information to us, please contact us at{' '}
-          <a href="mailto:privacy@estuary.dev">privacy@estuary.dev</a>, and we will endeavor to delete that information
-          from our databases.
-        </p>
-
-        <p className="legal-underline legal-bold">IMPORTANT NOTICE TO ALL NON-US RESIDENTS</p>
-        <p>
-          Our servers are located in the US and elsewhere. Please be aware that your information may be transferred to,
-          processed, maintained, and used on computers, servers, and systems located outside of your state, province,
-          country, or other governmental jurisdiction where the privacy laws may not be as protective as those in your
-          country of origin. If you are located outside the United States and choose to use the Services, you do so at
-          your own risk.
-        </p>
-
-        <p className="legal-underline legal-bold">CALIFORNIA PRIVACY RIGHTS</p>
-        <p>
-          Pursuant to Section 1798.83 of the California Civil Code, residents of California have the right to obtain
-          certain information about the types of personal information that companies with whom they have an established
-          business relationship (and that are not otherwise exempt) have shared with third parties for direct marketing
-          purposes during the preceding calendar year, including the names and addresses of those third parties, and
-          examples of the types of services or products marketed by those third parties. If you wish to submit a request
-          pursuant to Section 1798.83, please contact Estuary via email at{' '}
-          <a href="mailto:privacy@estuary.dev">privacy@estuary.dev</a>.
-        </p>
-
-        <p className="legal-underline legal-bold">DO NOT TRACK</p>
-        <p>Estuary does not respond to “Do Not Track” settings or other related mechanisms at this time.</p>
-
-        <p className="legal-underline legal-bold">NEVADA PRIVACY RIGHTS</p>
-        <p>
-          If you are a resident of Nevada, you have the right to opt-out of the sale of certain personal information to
-          third parties who intend to license or sell that personal information. You can exercise this right by
-          contacting us at <a href="mailto:privacy@estuary.dev">privacy@estuary.dev</a> with the subject line “Nevada Do
-          Not Sell Request” and providing us with your name and the email address associated with your account. Please
-          note that we do not currently sell your personal information as sales are defined in Nevada Revised Statutes
-          Chapter 603A.
-        </p>
-
-        <p className="legal-underline legal-bold">LINKS TO EXTERNAL WEBSITES</p>
-        <p>
-          The Services may contain links to third-party websites (“External Sites”). Estuary has no control over the
-          privacy practices or the content of any such External Sites. As such, we are not responsible for the content
-          or the privacy policies of such External Sites. You should check the applicable privacy policy and terms of
-          use when visiting any such External Sites.
-        </p>
-
-        <p className="legal-underline legal-bold">CHANGES TO THIS PRIVACY POLICY</p>
-        <p>
-          This Privacy Policy is effective as of the last updated date stated at the top of this Privacy Policy. We may
-          change this Privacy Policy from time to time with or without notice to you. By accessing the Services after we
-          make any such changes to this Privacy Policy, you are deemed to have accepted such changes. Please be aware
-          that, to the extent permitted by applicable law, our use of the information collected is governed by the
-          Privacy Policy in effect at the time we collect the information. Please refer back to this Privacy Policy on a
-          regular basis.
-        </p>
-
-        <p className="legal-underline legal-bold">HOW TO CONTACT US</p>
-        <p>
-          If you have questions about this Privacy Policy, please e-mail us at{' '}
-          <a href="mailto:privacy@estuary.dev">privacy@estuary.dev</a> with “Privacy Policy” in the subject line.
-        </p>
-      </LegalWrapper>
-    </Layout>
-  );
->>>>>>> b1dbf22d
 };
 
 export default PrivacyPolicy;