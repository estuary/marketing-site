--- conflicted
+++ resolved
@@ -51,13 +51,7 @@
         query {
             metaImg: file(relativePath: { eq: "real-time-graphic.png" }) {
                 childImageSharp {
-<<<<<<< HEAD
-                    gatsbyImageData(layout: FIXED, width: 1200)
-=======
-                    fixed(width: 1072) {
-                        src
-                    }
->>>>>>> a7116dda
+                    gatsbyImageData(layout: FIXED, width: 1072)
                 }
             }
         }
