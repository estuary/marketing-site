--- conflicted
+++ resolved
@@ -14,10 +14,6 @@
 import EstuaryLogoSmall from '../svgs/estuary-logo-small.svg';
 import FlowLogo from '../svgs/flow-logo.svg';
 import LinkIcon from '../svgs/link-icon.svg';
-<<<<<<< HEAD
-import { estuaryHelpsYourTeam } from '../content/seo';
-=======
->>>>>>> c32f8607
 
 // const jobs = [
 //     {
@@ -79,51 +75,6 @@
 //   }
 // `
 const AboutPage = () => {
-<<<<<<< HEAD
-  const {
-    allStrapiJobPosting: { nodes: jobs },
-    allStrapiEmployee: { nodes: employees },
-  } = useStaticQuery<{
-    allStrapiJobPosting: {
-      nodes: {
-        slug: string;
-        title: string;
-        location: string;
-        description: {
-          data: {
-            childHtmlRehype: {
-              html: string;
-            };
-          };
-        };
-      }[];
-    };
-    allStrapiEmployee: {
-      nodes: {
-        name: string;
-        ProfilePic: {
-          localFile: {
-            childImageSharp: {
-              gatsbyImageData: any;
-            };
-          };
-        };
-        title: string;
-      }[];
-    };
-  }>(graphql`
-    {
-      allStrapiJobPosting {
-        nodes {
-          slug
-          title: Title
-          location: Location
-          description: Description {
-            data {
-              childHtmlRehype {
-                html
-              }
-=======
     const {
         allStrapiJobPosting: { nodes: jobs },
         allStrapiEmployee: { nodes: employees },
@@ -170,359 +121,21 @@
                         }
                     }
                 }
->>>>>>> c32f8607
             }
-          }
+            allStrapiEmployee {
+                nodes {
+                    name: Name
+                    title: Title
+                    ProfilePic {
+                        localFile {
+                            childImageSharp {
+                                gatsbyImageData
+                            }
+                        }
+                    }
+                }
+            }
         }
-      }
-      allStrapiEmployee {
-        nodes {
-          name: Name
-          title: Title
-          ProfilePic {
-            localFile {
-              childImageSharp {
-                gatsbyImageData
-              }
-            }
-          }
-        }
-<<<<<<< HEAD
-      }
-    }
-  `);
-
-  return (
-    <Layout headerTheme="light">
-      <div className="product-flow-section-one-background-image-wrapper">
-        <div className="product-flow-section-one">
-          <div className="product-flow-section-one-left">
-            <h1 className="about-section-one-h1">
-              Estuary is building the next generation of real-time data integration solutions.
-            </h1>
-            <p className="about-section-one-text">
-              We're creating a new kind of DataOps platform that{' '}
-              <span className="about-text-bold">empowers engineering teams</span> to build real-time, data-intensive
-              pipelines and applications at scale, with minimal friction, in a UI or CLI. We aim to make real-time data
-              accessible to the analyst, while bringing power tooling to the streaming enthusiast. Flow{' '}
-              <span className="about-text-bold">unifies</span> a team's databases, pub/sub systems, and SaaS around
-              their data, <span className="about-text-bold">without requiring new investments in infrastructure</span>{' '}
-              or development.
-            </p>
-            <p className="about-section-one-text">
-              Estuary <span className="about-text-bold">develops in the open</span> to produce both the runtime for our
-              managed service and an ecosystem of open-source connectors. You can read more about{' '}
-              <Link to="/the-estuary-story-and-guiding-principles/">our story here.</Link>
-            </p>
-          </div>
-          <div className="product-flow-section-one-right">
-            <FlowLogo className="product-flow-section-one-image" />
-          </div>
-        </div>
-      </div>
-      <section className="about-history">
-        <div className="history-wrap">
-          <div className="history-left">
-            <div className="image-heading">9 years of real-time innovation</div>
-            <div className="image-wrap">
-              <StaticImage
-                placeholder="none"
-                alt="Estuary history"
-                loading="lazy"
-                src="../images/timeline-img.png"
-                layout="constrained"
-                width={508}
-                height={526}
-                quality={100}
-              />
-            </div>
-          </div>
-          <div className="history-right">
-            <p className="product-flow-section-two-header-small">about us</p>
-            <h2 className="about-section-header-top">History</h2>
-            <p>
-              We didn't start at trying to make real-time data flows more accessible by abstracting away the low-level
-              work… it is just what happened.
-            </p>
-            <p>
-              Our team researched streaming frameworks while working with billions of daily events, and ultimately
-              realized that we'd have to build our own (<a href="https://gazette.readthedocs.io/en/latest/">Gazette</a>)
-              to have a scalable distributed streaming framework that is built with kappa architectures in mind,
-              required less continuous resource management, and could unify both our batch and real-time pipelines.
-            </p>
-            <p>We've been innovating to make real-time data more accessible to all ever since.</p>
-          </div>
-        </div>
-      </section>
-      <section className="about-media">
-        <div className="about-media-wrapper">
-          <p className="product-flow-section-two-header-small">what’s happening</p>
-          <h2 className="about-section-header-top">In the Media</h2>
-          <FlowLogo className="media-logo" />
-          <div className="media-wrap">
-            <div className="media-item">
-              <StaticImage
-                placeholder="none"
-                alt="Engineering podcast"
-                loading="lazy"
-                src="../images/engineering-podcast.png"
-                layout="constrained"
-                width={342}
-                height={179}
-                quality={100}
-              />
-              <div className="item-heading">
-                <OutboundLink
-                  target="_blank"
-                  href="https://podcasts.apple.com/us/podcast/data-engineering-podcast/id1193040557"
-                  aria-label="media item link"
-                >
-                  Data Engineering Podcast
-                </OutboundLink>
-              </div>
-              <div className="item-description">
-                Johnny, Dave, and Tobias discuss why we built Gazette, the growth of streaming, and the rise of the
-                real-time data lake.
-              </div>
-            </div>
-            <div className="media-item">
-              <StaticImage
-                placeholder="none"
-                alt="FirstMark invests in Estuary"
-                loading="lazy"
-                src="../images/firstmark-estuary.png"
-                layout="constrained"
-                width={342}
-                height={179}
-                quality={100}
-              />
-              <div className="item-heading">
-                <OutboundLink
-                  target="_blank"
-                  href="https://venturebeat.com/business/how-estuary-helps-enterprises-harness-historical-and-real-time-data-pipelines/"
-                  aria-label="media item link"
-                >
-                  FirstMark invests in Estuary
-                </OutboundLink>
-              </div>
-              <div className="item-description">
-                Matt Turck of FirstMark announces their $7 million Series A investment in Estuary to simplify streaming
-                + batch unification.
-              </div>
-            </div>
-            <div className="media-item">
-              <StaticImage
-                placeholder="none"
-                alt="Data landscape"
-                loading="lazy"
-                src="../images/data-landscape.png"
-                layout="constrained"
-                width={342}
-                height={179}
-                quality={100}
-              />
-              <div className="item-heading">
-                <OutboundLink
-                  target="_blank"
-                  href="https://www.linkedin.com/feed/update/urn:li:activity:6980910741046382592/"
-                  aria-label="media item link"
-                >
-                  Real-Time Data Landscape
-                </OutboundLink>
-              </div>
-              <div className="item-description">
-                LinkedIn post from our Founder Dave Yaffe where he (and 50+ others) chart out the evolving ecosystem of
-                real-time data integration players
-              </div>
-            </div>
-          </div>
-        </div>
-      </section>
-      <section className="meet-the-team">
-        <p className="product-flow-section-two-header-small">say hello</p>
-        <h2 className="about-section-header-top">Meet Our Team</h2>
-        <div className="team-wrap">
-          {employees?.map((employee, index) => (
-            <div className="team-item employee-list" key={index}>
-              <GatsbyImage
-                image={employee.ProfilePic.localFile?.childImageSharp?.gatsbyImageData}
-                alt="debezium alternatives"
-                className="employee-img"
-              />
-              <div className="item-name">{employee.name}</div>
-              <div className="item-position">{employee.title}</div>
-            </div>
-          ))}
-        </div>
-      </section>
-      <section className="investors">
-        <h2 className="investors-heading">Our Investors</h2>
-        <div className="investors-wrap">
-          <StaticImage
-            placeholder="none"
-            alt="Firstmark"
-            loading="lazy"
-            src="../images/firstmark-logo.png"
-            layout="constrained"
-            width={180}
-            height={48}
-            quality={100}
-          />
-          <StaticImage
-            placeholder="none"
-            alt="Operator"
-            loading="lazy"
-            src="../images/operator-logo.png"
-            layout="constrained"
-            width={180}
-            height={48}
-            quality={100}
-          />
-        </div>
-      </section>
-      <div className="about-section-two">
-        <div className="about-section-two-wrapper">
-          <p className="product-flow-section-two-header-small">Come work with us</p>
-          <h2 className="about-section-header">Careers</h2>
-          <FlowLogo className="about-flow-logo product-flow-section-one-image" />
-          <div className="about-careers-text-wrapper">
-            <div className="icon-wrapper-medium">
-              <CareerAvatar className="product-flow-section-two-gif" />
-            </div>
-
-            <p className="about-careers-text">
-              <span className="about-text-bold-regular">About you</span>: You’re passionate about the complexities and
-              potential of our data-driven world, self-motivated, curious, and adaptable.
-            </p>
-          </div>
-          <div className="about-careers-text-wrapper">
-            <div className="icon-wrapper-medium">
-              <EstuaryLogoSmall className="product-flow-section-two-gif" />
-            </div>
-            <p className="about-careers-text">
-              <span className="about-text-bold-regular">About us</span>: We’re a rapidly growing, highly technical team
-              built by successful repeat founders that’s working to take the friction out of data engineering.
-            </p>
-          </div>
-          <Link className="about-current-openings-button" to="#careers">
-            Current openings
-          </Link>
-        </div>
-      </div>
-      <div className="about-section-three">
-        <div className="about-section-three-wrapper">
-          <p className="product-flow-section-two-header-small">What's it like</p>
-          <div className="about-section-three-top">
-            <h2 className="about-section-header-top">Working at Estuary</h2>
-            <FlowLogo className="product-flow-section-one-image" />
-          </div>
-          <div className="about-section-three-card-wrapper">
-            <div className="about-section-three-card">
-              <div className="icon-wrapper-medium-gray">
-                <BuildingsIcon />
-              </div>
-              <p className="about-card-title">Location</p>
-              <p className="about-card-text">
-                We offer offices in both our New York City and Columbus, Ohio locations, as well as the ability to work
-                remotely.
-              </p>
-            </div>
-            <div className="about-section-three-card">
-              <div className="icon-wrapper-medium-gray">
-                <BenefitsIcon />
-              </div>
-              <p className="about-card-title">Benefits</p>
-              <p className="about-card-text">
-                We provide 100% employee coverage on healthcare, 401k, competitive equity, and unlimited time vacation
-                leave.
-              </p>
-            </div>
-            <div className="about-section-three-card">
-              <div className="icon-wrapper-medium-gray">
-                <CultureIcon />
-              </div>
-              <p className="about-card-title">Culture</p>
-              <p className="about-card-text">
-                Like the product we build, our culture is forward-thinking and open. Our team operates on a foundation
-                of trust, is resourceful, collaborative, but also independent.
-              </p>
-            </div>
-            <div className="about-section-three-card">
-              <div className="icon-wrapper-medium-gray">
-                <CommunityIcon />
-              </div>
-              <p className="about-card-title">Community</p>
-              <p className="about-card-text">
-                We offer perks including team happy hours, weekly lunches, and quarterly off-sites. With our rapid
-                growth, now’s an exciting time to come aboard.
-              </p>
-            </div>
-          </div>
-          <p className="about-referral-text">
-            Know somebody who would be a good fit? We offer a $2,500 referral bonus.
-          </p>
-        </div>
-      </div>
-      <div className="about-section-four-current-openings" id="careers">
-        <div className="about-section-four-current-openings-wrapper">
-          <p className="product-flow-section-two-header-small">Apply today</p>
-          <h2 className="about-section-header-top">Current Openings</h2>
-          <div className="about-section-current-openings-wrapper">
-            <div className="about-current-openings-list">
-              {jobs.length > 0
-                ? jobs.map((job) => (
-                    <Link to={`#${job.slug}`} className="about-current-opening-title">
-                      {job.title}
-                    </Link>
-                  ))
-                : null}
-              <Link className="about-get-in-touch-button" to="mailto:careers@estuary.dev">
-                Get in touch to apply
-              </Link>
-            </div>
-            <div className="about-current-openings-description-wrapper">
-              {jobs.length > 0
-                ? jobs.map((job) => (
-                    <div id={job.slug}>
-                      <div className="about-current-openings-title-wrapper">
-                        <p className="about-opening-title">{job.title}</p>
-                        <Link to={`#${job.slug}`} className="about-link">
-                          <LinkIcon />
-                        </Link>
-                      </div>
-                      <div className="about-current-openings-location-wrapper">
-                        <p className="about-opening-text">
-                          Location: <b>{job.location}</b>
-                        </p>
-                      </div>
-                      <ProcessedPost body={job.description.data.childHtmlRehype.html} />
-                      <Link className="about-get-in-touch-button-mobile" to="mailto:careers@estuary.dev">
-                        Get in touch to apply
-                      </Link>
-                      <div className="current-openings-divider"></div>
-                    </div>
-                  ))
-                : null}
-            </div>
-          </div>
-        </div>
-      </div>
-      <div className="about-section-five">
-        <h2 className="about-section-five-header" id="contact-us">
-          Let's talk about your data
-        </h2>
-        <p className="about-section-five-text">
-          Have a specific question or comment? Send us a note and a team member will reach out to you shortly.
-        </p>
-        <HubSpotFormWrapper />
-      </div>
-    </Layout>
-  );
-};
-
-export const Head = () => {
-  return <Seo title={'About'} description={estuaryHelpsYourTeam} />;
-=======
     `);
 
     console.log('employees', employees);
@@ -961,7 +574,6 @@
             description="Estuary helps your team get the most out of the ever-expanding list of valuable databases, warehouses, and other tools so you can focus on insights instead of pipelines."
         />
     );
->>>>>>> c32f8607
 };
 
 export default AboutPage;