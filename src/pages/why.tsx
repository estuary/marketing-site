--- conflicted
+++ resolved
@@ -1,91 +1,81 @@
-<<<<<<< HEAD
-import { Link } from "gatsby"
-import { StaticImage } from "gatsby-plugin-image"
-import * as React from "react"
-import { OutboundLink } from "../components/OutboundLink"
-import ColoredLogo from "../svgs/colored-logo.svg"
-import { calculatePrice, currencyFormatter } from "../utils"
-=======
-import * as React from 'react';
-import ColoredLogo from '../svgs/colored-logo.svg';
-import { OutboundLink } from '../components/OutboundLink';
 import { Link } from 'gatsby';
 import { StaticImage } from 'gatsby-plugin-image';
-
-import { currencyFormatter, calculatePrice } from '../layouts/Pricing/utils';
+import * as React from 'react';
+import { OutboundLink } from '../components/OutboundLink';
+import ColoredLogo from '../svgs/colored-logo.svg';
+import { calculatePrice, currencyFormatter } from "../utils";
+
 import Seo from '../components/seo';
->>>>>>> 415e98e1
 
 export const Step0 = ({ activePage, setState }) => {
-  return (
-    <div className={`step-${activePage}`}>
-      <div className="step-content">
-        <div className="step-heading">Estuary is your automated data streaming control center</div>
-        <div className="step-subheading">
-          <p>Move your data where, when, and how you need it…</p>
-          <p>...without scheduling, technical debt, or sacrificing control.</p>
-        </div>
-        <div className="steps-cta start-start" onClick={() => setState(activePage + 1)}>
-          Start Tour
-        </div>
-      </div>
-    </div>
-  );
+    return (
+        <div className={`step-${activePage}`}>
+            <div className="step-content">
+                <div className="step-heading">Estuary is your automated data streaming control center</div>
+                <div className="step-subheading">
+                    <p>Move your data where, when, and how you need it…</p>
+                    <p>...without scheduling, technical debt, or sacrificing control.</p>
+                </div>
+                <div className="steps-cta start-start" onClick={() => setState(activePage + 1)}>
+                    Start Tour
+                </div>
+            </div>
+        </div>
+    );
 };
 export const Step1 = ({ activePage, setState }) => {
-  return (
-    <div className={`step-${activePage}`}>
-      <div className="step-content">
-        <StaticImage
-          placeholder="none"
-          alt="Data Engineering Podcast"
-          loading="lazy"
-          src="../images/flow-images/step1-image.png"
-          layout="constrained"
-          width={950}
-          height={597}
-          quality={100}
-        />
-        <div className="zoom-in-out-circle" onClick={() => setState(activePage + 1)}></div>
-        <div className="button-tooltip left">
-          <div className="tooltip-heading">Connect Source</div>
-          <div className="tooltip-description">
-            Choose from databases, SaaS APIs, filestores, pub-sub systems, Vector DB, and more.
-          </div>
-          <div className="tooltip-action">Click the dot to continue</div>
-        </div>
-      </div>
-    </div>
-  );
+    return (
+        <div className={`step-${activePage}`}>
+            <div className="step-content">
+                <StaticImage
+                    placeholder="none"
+                    alt="Data Engineering Podcast"
+                    loading="lazy"
+                    src="../images/flow-images/step1-image.png"
+                    layout="constrained"
+                    width={950}
+                    height={597}
+                    quality={100}
+                />
+                <div className="zoom-in-out-circle" onClick={() => setState(activePage + 1)}></div>
+                <div className="button-tooltip left">
+                    <div className="tooltip-heading">Connect Source</div>
+                    <div className="tooltip-description">
+                        Choose from databases, SaaS APIs, filestores, pub-sub systems, Vector DB, and more.
+                    </div>
+                    <div className="tooltip-action">Click the dot to continue</div>
+                </div>
+            </div>
+        </div>
+    );
 };
 export const Step2 = ({ activePage, setState }) => {
-  return (
-    <div className={`step-${activePage}`}>
-      <div className="step-content">
-        <StaticImage
-          placeholder="none"
-          alt="Data Engineering Podcast"
-          loading="lazy"
-          src="../images/flow-images/step2-image.png"
-          layout="constrained"
-          width={950}
-          height={597}
-          quality={100}
-        />
-        <div className="zoom-in-out-circle" onClick={() => setState(activePage + 1)}></div>
-        <div className="button-tooltip top">
-          <div className="tooltip-heading">Automated Schema</div>
-          <div className="tooltip-description">
-            Flow infers and automatically evolves the best schemas for your source data tables, streams, or API objects.
-          </div>
-          <div className="tooltip-description">You're free to make changes, but you'll rarely want to.</div>
-        </div>
-      </div>
-    </div>
-  );
+    return (
+        <div className={`step-${activePage}`}>
+            <div className="step-content">
+                <StaticImage
+                    placeholder="none"
+                    alt="Data Engineering Podcast"
+                    loading="lazy"
+                    src="../images/flow-images/step2-image.png"
+                    layout="constrained"
+                    width={950}
+                    height={597}
+                    quality={100}
+                />
+                <div className="zoom-in-out-circle" onClick={() => setState(activePage + 1)}></div>
+                <div className="button-tooltip top">
+                    <div className="tooltip-heading">Automated Schema</div>
+                    <div className="tooltip-description">
+                        Flow infers and automatically evolves the best schemas for your source data tables, streams, or API objects.
+                    </div>
+                    <div className="tooltip-description">You're free to make changes, but you'll rarely want to.</div>
+                </div>
+            </div>
+        </div>
+    );
 };
 export const Step3 = ({ activePage, setState }) => {
-<<<<<<< HEAD
     return (
         <div className={`step-${activePage}`}>
             <div className="step-content">
@@ -99,23 +89,17 @@
                     height={597}
                     quality={100}
                 />
-                <div
-                    className="zoom-in-out-circle"
-                    onClick={() => setState(activePage + 1)}
-                ></div>
+                <div className="zoom-in-out-circle" onClick={() => setState(activePage + 1)}></div>
                 <div className="button-tooltip left">
                     <div className="tooltip-heading">Success!</div>
-                    <div className="tooltip-description">
-                        You'll never have to connect that data source again!
-                    </div>
-                    <div className="tooltip-description">
-                        Whether you need 1-millisecond or 1-hour syncs, building
-                        pipelines on our event-driven architecture gives you:
+                    <div className="tooltip-description">You'll never have to connect that data source again!</div>
+                    <div className="tooltip-description">
+                        Whether you need 1-millisecond or 1-hour syncs, building pipelines on our event-driven architecture gives
+                        you:
                     </div>
                     <ul className="tooltip-list">
                         <li>
-                            Greater <b>cost efficiency</b> since only
-                            incremental data is processed.
+                            Greater <b>cost efficiency</b> since only incremental data is processed.
                         </li>
                         <li>
                             <b>Boundless horizontal scalability.</b>
@@ -126,412 +110,222 @@
                     </ul>
                 </div>
             </div>
-=======
-  return (
-    <div className={`step-${activePage}`}>
-      <div className="step-content">
-        <StaticImage
-          placeholder="none"
-          alt="Data Engineering Podcast"
-          loading="lazy"
-          src="../images/flow-images/step3-image.png"
-          layout="constrained"
-          width={950}
-          height={597}
-          quality={100}
-        />
-        <div className="zoom-in-out-circle" onClick={() => setState(activePage + 1)}></div>
-        <div className="button-tooltip left">
-          <div className="tooltip-heading">Success!</div>
-          <div className="tooltip-description">You'll never have to connect that data source again!</div>
-          <div className="tooltip-description">
-            Whether you need 1-millisecond or 1-hour syncs, building pipelines on our event-driven architecture gives
-            you:
-          </div>
-          <ul className="tooltip-list">
-            <li>
-              Greater <b>cost efficiency</b> since only incremental data is processed.
-            </li>
-            <li>
-              <b>Boundless horizontal scalability.</b>
-            </li>
-            <li>
-              <b>Resilient and fault tolerant</b> pipelines.
-            </li>
-          </ul>
->>>>>>> 415e98e1
-        </div>
-      </div>
-    </div>
-  );
+        </div>
+    );
 };
 export const Step4 = ({ activePage, setState }) => {
-  return (
-    <div className={`step-${activePage}`}>
-      <div className="step-content">
-        <StaticImage
-          placeholder="none"
-          alt="Data Engineering Podcast"
-          loading="lazy"
-          src="../images/flow-images/step4-image.png"
-          layout="constrained"
-          width={950}
-          height={597}
-          quality={100}
-        />
-        <div className="zoom-in-out-circle" onClick={() => setState(activePage + 1)}></div>
-        <div className="button-tooltip left">
-          <div className="tooltip-heading">Your Data 'Collections'</div>
-          <div className="tooltip-description">
-            Flow stores data from your captures as collections: groups of cleaned, de-duped, and validated, JSON files
-            in your cloud storage. Both your real-time and historical data live here.
-          </div>
-          <div className="tooltip-description">
-            You can stream these collections to destinations with sub-second latency, or add an in-flight transformation
-            step first.
-          </div>
-        </div>
-      </div>
-    </div>
-  );
+    return (
+        <div className={`step-${activePage}`}>
+            <div className="step-content">
+                <StaticImage
+                    placeholder="none"
+                    alt="Data Engineering Podcast"
+                    loading="lazy"
+                    src="../images/flow-images/step4-image.png"
+                    layout="constrained"
+                    width={950}
+                    height={597}
+                    quality={100}
+                />
+                <div className="zoom-in-out-circle" onClick={() => setState(activePage + 1)}></div>
+                <div className="button-tooltip left">
+                    <div className="tooltip-heading">Your Data 'Collections'</div>
+                    <div className="tooltip-description">
+                        Flow stores data from your captures as collections: groups of cleaned, de-duped, and validated, JSON files
+                        in your cloud storage. Both your real-time and historical data live here.
+                    </div>
+                    <div className="tooltip-description">
+                        You can stream these collections to destinations with sub-second latency, or add an in-flight transformation
+                        step first.
+                    </div>
+                </div>
+            </div>
+        </div>
+    );
 };
 export const Step5 = ({ activePage, setState }) => {
-  return (
-    <div className={`step-${activePage}`}>
-      <div className="step-content">
-        <StaticImage
-          placeholder="none"
-          alt="Data Engineering Podcast"
-          loading="lazy"
-          src="../images/flow-images/step5-image.png"
-          layout="constrained"
-          width={956}
-          height={521}
-          quality={100}
-        />
-        <div className="zoom-in-out-circle" onClick={() => setState(activePage + 1)}></div>
-        <div className="button-tooltip right">
-          <div className="tooltip-heading">Transform your data</div>
-          <div className="tooltip-description">
-            Use SQL or TypeScript to apply stateful transforms in-flight, or to join your collections. Send only the
-            data you need to your warehouse.
-          </div>
-        </div>
-      </div>
-    </div>
-  );
+    return (
+        <div className={`step-${activePage}`}>
+            <div className="step-content">
+                <StaticImage
+                    placeholder="none"
+                    alt="Data Engineering Podcast"
+                    loading="lazy"
+                    src="../images/flow-images/step5-image.png"
+                    layout="constrained"
+                    width={956}
+                    height={521}
+                    quality={100}
+                />
+                <div className="zoom-in-out-circle" onClick={() => setState(activePage + 1)}></div>
+                <div className="button-tooltip right">
+                    <div className="tooltip-heading">Transform your data</div>
+                    <div className="tooltip-description">
+                        Use SQL or TypeScript to apply stateful transforms in-flight, or to join your collections. Send only the
+                        data you need to your warehouse.
+                    </div>
+                </div>
+            </div>
+        </div>
+    );
 };
 export const Step6 = ({ activePage, setState }) => {
-  return (
-    <div className={`step-${activePage}`}>
-      <div className="step-content">
-        <StaticImage
-          placeholder="none"
-          alt="Data Engineering Podcast"
-          loading="lazy"
-          src="../images/flow-images/step6-image.png"
-          layout="constrained"
-          width={949}
-          height={597}
-          quality={100}
-        />
-        <div className="zoom-in-out-circle" onClick={() => setState(activePage + 1)}></div>
-        <div className="button-tooltip right">
-          <div className="tooltip-heading">Materialize Data</div>
-          <div className="tooltip-description">
-            Stream collections to your destinations with sub-second latency and exactly-once processing guarantees.
-          </div>
-        </div>
-      </div>
-    </div>
-  );
+    return (
+        <div className={`step-${activePage}`}>
+            <div className="step-content">
+                <StaticImage
+                    placeholder="none"
+                    alt="Data Engineering Podcast"
+                    loading="lazy"
+                    src="../images/flow-images/step6-image.png"
+                    layout="constrained"
+                    width={949}
+                    height={597}
+                    quality={100}
+                />
+                <div className="zoom-in-out-circle" onClick={() => setState(activePage + 1)}></div>
+                <div className="button-tooltip right">
+                    <div className="tooltip-heading">Materialize Data</div>
+                    <div className="tooltip-description">
+                        Stream collections to your destinations with sub-second latency and exactly-once processing guarantees.
+                    </div>
+                </div>
+            </div>
+        </div>
+    );
 };
 export const Step7 = ({ activePage }) => {
-<<<<<<< HEAD
     return (
         <div className={`step-${activePage}`}>
             <div className="step-content">
                 <div className="step-heading">Predictable Pricing</div>
                 <ul>
-                    <li><b>{currencyFormatter.format(calculatePrice(1, 0).estuary)}</b>/GB</li>
-                    <li><b>{currencyFormatter.format(calculatePrice(0, 1).estuary)}</b>/task month</li>
+                    <li>
+                        <b>{currencyFormatter.format(calculatePrice(1, 0).estuary)}</b>/GB
+                    </li>
+                    <li>
+                        <b>{currencyFormatter.format(calculatePrice(0, 1).estuary)}</b>/task month
+                    </li>
                     <li>Free for up to two tasks and 10 GB/month</li>
                 </ul>
                 <div className="step-ctas">
-                    <OutboundLink
-                        target="_blank"
-                        href="https://dashboard.estuary.dev/register"
-                        className="pipeline-link"
-                    >
+                    <OutboundLink target="_blank" href="https://dashboard.estuary.dev/register" className="pipeline-link">
                         Build a Pipeline
                     </OutboundLink>
-                    <OutboundLink
-                        target="_blank"
-                        href="https://estuary.dev/vs-fivetran/"
-                        className="compare-link"
-                    >
+                    <OutboundLink target="_blank" href="https://estuary.dev/vs-fivetran/" className="compare-link">
                         Compare to Fivetran
                     </OutboundLink>
                 </div>
             </div>
-=======
-  return (
-    <div className={`step-${activePage}`}>
-      <div className="step-content">
-        <div className="step-heading">Predictable Pricing</div>
-        <ul>
-          <li>
-            <b>{currencyFormatter.format(calculatePrice(1, 0).estuary)}</b>/GB
-          </li>
-          <li>
-            <b>{currencyFormatter.format(calculatePrice(0, 1).estuary)}</b>/task month
-          </li>
-          <li>Free for up to two tasks and 10 GB/month</li>
-        </ul>
-        <div className="step-ctas">
-          <OutboundLink target="_blank" href="https://dashboard.estuary.dev/register" className="pipeline-link">
-            Build a Pipeline
-          </OutboundLink>
-          <OutboundLink target="_blank" href="https://estuary.dev/vs-fivetran/" className="compare-link">
-            Compare to Fivetran
-          </OutboundLink>
->>>>>>> 415e98e1
-        </div>
-      </div>
-    </div>
-  );
+        </div>
+    );
 };
 
 export const Head = () => <Seo title="Automate Data Streaming" />;
 
 const WhyEstuary = () => {
-<<<<<<< HEAD
-    const [activePage, setActivePage] = React.useState(0)
-    console.log(activePage)
+    const [activePage, setActivePage] = React.useState(0);
+
     return (
         <main className="why-estuary">
             <div className="sidebar-wrap">
                 <div>
                     <div className="sidebar-logo">
                         <Link className="global-header-logo-link" to="/">
-                            <ColoredLogo
-                                className="global-header-logo"
-                                style={{ width: 27, height: 35 }}
-                            />
-                            <h1 className={"global-header-title"}>Estuary</h1>
+                            <ColoredLogo className="global-header-logo" style={{ width: 27, height: 35 }} />
+                            <h1 className={'global-header-title'}>Estuary</h1>
                         </Link>
                     </div>
                     <div className="sidebar-nav">
+                        <div className={`nav-item ${activePage === 0 ? 'active' : ''}`} onClick={() => setActivePage(0)}>
+                            Welcome
+                        </div>
                         <div
-                            className={`nav-item ${activePage === 0 ? "active" : ""
-                                }`}
-                            onClick={() => setActivePage(0)}
-                        >
-                            Welcome
-                        </div>
-                        <div
-                            className={`nav-item ${activePage === 1 ||
-                                    activePage === 2 ||
-                                    activePage === 3
-                                    ? "active"
-                                    : ""
-                                }`}
+                            className={`nav-item ${activePage === 1 || activePage === 2 || activePage === 3 ? 'active' : ''}`}
                             onClick={() => setActivePage(1)}
                         >
                             Extract
                         </div>
                         <ul className="item-steps">
-                            <li
-                                className={`${activePage === 1 ? "active" : ""}`}
-                                onClick={() => setActivePage(1)}
-                            >
+                            <li className={`${activePage === 1 ? 'active' : ''}`} onClick={() => setActivePage(1)}>
                                 Create Capture
                             </li>
-                            <li
-                                className={`${activePage === 2 ? "active" : ""}`}
-                                onClick={() => setActivePage(2)}
-                            >
+                            <li className={`${activePage === 2 ? 'active' : ''}`} onClick={() => setActivePage(2)}>
                                 Discover Schema
                             </li>
-                            <li
-                                className={`${activePage === 3 ? "active" : ""}`}
-                                onClick={() => setActivePage(3)}
-                            >
+                            <li className={`${activePage === 3 ? 'active' : ''}`} onClick={() => setActivePage(3)}>
                                 Monitoring
                             </li>
                         </ul>
                         <div
-                            className={`nav-item ${activePage === 4 || activePage === 5 ? "active" : ""
-                                }`}
+                            className={`nav-item ${activePage === 4 || activePage === 5 ? 'active' : ''}`}
                             onClick={() => setActivePage(4)}
                         >
                             Manage
                         </div>
                         <ul className="item-steps">
-                            <li
-                                className={`${activePage === 4 ? "active" : ""}`}
-                                onClick={() => setActivePage(4)}
-                            >
+                            <li className={`${activePage === 4 ? 'active' : ''}`} onClick={() => setActivePage(4)}>
                                 Store history & real-time
                             </li>
-                            <li
-                                className={`${activePage === 5 ? "active" : ""}`}
-                                onClick={() => setActivePage(5)}
-                            >
+                            <li className={`${activePage === 5 ? 'active' : ''}`} onClick={() => setActivePage(5)}>
                                 Streaming SQL Transforms
                             </li>
                         </ul>
-                        <div
-                            className={`nav-item ${activePage === 6 ? "active" : ""
-                                }`}
-                            onClick={() => setActivePage(6)}
-                        >
+                        <div className={`nav-item ${activePage === 6 ? 'active' : ''}`} onClick={() => setActivePage(6)}>
                             Load
                         </div>
                         <ul className="item-steps">
-                            <li
-                                className={`${activePage === 6 ? "active" : ""}`}
-                                onClick={() => setActivePage(6)}
-                            >
+                            <li className={`${activePage === 6 ? 'active' : ''}`} onClick={() => setActivePage(6)}>
                                 Stream to destination
                             </li>
                         </ul>
-                        <div
-                            className={`nav-item ${activePage === 7 ? "active" : ""
-                                }`}
-                            onClick={() => setActivePage(7)}
-                        >
+                        <div className={`nav-item ${activePage === 7 ? 'active' : ''}`} onClick={() => setActivePage(7)}>
                             Pricing
                         </div>
                         <ul className="item-steps">
-                            <li
-                                className={`${activePage === 7 ? "active" : ""}`}
-                                onClick={() => setActivePage(7)}
-                            >
+                            <li className={`${activePage === 7 ? 'active' : ''}`} onClick={() => setActivePage(7)}>
                                 Flat Pricing
                             </li>
                         </ul>
                     </div>
                 </div>
                 <div className="ctas-wrap">
-                    <OutboundLink
-                        target="_blank"
-                        href="https://dashboard.estuary.dev/register"
-                        className="pipeline-link"
-                    >
+                    <OutboundLink target="_blank" href="https://dashboard.estuary.dev/register" className="pipeline-link">
                         Build a Pipeline
                     </OutboundLink>
-                    <OutboundLink
-                        target="_blank"
-                        href="https://docs.estuary.dev/"
-                        className="doc-link"
-                    >
+                    <OutboundLink target="_blank" href="https://docs.estuary.dev/" className="doc-link">
                         View Docs
                     </OutboundLink>
                 </div>
-=======
-  const [activePage, setActivePage] = React.useState(0);
-  return (
-    <main className="why-estuary">
-      <div className="sidebar-wrap">
-        <div>
-          <div className="sidebar-logo">
-            <Link className="global-header-logo-link" to="/">
-              <ColoredLogo className="global-header-logo" style={{ width: 27, height: 35 }} />
-              <h1 className={'global-header-title'}>Estuary</h1>
-            </Link>
-          </div>
-          <div className="sidebar-nav">
-            <div className={`nav-item ${activePage === 0 ? 'active' : ''}`} onClick={() => setActivePage(0)}>
-              Welcome
-            </div>
-            <div
-              className={`nav-item ${activePage === 1 || activePage === 2 || activePage === 3 ? 'active' : ''}`}
-              onClick={() => setActivePage(1)}
-            >
-              Extract
-            </div>
-            <ul className="item-steps">
-              <li className={`${activePage === 1 ? 'active' : ''}`} onClick={() => setActivePage(1)}>
-                Create Capture
-              </li>
-              <li className={`${activePage === 2 ? 'active' : ''}`} onClick={() => setActivePage(2)}>
-                Discover Schema
-              </li>
-              <li className={`${activePage === 3 ? 'active' : ''}`} onClick={() => setActivePage(3)}>
-                Monitoring
-              </li>
-            </ul>
-            <div
-              className={`nav-item ${activePage === 4 || activePage === 5 ? 'active' : ''}`}
-              onClick={() => setActivePage(4)}
-            >
-              Manage
-            </div>
-            <ul className="item-steps">
-              <li className={`${activePage === 4 ? 'active' : ''}`} onClick={() => setActivePage(4)}>
-                Store history & real-time
-              </li>
-              <li className={`${activePage === 5 ? 'active' : ''}`} onClick={() => setActivePage(5)}>
-                Streaming SQL Transforms
-              </li>
-            </ul>
-            <div className={`nav-item ${activePage === 6 ? 'active' : ''}`} onClick={() => setActivePage(6)}>
-              Load
->>>>>>> 415e98e1
-            </div>
-            <ul className="item-steps">
-              <li className={`${activePage === 6 ? 'active' : ''}`} onClick={() => setActivePage(6)}>
-                Stream to destination
-              </li>
-            </ul>
-            <div className={`nav-item ${activePage === 7 ? 'active' : ''}`} onClick={() => setActivePage(7)}>
-              Pricing
-            </div>
-            <ul className="item-steps">
-              <li className={`${activePage === 7 ? 'active' : ''}`} onClick={() => setActivePage(7)}>
-                Flat Pricing
-              </li>
-            </ul>
-          </div>
-        </div>
-        <div className="ctas-wrap">
-          <OutboundLink target="_blank" href="https://dashboard.estuary.dev/register" className="pipeline-link">
-            Build a Pipeline
-          </OutboundLink>
-          <OutboundLink target="_blank" href="https://docs.estuary.dev/" className="doc-link">
-            View Docs
-          </OutboundLink>
-        </div>
-      </div>
-      <div className="main-content-wrap">
-        <div className={`mac-bg step-bg-${activePage}`}>
-          {activePage === 0 && <Step0 activePage={activePage} setState={setActivePage} />}
-          {activePage === 1 && <Step1 activePage={activePage} setState={setActivePage} />}
-          {activePage === 2 && <Step2 activePage={activePage} setState={setActivePage} />}
-          {activePage === 3 && <Step3 activePage={activePage} setState={setActivePage} />}
-          {activePage === 4 && <Step4 activePage={activePage} setState={setActivePage} />}
-          {activePage === 5 && <Step5 activePage={activePage} setState={setActivePage} />}
-          {activePage === 6 && <Step6 activePage={activePage} setState={setActivePage} />}
-          {activePage === 7 && <Step7 activePage={activePage} />}
-        </div>
-        <div className="steps-controls">
-          <div
-            className="prev-step"
-            onClick={() => (activePage === 0 ? setActivePage(0) : setActivePage(activePage - 1))}
-          >
-            <span>Previous</span>
-          </div>
-          <div
-            className="next-step"
-            onClick={() => (activePage === 7 ? setActivePage(7) : setActivePage(activePage + 1))}
-          >
-            <span>Next</span>
-          </div>
-        </div>
-      </div>
-    </main>
-  );
+            </div>
+            <div className="main-content-wrap">
+                <div className={`mac-bg step-bg-${activePage}`}>
+                    {activePage === 0 && <Step0 activePage={activePage} setState={setActivePage} />}
+                    {activePage === 1 && <Step1 activePage={activePage} setState={setActivePage} />}
+                    {activePage === 2 && <Step2 activePage={activePage} setState={setActivePage} />}
+                    {activePage === 3 && <Step3 activePage={activePage} setState={setActivePage} />}
+                    {activePage === 4 && <Step4 activePage={activePage} setState={setActivePage} />}
+                    {activePage === 5 && <Step5 activePage={activePage} setState={setActivePage} />}
+                    {activePage === 6 && <Step6 activePage={activePage} setState={setActivePage} />}
+                    {activePage === 7 && <Step7 activePage={activePage} />}
+                </div>
+                <div className="steps-controls">
+                    <div
+                        className="prev-step"
+                        onClick={() => (activePage === 0 ? setActivePage(0) : setActivePage(activePage - 1))}
+                    >
+                        <span>Previous</span>
+                    </div>
+                    <div
+                        className="next-step"
+                        onClick={() => (activePage === 7 ? setActivePage(7) : setActivePage(activePage + 1))}
+                    >
+                        <span>Next</span>
+                    </div>
+                </div>
+            </div>
+        </main>
+    );
 };
 
 export default WhyEstuary;