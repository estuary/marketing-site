--- conflicted
+++ resolved
@@ -1,34 +1,33 @@
 import * as React from 'react';
+import LegalWrapper from '../components/LegalWrapper';
 import Layout from '../components/layout';
 import Seo from '../components/seo';
-import LegalWrapper from '../components/LegalWrapper';
 
 export const Head = () => <Seo title="Terms of Service" />;
 
 const Terms = () => {
-<<<<<<< HEAD
     return (
-        <Layout>
-            <div className="terms-root">
+        <Layout headerTheme="light">
+            <LegalWrapper className="terms-root">
                 <h4>Terms of Service</h4>
-                <h6 className="terms-last-updated">
+                <h6 className="last-updated">
                     Last updated January 20th, 2022
                 </h6>
 
                 <p>
                     These terms of use (the “
-                    <span className="privacy-underline">Terms of Use</span>”)
-                    are a legal agreement between you and Estuary Technologies,
-                    Inc. (“<span className="privacy-underline">Estuary</span>,”
-                    “<span className="privacy-underline">we</span>,” “
-                    <span className="privacy-underline">us</span>,” or “
-                    <span className="privacy-underline">our</span>). These Terms
+                    <span className="legal-underline">Terms of Use</span>”) are
+                    a legal agreement between you and Estuary Technologies, Inc.
+                    (“<span className="legal-underline">Estuary</span>,” “
+                    <span className="legal-underline">we</span>,” “
+                    <span className="legal-underline">us</span>,” or “
+                    <span className="legal-underline">our</span>). These Terms
                     of Use specify the terms under which you may access and use
                     the website located at{' '}
                     <a href="https://www.estuary.dev/">
                         https://www.estuary.dev/
                     </a>{' '}
-                    (the “<span className="privacy-underline">Website</span>).
+                    (the “<span className="legal-underline">Website</span>).
                     Please note that we offer additional products and services,
                     which are provided pursuant to a separate manually or
                     digitally-executed agreement.
@@ -40,35 +39,10 @@
                     have read, understood, and agree to be legally bound by
                     these Terms of Use and our Privacy Policy, which is hereby
                     incorporated by reference (collectively, this “
-                    <span className="privacy-underline">Agreement</span>). If
-                    you do not agree to any of these terms, then please do not
-                    use the Website.
-                </p>
-=======
-  return (
-    <Layout headerTheme="light">
-      <LegalWrapper className="terms-root">
-        <h4>Terms of Service</h4>
-        <h6 className="last-updated">Last updated January 20th, 2022</h6>
-
-        <p>
-          These terms of use (the “<span className="legal-underline">Terms of Use</span>”) are a legal agreement between
-          you and Estuary Technologies, Inc. (“<span className="legal-underline">Estuary</span>,” “
-          <span className="legal-underline">we</span>,” “<span className="legal-underline">us</span>,” or “
-          <span className="legal-underline">our</span>). These Terms of Use specify the terms under which you may access
-          and use the website located at <a href="https://www.estuary.dev/">https://www.estuary.dev/</a> (the “
-          <span className="legal-underline">Website</span>). Please note that we offer additional products and services,
-          which are provided pursuant to a separate manually or digitally-executed agreement.
-        </p>
-
-        <p>
-          By accessing or using our Website, or otherwise manifesting your assent to these Terms of Use, you acknowledge
-          that you have read, understood, and agree to be legally bound by these Terms of Use and our Privacy Policy,
-          which is hereby incorporated by reference (collectively, this “
-          <span className="legal-underline">Agreement</span>). If you do not agree to any of these terms, then please do
-          not use the Website.
-        </p>
->>>>>>> b1dbf22d
+                    <span className="legal-underline">Agreement</span>). If you
+                    do not agree to any of these terms, then please do not use
+                    the Website.
+                </p>
 
                 <p>
                     By logging into our site, using a partner, you are also
@@ -80,8 +54,7 @@
                     .
                 </p>
 
-<<<<<<< HEAD
-                <p className="privacy-bold">
+                <p className="legal-bold">
                     THE SECTIONS BELOW TITLED “BINDING ARBITRATION” AND “CLASS
                     ACTION WAIVER” CONTAIN A BINDING ARBITRATION AGREEMENT AND
                     CLASS ACTION WAIVER. THEY AFFECT YOUR LEGAL RIGHTS. PLEASE
@@ -93,40 +66,23 @@
                     company or other legal entity, you represent and warrant
                     that you have the authority to bind that company or other
                     legal entity to the Agreement and, in such event, “
-                    <span className="privacy-underline">you</span>” and “
-                    <span className="privacy-underline">your</span>” will refer
+                    <span className="legal-underline">you</span>” and “
+                    <span className="legal-underline">your</span>” will refer
                     and apply to that company or other legal entity, and any
                     employees, contractors, or agents authorized by you to
                     access and use the Products pursuant to the terms of this
                     Agreement (“
-                    <span className="privacy-underline">Authorized Users</span>
-                    ”).
-                </p>
-=======
-        <p className="legal-bold">
-          THE SECTIONS BELOW TITLED “BINDING ARBITRATION” AND “CLASS ACTION WAIVER” CONTAIN A BINDING ARBITRATION
-          AGREEMENT AND CLASS ACTION WAIVER. THEY AFFECT YOUR LEGAL RIGHTS. PLEASE READ THEM.
-        </p>
-
-        <p>
-          If you accept or agree to this Agreement on behalf of a company or other legal entity, you represent and
-          warrant that you have the authority to bind that company or other legal entity to the Agreement and, in such
-          event, “<span className="legal-underline">you</span>” and “<span className="legal-underline">your</span>” will
-          refer and apply to that company or other legal entity, and any employees, contractors, or agents authorized by
-          you to access and use the Products pursuant to the terms of this Agreement (“
-          <span className="legal-underline">Authorized Users</span>”).
-        </p>
->>>>>>> b1dbf22d
+                    <span className="legal-underline">Authorized Users</span>”).
+                </p>
 
                 <p>
                     Capitalized terms not defined in these Terms of Use shall
                     have the meaning set forth in our Privacy Policy.
                 </p>
 
-<<<<<<< HEAD
                 <p>
                     1.{' '}
-                    <span className="privacy-bold privacy-underline">
+                    <span className="legal-bold legal-underline">
                         INTELLECTUAL PROPERTY
                     </span>
                 </p>
@@ -135,7 +91,7 @@
                     graphics, images, sound recordings, and other material
                     provided by or on behalf of Estuary or its licensors
                     (collectively referred to as the &quot;
-                    <span className="privacy-underline">Content</span>”). The
+                    <span className="legal-underline">Content</span>”). The
                     Content may be owned by us or third parties. The Content is
                     protected under both United States and foreign laws.
                     Unauthorized use of the Content may violate copyright,
@@ -165,18 +121,16 @@
 
                 <p>
                     The trademarks, service marks, and logos of Estuary (the “
-                    <span className="privacy-underline">
-                        Estuary Trademarks
-                    </span>
+                    <span className="legal-underline">Estuary Trademarks</span>
                     ”) used and displayed on the Website is owned by Estuary.
                     Other company, product, and service names located on the
                     Website may be trademarks or service marks owned by others
                     (the “
-                    <span className="privacy-underline">
+                    <span className="legal-underline">
                         Third-Party Trademarks
                     </span>
                     ,” and, collectively with Estuary Trademarks, the “
-                    <span className="privacy-underline">Trademarks</span>).
+                    <span className="legal-underline">Trademarks</span>).
                     Nothing on the Website should be construed as granting, by
                     implication, estoppel, or otherwise, any license or right to
                     use the Trademarks, without our prior written permission
@@ -198,7 +152,7 @@
 
                 <p>
                     2.{' '}
-                    <span className="privacy-bold privacy-underline">
+                    <span className="legal-bold legal-underline">
                         COMMUNITY GUIDELINES
                     </span>
                 </p>
@@ -207,7 +161,7 @@
                     its users follow a few simple rules. By accessing the
                     Website, you agree to comply with these community guidelines
                     (the “
-                    <span className="privacy-underline">
+                    <span className="legal-underline">
                         Community Guidelines
                     </span>
                     ”) and that:
@@ -255,7 +209,7 @@
                         You will not use any robot, spider, scraper, or other
                         automated means to access the Website for any purpose
                         without our express, written permission;{' '}
-                        <span className="privacy-underline">
+                        <span className="legal-underline">
                             provided, however
                         </span>
                         , that we may grant the operators of public search
@@ -279,7 +233,7 @@
 
                 <p>
                     3.{' '}
-                    <span className="privacy-bold privacy-underline">
+                    <span className="legal-bold legal-underline">
                         COMMUNICATIONS WITH US
                     </span>
                 </p>
@@ -299,7 +253,7 @@
 
                 <p>
                     4.{' '}
-                    <span className="privacy-bold privacy-underline">
+                    <span className="legal-bold legal-underline">
                         NO WARRANTIES; LIMITATION OF LIABILITY
                     </span>
                 </p>
@@ -350,13 +304,13 @@
 
                 <p>
                     5.{' '}
-                    <span className="privacy-bold privacy-underline">
+                    <span className="legal-bold legal-underline">
                         EXTERNAL SITES
                     </span>
                 </p>
                 <p>
                     The Website may contain links to third-party websites (“
-                    <span className="privacy-underline">External Sites</span>”).
+                    <span className="legal-underline">External Sites</span>”).
                     These links are provided solely as a convenience to you and
                     not as an endorsement by us of the content on such External
                     Sites. The content of such External Sites is developed and
@@ -375,7 +329,7 @@
 
                 <p>
                     6.{' '}
-                    <span className="privacy-bold privacy-underline">
+                    <span className="legal-bold legal-underline">
                         INDEMNIFICATION
                     </span>
                 </p>
@@ -402,7 +356,7 @@
 
                 <p>
                     7.{' '}
-                    <span className="privacy-bold privacy-underline">
+                    <span className="legal-bold legal-underline">
                         COMPLIANCE WITH APPLICABLE LAWS
                     </span>
                 </p>
@@ -419,7 +373,7 @@
 
                 <p>
                     8.{' '}
-                    <span className="privacy-bold privacy-underline">
+                    <span className="legal-bold legal-underline">
                         CHANGES TO THE AGREEMENT
                     </span>
                 </p>
@@ -435,7 +389,7 @@
 
                 <p>
                     9.{' '}
-                    <span className="privacy-bold privacy-underline">
+                    <span className="legal-bold legal-underline">
                         TERMINATION OF THE AGREEMENT
                     </span>
                 </p>
@@ -444,13 +398,13 @@
                     suspend, or terminate this Agreement and the Website, and
                     your access to all or any part of the Website, at any time
                     and for any reason without prior notice or liability.{' '}
-                    <span className="privacy-underline">Sections 3-15</span>{' '}
-                    shall survive the termination of this Agreement.
+                    <span className="legal-underline">Sections 3-15</span> shall
+                    survive the termination of this Agreement.
                 </p>
 
                 <p>
                     10.{' '}
-                    <span className="privacy-bold privacy-underline">
+                    <span className="legal-bold legal-underline">
                         CONTROLLING LAW
                     </span>
                 </p>
@@ -462,55 +416,54 @@
 
                 <p>
                     11.{' '}
-                    <span className="privacy-bold privacy-underline">
+                    <span className="legal-bold legal-underline">
                         BINDING ARBITRATION
                     </span>
                 </p>
                 <p>
                     In the event of a dispute arising between you and Estuary
                     under or relating to these Terms of Use or the Website
-                    (each, a “<span className="privacy-underline">Dispute</span>
+                    (each, a “<span className="legal-underline">Dispute</span>
                     ”), such dispute will be finally and exclusively resolved by
                     binding arbitration governed by the Federal Arbitration Act
                     (“
-                    <span className="privacy-underline">FAA</span>). Any
-                    election to arbitrate, at any time, shall be final and
-                    binding on the other party. NEITHER PARTY SHALL HAVE THE
-                    RIGHT TO LITIGATE SUCH CLAIM IN COURT OR TO HAVE A JURY
-                    TRIAL, EXCEPT EITHER PARTY MAY BRING ITS CLAIM IN ITS LOCAL
-                    SMALL CLAIMS COURT, IF PERMITTED BY THAT SMALL CLAIMS COURT
-                    RULES AND IF WITHIN SUCH COURT’S JURISDICTION. ARBITRATION
-                    IS DIFFERENT FROM COURT, AND DISCOVERY AND APPEAL RIGHTS MAY
-                    ALSO BE LIMITED IN ARBITRATION. All disputes will be
-                    resolved before a neutral arbitrator selected jointly by you
-                    and Estuary, whose decision will be final, except for a
-                    limited right of appeal under the FAA. The arbitration shall
-                    be commenced and conducted by JAMS pursuant to its then
-                    current Comprehensive Arbitration Rules and Procedures and
-                    in accordance with the Expedited Procedures in those rules,
-                    or, where appropriate, pursuant to JAMS’ Streamlined
-                    Arbitration Rules and Procedures. All applicable JAMS’ rules
-                    and procedures are available at the JAMS website
-                    www.jamsadr.com. Each of you and Estuary will be responsible
-                    for paying any JAMS filing, administrative, and arbitrator
-                    fees in accordance with JAMS rules. Judgment on the
-                    arbitrator’s award may be entered in any court having
-                    jurisdiction. This clause shall not preclude parties from
-                    seeking provisional remedies in aid of arbitration from a
-                    court of appropriate jurisdiction. The arbitration may be
-                    conducted in person, through the submission of documents, by
-                    phone, or online. If conducted in person, the arbitration
-                    shall take place in the United States county where you
-                    reside. The parties may litigate in court to compel
-                    arbitration, to stay a proceeding pending arbitration, or to
-                    confirm, modify, vacate, or enter judgment on the award
-                    entered by the arbitrator. The parties shall cooperate in
-                    good faith in the voluntary and informal exchange of all
-                    non-privileged documents and other information (including
-                    electronically stored information) relevant to the Dispute
-                    immediately after commencement of the arbitration. As set
-                    forth in{' '}
-                    <span className="privacy-underline">Section 13</span> below,
+                    <span className="legal-underline">FAA</span>). Any election
+                    to arbitrate, at any time, shall be final and binding on the
+                    other party. NEITHER PARTY SHALL HAVE THE RIGHT TO LITIGATE
+                    SUCH CLAIM IN COURT OR TO HAVE A JURY TRIAL, EXCEPT EITHER
+                    PARTY MAY BRING ITS CLAIM IN ITS LOCAL SMALL CLAIMS COURT,
+                    IF PERMITTED BY THAT SMALL CLAIMS COURT RULES AND IF WITHIN
+                    SUCH COURT’S JURISDICTION. ARBITRATION IS DIFFERENT FROM
+                    COURT, AND DISCOVERY AND APPEAL RIGHTS MAY ALSO BE LIMITED
+                    IN ARBITRATION. All disputes will be resolved before a
+                    neutral arbitrator selected jointly by you and Estuary,
+                    whose decision will be final, except for a limited right of
+                    appeal under the FAA. The arbitration shall be commenced and
+                    conducted by JAMS pursuant to its then current Comprehensive
+                    Arbitration Rules and Procedures and in accordance with the
+                    Expedited Procedures in those rules, or, where appropriate,
+                    pursuant to JAMS’ Streamlined Arbitration Rules and
+                    Procedures. All applicable JAMS’ rules and procedures are
+                    available at the JAMS website www.jamsadr.com. Each of you
+                    and Estuary will be responsible for paying any JAMS filing,
+                    administrative, and arbitrator fees in accordance with JAMS
+                    rules. Judgment on the arbitrator’s award may be entered in
+                    any court having jurisdiction. This clause shall not
+                    preclude parties from seeking provisional remedies in aid of
+                    arbitration from a court of appropriate jurisdiction. The
+                    arbitration may be conducted in person, through the
+                    submission of documents, by phone, or online. If conducted
+                    in person, the arbitration shall take place in the United
+                    States county where you reside. The parties may litigate in
+                    court to compel arbitration, to stay a proceeding pending
+                    arbitration, or to confirm, modify, vacate, or enter
+                    judgment on the award entered by the arbitrator. The parties
+                    shall cooperate in good faith in the voluntary and informal
+                    exchange of all non-privileged documents and other
+                    information (including electronically stored information)
+                    relevant to the Dispute immediately after commencement of
+                    the arbitration. As set forth in{' '}
+                    <span className="legal-underline">Section 13</span> below,
                     nothing in these Terms of Use will prevent us from seeking
                     injunctive relief in any court of competent jurisdiction as
                     necessary to protect our proprietary interests.
@@ -518,7 +471,7 @@
 
                 <p>
                     12.{' '}
-                    <span className="privacy-bold privacy-underline">
+                    <span className="legal-bold legal-underline">
                         CLASS ACTION WAIVER
                     </span>
                 </p>
@@ -539,7 +492,7 @@
 
                 <p>
                     13.{' '}
-                    <span className="privacy-bold privacy-underline">
+                    <span className="legal-bold legal-underline">
                         EQUITABLE RELIEF
                     </span>
                 </p>
@@ -561,7 +514,7 @@
 
                 <p>
                     14.{' '}
-                    <span className="privacy-bold privacy-underline">
+                    <span className="legal-bold legal-underline">
                         RESTRICTIONS
                     </span>
                 </p>
@@ -580,7 +533,7 @@
 
                 <p>
                     15.{' '}
-                    <span className="privacy-bold privacy-underline">
+                    <span className="legal-bold legal-underline">
                         MISCELLANEOUS
                     </span>
                 </p>
@@ -600,300 +553,9 @@
                     legal import. This Agreement will inure to the benefit of
                     our successors, assigns, licensees, and sublicensees.
                 </p>
-            </div>
+            </LegalWrapper>
         </Layout>
     );
-=======
-        <p>
-          1. <span className="legal-bold legal-underline">INTELLECTUAL PROPERTY</span>
-        </p>
-        <p>
-          The Website contains material, such as software, text, graphics, images, sound recordings, and other material
-          provided by or on behalf of Estuary or its licensors (collectively referred to as the "
-          <span className="legal-underline">Content</span>”). The Content may be owned by us or third parties. The
-          Content is protected under both United States and foreign laws. Unauthorized use of the Content may violate
-          copyright, trademark, and other laws.
-        </p>
-        <p>
-          You may view all Content for your own personal, non-commercial use, and no other use is permitted without the
-          prior written consent of Estuary. Estuary and its licensors retain all right, title, and interest, including
-          all intellectual property rights, in and to the Content. You must retain all copyright and other proprietary
-          notices contained in the original Content. You may not sell, transfer, assign, license, sublicense, or modify
-          the Content or reproduce, display, publicly perform, make a derivative version of, distribute, or otherwise
-          use the Content in any way for any public or commercial purpose. We reserve the right to remove Content from
-          our Website at any time for any reason without any notice to you.
-        </p>
-        <p>
-          If you violate any part of this Agreement, your permission to access the Content and the Website automatically
-          terminates and you must immediately destroy any copies you have made of the Content.
-        </p>
-
-        <p>
-          The trademarks, service marks, and logos of Estuary (the “
-          <span className="legal-underline">Estuary Trademarks</span>”) used and displayed on the Website is owned by
-          Estuary. Other company, product, and service names located on the Website may be trademarks or service marks
-          owned by others (the “<span className="legal-underline">Third-Party Trademarks</span>,” and, collectively with
-          Estuary Trademarks, the “<span className="legal-underline">Trademarks</span>). Nothing on the Website should
-          be construed as granting, by implication, estoppel, or otherwise, any license or right to use the Trademarks,
-          without our prior written permission specific for each such use. Use of the Trademarks as part of a link to or
-          from any site is prohibited unless establishment of such a link is approved in advance by us in writing. All
-          goodwill generated from the use of Estuary Trademarks inures to our benefit.
-        </p>
-        <p>
-          Elements of the Website is protected by trade dress, trademark, unfair competition, and other state and
-          federal laws and may not be copied or imitated in whole or in part, by any means, including, but not limited
-          to, the use of framing or mirrors. None of the Content may be retransmitted without our express, written
-          consent for each and every instance.
-        </p>
-
-        <p>
-          2. <span className="legal-bold legal-underline">COMMUNITY GUIDELINES</span>
-        </p>
-        <p>
-          Estuary’s community, like any community, functions best when its users follow a few simple rules. By accessing
-          the Website, you agree to comply with these community guidelines (the “
-          <span className="legal-underline">Community Guidelines</span>”) and that:
-        </p>
-        <ul>
-          <li>
-            You will comply with all applicable laws in your use of the Website and will not use the Website for any
-            unlawful purpose;
-          </li>
-          <li>You will not access or use the Website to collect any market research for a competing business;</li>
-          <li>
-            You will not impersonate any person or entity or falsely state or otherwise misrepresent your affiliation
-            with a person or entity;
-          </li>
-          <li>
-            You will not interfere with or attempt to interrupt the proper operation of the Website through the use of
-            any virus, device, information collection or transmission mechanism, software or routine, or access or
-            attempt to gain access to any Content (as defined below), data, files, or passwords related to the Website
-            through hacking, password or data mining, or any other means;
-          </li>
-          <li>
-            You will not decompile, reverse engineer, or disassemble any software or other products or processes
-            accessible through the Website;
-          </li>
-          <li>
-            You will not cover, obscure, block, or in any way interfere with any advertisements and/or safety features
-            on the Website;
-          </li>
-          <li>
-            You will not circumvent, remove, alter, deactivate, degrade, or thwart any of the Content protections in the
-            Website;
-          </li>
-          <li>
-            You will not use any robot, spider, scraper, or other automated means to access the Website for any purpose
-            without our express, written permission; <span className="legal-underline">provided, however</span>, that we
-            may grant the operators of public search engines permission to use spiders to copy materials from the public
-            portions of the Website for the sole purpose of, and solely to the extent necessary for, creating
-            publicly-available searchable indices of the materials, but not caches or archives of such materials; and
-          </li>
-          <li>
-            You will not take any action that imposes or may impose (in our sole discretion) an unreasonable or
-            disproportionately large load on our technical infrastructure.
-          </li>
-        </ul>
-        <p>If you find something that violates our Community Guidelines, please let us know, and we’ll review it.</p>
-
-        <p>
-          3. <span className="legal-bold legal-underline">COMMUNICATIONS WITH US</span>
-        </p>
-        <p>
-          Although we encourage you to e-mail us, we do not want you to, and you should not, e-mail us any content that
-          contains confidential information. With respect to all e-mails and communications you send to us, including,
-          but not limited to, feedback, questions, comments, suggestions, and the like, we shall be free to use any
-          ideas, concepts, know-how, or techniques contained in your communications for any purpose whatsoever,
-          including but not limited to, the development, production, and marketing of products and services that
-          incorporate such information without compensation or attribution to you.
-        </p>
-
-        <p>
-          4. <span className="legal-bold legal-underline">NO WARRANTIES; LIMITATION OF LIABILITY</span>
-        </p>
-        <p>
-          THE WEBSITE AND THE CONTENT ARE PROVIDED “AS IS” AND “AS AVAILABLE” WITHOUT ANY WARRANTIES OF ANY KIND,
-          INCLUDING THAT THE WEBSITE OR CONTENT WILL OPERATE ERROR-FREE OR THAT THE WEBSITE, ITS SERVERS, OR THE CONTENT
-          ARE FREE OF COMPUTER VIRUSES OR SIMILAR CONTAMINATION OR DESTRUCTIVE FEATURES.
-        </p>
-        <p>
-          WE DISCLAIM ALL WARRANTIES, INCLUDING, BUT NOT LIMITED TO, WARRANTIES OF TITLE, MERCHANTABILITY,
-          NON-INFRINGEMENT OF THIRD PARTIES’ RIGHTS, AND FITNESS FOR PARTICULAR PURPOSE AND ANY WARRANTIES ARISING FROM
-          A COURSE OF DEALING, COURSE OF PERFORMANCE, OR USAGE OF TRADE.
-        </p>
-        <p>
-          THE WEBSITE MAY CONTAIN TECHNICAL INACCURACIES OR TYPOGRAPHICAL ERRORS OR OMISSIONS. UNLESS REQUIRED BY
-          APPLICABLE LAWS, WE ARE NOT RESPONSIBLE FOR ANY SUCH TYPOGRAPHICAL OR TECHNICAL ERRORS LISTED ON THE WEBSITE.
-          WE RESERVE THE RIGHT TO MAKE CHANGES, CORRECTIONS, AND/OR IMPROVEMENTS TO THE WEBSITE AND/OR ADD OR REMOVE
-          CONTENT AT ANY TIME WITHOUT NOTICE.
-        </p>
-        <p>
-          IN CONNECTION WITH ANY WARRANTY, CONTRACT, OR COMMON LAW TORT CLAIMS: (I) WE AND OUR LICENSORS SHALL NOT BE
-          LIABLE FOR ANY INCIDENTAL OR CONSEQUENTIAL DAMAGES, LOST PROFITS, OR DAMAGES RESULTING FROM LOST DATA OR
-          BUSINESS INTERRUPTION RESULTING FROM THE USE OR INABILITY TO ACCESS AND USE THE WEBSITE OR THE CONTENT, EVEN
-          IF WE HAVE BEEN ADVISED OF THE POSSIBILITY OF SUCH DAMAGES; AND (II) ANY DIRECT DAMAGES THAT YOU MAY SUFFER AS
-          A RESULT OF YOUR USE OF THE WEBSITE OR THE CONTENT SHALL BE LIMITED TO FIFTY US DOLLARS ($50).
-        </p>
-        <p>
-          SOME JURISDICTIONS DO NOT ALLOW THE EXCLUSION OF CERTAIN WARRANTIES. THEREFORE, SOME OF THE ABOVE LIMITATIONS
-          ON WARRANTIES IN THIS SECTION MAY NOT APPLY TO YOU.
-        </p>
-        <p>NOTHING IN THESE TERMS OF USE SHALL AFFECT ANY NON-WAIVABLE STATUTORY RIGHTS THAT APPLY TO YOU.</p>
-
-        <p>
-          5. <span className="legal-bold legal-underline">EXTERNAL SITES</span>
-        </p>
-        <p>
-          The Website may contain links to third-party websites (“
-          <span className="legal-underline">External Sites</span>”). These links are provided solely as a convenience to
-          you and not as an endorsement by us of the content on such External Sites. The content of such External Sites
-          is developed and provided by others. You should contact the site administrator or webmaster for those External
-          Sites if you have any concerns regarding such links or any content located on such External Sites. We are not
-          responsible for the content of any linked External Sites and do not make any representations regarding the
-          content or accuracy of materials on such External Sites. You should take precautions when downloading files
-          from all websites to protect your computer from viruses and other destructive programs. If you decide to
-          access linked External Sites, you do so at your own risk.
-        </p>
-
-        <p>
-          6. <span className="legal-bold legal-underline">INDEMNIFICATION</span>
-        </p>
-        <p>
-          You agree to defend, indemnify, and hold us and our officers, directors, employees, agents, successors,
-          licensees, licensors, and assigns harmless from and against any damages, liabilities, losses, expenses,
-          claims, actions, and/or demands, including, without limitation, reasonable legal and accounting fees, arising
-          or resulting from: (i) your breach of this Agreement; (ii) your misuse of the Content or the Website; and/or
-          (iii) your violation of any third-party rights, including without limitation any copyright, trademark,
-          property, publicity, or privacy right. We shall provide notice to you of any such claim, suit, or proceeding
-          and shall assist you, at your expense, in defending any such claim, suit, or proceeding. We reserve the right
-          to assume the exclusive defense and control (at your expense) of any matter that is subject to indemnification
-          under this section. In such case, you agree to cooperate with any reasonable requests assisting our defense of
-          such matter.
-        </p>
-
-        <p>
-          7. <span className="legal-bold legal-underline">COMPLIANCE WITH APPLICABLE LAWS</span>
-        </p>
-        <p>
-          The Website is based in the United States. We make no claims concerning whether the Content may be downloaded,
-          viewed, or be appropriate for use outside of the United States. If you access the Website or the Content from
-          outside of the United States, you do so at your own risk. Whether inside or outside of the United States, you
-          are solely responsible for ensuring compliance with the laws of your specific jurisdiction.
-        </p>
-
-        <p>
-          8. <span className="legal-bold legal-underline">CHANGES TO THE AGREEMENT</span>
-        </p>
-        <p>
-          These Terms of Use are effective as of the last updated date stated at the top. We may change these Terms of
-          Use from time to time with or without notice to you. Any such changes will be posted on the Website. By
-          accessing the Website after we make any such changes to these Terms of Use, you are deemed to have accepted
-          such changes. Please refer back to these Terms of Use on a regular basis.
-        </p>
-
-        <p>
-          9. <span className="legal-bold legal-underline">TERMINATION OF THE AGREEMENT</span>
-        </p>
-        <p>
-          We reserve the right, in our sole discretion, to restrict, suspend, or terminate this Agreement and the
-          Website, and your access to all or any part of the Website, at any time and for any reason without prior
-          notice or liability. <span className="legal-underline">Sections 3-15</span> shall survive the termination of
-          this Agreement.
-        </p>
-
-        <p>
-          10. <span className="legal-bold legal-underline">CONTROLLING LAW</span>
-        </p>
-        <p>
-          This Agreement and any action related thereto will be governed by the laws of the State of New York without
-          regard to its conflict of laws provisions.
-        </p>
-
-        <p>
-          11. <span className="legal-bold legal-underline">BINDING ARBITRATION</span>
-        </p>
-        <p>
-          In the event of a dispute arising between you and Estuary under or relating to these Terms of Use or the
-          Website (each, a “<span className="legal-underline">Dispute</span>”), such dispute will be finally and
-          exclusively resolved by binding arbitration governed by the Federal Arbitration Act (“
-          <span className="legal-underline">FAA</span>). Any election to arbitrate, at any time, shall be final and
-          binding on the other party. NEITHER PARTY SHALL HAVE THE RIGHT TO LITIGATE SUCH CLAIM IN COURT OR TO HAVE A
-          JURY TRIAL, EXCEPT EITHER PARTY MAY BRING ITS CLAIM IN ITS LOCAL SMALL CLAIMS COURT, IF PERMITTED BY THAT
-          SMALL CLAIMS COURT RULES AND IF WITHIN SUCH COURT’S JURISDICTION. ARBITRATION IS DIFFERENT FROM COURT, AND
-          DISCOVERY AND APPEAL RIGHTS MAY ALSO BE LIMITED IN ARBITRATION. All disputes will be resolved before a neutral
-          arbitrator selected jointly by you and Estuary, whose decision will be final, except for a limited right of
-          appeal under the FAA. The arbitration shall be commenced and conducted by JAMS pursuant to its then current
-          Comprehensive Arbitration Rules and Procedures and in accordance with the Expedited Procedures in those rules,
-          or, where appropriate, pursuant to JAMS’ Streamlined Arbitration Rules and Procedures. All applicable JAMS’
-          rules and procedures are available at the JAMS website www.jamsadr.com. Each of you and Estuary will be
-          responsible for paying any JAMS filing, administrative, and arbitrator fees in accordance with JAMS rules.
-          Judgment on the arbitrator’s award may be entered in any court having jurisdiction. This clause shall not
-          preclude parties from seeking provisional remedies in aid of arbitration from a court of appropriate
-          jurisdiction. The arbitration may be conducted in person, through the submission of documents, by phone, or
-          online. If conducted in person, the arbitration shall take place in the United States county where you reside.
-          The parties may litigate in court to compel arbitration, to stay a proceeding pending arbitration, or to
-          confirm, modify, vacate, or enter judgment on the award entered by the arbitrator. The parties shall cooperate
-          in good faith in the voluntary and informal exchange of all non-privileged documents and other information
-          (including electronically stored information) relevant to the Dispute immediately after commencement of the
-          arbitration. As set forth in <span className="legal-underline">Section 13</span> below, nothing in these Terms
-          of Use will prevent us from seeking injunctive relief in any court of competent jurisdiction as necessary to
-          protect our proprietary interests.
-        </p>
-
-        <p>
-          12. <span className="legal-bold legal-underline">CLASS ACTION WAIVER</span>
-        </p>
-        <p>
-          You agree that any arbitration or proceeding shall be limited to the Dispute between us and you individually.
-          To the full extent permitted by law, (i) no arbitration or proceeding shall be joined with any other; (ii)
-          there is no right or authority for any Dispute to be arbitrated or resolved on a class action-basis or to
-          utilize class action procedures; and (iii) there is no right or authority for any Dispute to be brought in a
-          purported representative capacity on behalf of the general public or any other persons. YOU AGREE THAT YOU MAY
-          BRING CLAIMS AGAINST US ONLY IN YOUR INDIVIDUAL CAPACITY AND NOT AS A PLAINTIFF OR CLASS MEMBER IN ANY
-          PURPORTED CLASS OR REPRESENTATIVE PROCEEDING.
-        </p>
-
-        <p>
-          13. <span className="legal-bold legal-underline">EQUITABLE RELIEF</span>
-        </p>
-        <p>
-          You acknowledge and agree that in the event of a breach or threatened violation of our intellectual property
-          rights and confidential and proprietary information by you, we will suffer irreparable harm and will therefore
-          be entitled to injunctive relief to enforce this Agreement. We may, without waiving any other remedies under
-          this Agreement, seek from any court having jurisdiction any interim, equitable, provisional, or injunctive
-          relief that is necessary to protect our rights and property pending the outcome of the arbitration referenced
-          above. All claims or disputes arising out of or in connection with this Agreement shall be heard exclusively
-          by any of the federal or state courts of competent jurisdiction located in the State of New York.
-        </p>
-
-        <p>
-          14. <span className="legal-bold legal-underline">RESTRICTIONS</span>
-        </p>
-        <p>
-          The Website is available only to individuals aged 13 years or older. If you are 13 or older, but under the age
-          of majority in your jurisdiction, you should review the Agreement with your parent or guardian to make sure
-          that you and your parent or guardian understand it. If you are under the age of 13, you may use the Website
-          only with the consent of your parent or guardian. We reserve the right, in our sole and absolute discretion,
-          to deny you access to the Website, or any portion of the Website, without notice and without reason.
-        </p>
-
-        <p>
-          15. <span className="legal-bold legal-underline">MISCELLANEOUS</span>
-        </p>
-        <p>
-          Our failure to act on or enforce any provision of the Agreement shall not be construed as a waiver of that
-          provision or any other provision in this Agreement. No waiver shall be effective against us unless made in
-          writing, and no such waiver shall be construed as a waiver in any other or subsequent instance. Except as
-          expressly agreed by us and you in writing, this Agreement constitutes the entire Agreement between you and us
-          with respect to the subject matter, and supersedes all previous or contemporaneous agreements, whether written
-          or oral, between the parties with respect to the subject matter. The section headings are provided merely for
-          convenience and shall not be given any legal import. This Agreement will inure to the benefit of our
-          successors, assigns, licensees, and sublicensees.
-        </p>
-      </LegalWrapper>
-    </Layout>
-  );
->>>>>>> b1dbf22d
 };
 
 export default Terms;