--- conflicted
+++ resolved
@@ -2,11 +2,8 @@
 import clsx from 'clsx';
 import { GatsbyImage, IGatsbyImageData } from 'gatsby-plugin-image';
 import LinkFilled from '../LinksAndButtons/LinkFilled';
-<<<<<<< HEAD
 import { getSlugifiedText } from '../../../shared';
-=======
 import ConnectorLogoPlaceholder from '../ConnectorLogoPlaceholder';
->>>>>>> 7826c31d
 import {
     wrapper,
     formControl,
@@ -47,7 +44,6 @@
     slotProps: { paper: { style: { maxHeight: '30vh' } } },
 };
 
-<<<<<<< HEAD
 const getLinkId = (
     xSelect: SelectProps,
     ySelect: SelectProps,
@@ -67,9 +63,8 @@
 
     return `${xTitle}-vs-${yTitle}-${buttonTitle.toLowerCase()}-search-filter-button`;
 };
-=======
+    
 const connectorIconSize = 20;
->>>>>>> 7826c31d
 
 const XvsYFilter = ({
     xSelect,
