--- conflicted
+++ resolved
@@ -1,49 +1,33 @@
-import * as React from "react"
-import clsx from "clsx"
-
-import Header from "./header"
-import Footer from "./footer"
-<<<<<<< HEAD
-import TakeATour from "./TakeATour"
-
-const Layout = ({headerTheme, fixedHeader = false, showTour = false, children}: {headerTheme: "light"|"dark", fixedHeader?: boolean, showTour?: boolean, children: React.ReactNode|React.ReactNode[]}) => {
-  const [closeTour, setCloseTour] = React.useState(typeof window !== 'undefined' && !!localStorage.getItem('@estuary/closeTour'))
-
-  return (
-    <div className="global-wrapper">
-      {showTour && !closeTour && <TakeATour onClose={() => setCloseTour(true)} />}
-      <Header fixedHeader={fixedHeader} theme={headerTheme}/>
-      <main className={clsx(fixedHeader && "global-main-fixed-header")}>{children}</main>
-      <Footer />
-    </div>
-  )
-=======
-const TakeATour = React.lazy(() => import("./TakeATour"))
-
-const Layout = ({
-    headerTheme,
-    fixedHeader = true,
-    showTour = false,
-    children,
-}: {
-    headerTheme: "light" | "dark"
-    fixedHeader?: boolean
-    showTour?: boolean
-    children: React.ReactNode | React.ReactNode[]
-}) => {
-    return (
-        <div className="global-wrapper">
-            <React.Suspense fallback={null}>
-                <TakeATour />
-            </React.Suspense>
-            <Header fixedHeader={fixedHeader} />
-            <main className={clsx(fixedHeader && "global-main-fixed-header")}>
-                {children}
-            </main>
-            <Footer />
-        </div>
-    )
->>>>>>> 2d1e7096
-}
-
-export default Layout+import * as React from "react"
+import clsx from "clsx"
+
+import Header from "./header"
+import Footer from "./footer"
+const TakeATour = React.lazy(() => import("./TakeATour"))
+
+const Layout = ({
+    headerTheme,
+    fixedHeader = true,
+    showTour = false,
+    children,
+}: {
+    headerTheme: "light" | "dark"
+    fixedHeader?: boolean
+    showTour?: boolean
+    children: React.ReactNode | React.ReactNode[]
+}) => {
+    return (
+        <div className="global-wrapper">
+            <React.Suspense fallback={null}>
+                <TakeATour />
+            </React.Suspense>
+            <Header fixedHeader={fixedHeader} />
+            <main className={clsx(fixedHeader && "global-main-fixed-header")}>
+                {children}
+            </main>
+            <Footer />
+        </div>
+    )
+}
+
+export default Layout