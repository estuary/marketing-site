import { GatsbyImage, getImage } from 'gatsby-plugin-image';
import { AvatarGroup } from '@mui/material';
import clsx from 'clsx';
import ArrowRight2 from '../../../svgs/arrow-right-2.svg';
import Avatar from '../../Avatar';
import {
    container,
    cardImageStyle,
    cardHeader,
    cardTag,
    cardDateAndTime,
    cardAuthors,
    cardFooter,
    dot,
    authorInfo,
    imgWrapper,
    darkContainer,
} from './styles.module.less';
import { CardProps } from './shared';
import CardLink from './Link';

const getReadingTime = (body?: CardProps['data']['body']) => {
    return body
        ? body.data.childMarkdownRemark.fields.readingTime.text.replace(
              'read',
              ''
          )
        : null;
};

const renderTags = (tags?: CardProps['data']['tags']) => {
    if (!tags || tags.length < 1) return null;
    return <span className={cardTag}>{tags[0].name}</span>;
};

const renderDateAndTime = (updatedAt: string, readingTime: string | null) => {
    if (!updatedAt || !readingTime) return null;

    return (
        <div className={cardDateAndTime}>
            <span>{updatedAt}</span>
            <div className={dot} />
            <span>{readingTime}</span>
        </div>
    );
};

const renderAuthors = (authors: CardProps['data']['authors']) => {
    if (!authors || authors.length === 0) return null;

    if (authors.length > 1) {
        return (
            <AvatarGroup max={3}>
<<<<<<< HEAD
                {authors.map((author) => (
                    <Avatar
                        key={author.id}
                        image={
                            author.picture.localFile.childImageSharp
                                .gatsbyImageData
                        }
                        alt={`Picture of ${author.name}`}
                        name={author.name}
                    />
                ))}
=======
                {authors.map((author) => {
                    const authorImage = author.picture?.localFile
                        ?.childImageSharp?.gatsbyImageData
                        ? getImage(
                              author.picture.localFile.childImageSharp
                                  .gatsbyImageData
                          )
                        : undefined;
                    return (
                        <Avatar
                            key={author.id}
                            image={authorImage}
                            alt={`Picture of ${author.name}`}
                            name={author.name}
                        />
                    );
                })}
>>>>>>> d3848f2c
            </AvatarGroup>
        );
    }

    const singleAuthor = authors[0];
    const singleAuthorImage = singleAuthor.picture?.localFile?.childImageSharp
        ?.gatsbyImageData
        ? getImage(
              singleAuthor.picture.localFile.childImageSharp.gatsbyImageData
          )
        : undefined;

    return (
        <>
            <Avatar
                image={singleAuthorImage}
                alt={`Picture of ${singleAuthor.name}`}
                name={singleAuthor.name}
            />
            <div className={authorInfo}>
                <span>{singleAuthor.name}</span>
                {singleAuthor.role ? (
                    <>
                        <div className={dot} />
                        <span>{singleAuthor.role}</span>
                    </>
                ) : null}
            </div>
        </>
    );
};

const Card = ({
    data,
    footerTag,
    hasImgBackground = false,
    linkId,
    isDarkTheme,
    containerClassName,
    target,
}: CardProps) => {
    const readingTime = getReadingTime(data.body);

    const commonImageProps = {
        alt: data.hero?.alternativeText ?? 'Card image',
        className: cardImageStyle,
    };

    const cardImageLocalFile = data.hero?.localFile;
    const cardImage =
        cardImageLocalFile?.extension === 'svg' ? (
            <img src={cardImageLocalFile.publicURL} {...commonImageProps} />
        ) : cardImageLocalFile?.childImageSharp ? (
            <GatsbyImage
                image={cardImageLocalFile.childImageSharp.gatsbyImageData}
                {...commonImageProps}
            />
        ) : null;

    const commonLinkProps = {
        id: linkId,
        className: clsx(
            container,
            isDarkTheme ? darkContainer : null,
            containerClassName
        ),
    };

    return (
        <li key={data.id}>
            <CardLink
                data={data}
                target={target}
                commonLinkProps={commonLinkProps}
            >
                {hasImgBackground ? (
                    <div className={imgWrapper}>{cardImage}</div>
                ) : (
                    cardImage
                )}

                {!!data.tags || (data.updatedAt && readingTime) ? (
                    <div className={cardHeader}>
                        {data.tags && data.tags.length > 0
                            ? renderTags(data.tags)
                            : null}
                        {data.updatedAt && readingTime
                            ? renderDateAndTime(data.updatedAt, readingTime)
                            : null}
                    </div>
                ) : null}

                <h3>{data.title}</h3>
                {data.description ? <p>{data.description}</p> : null}

                {data.authors ? (
                    <div className={cardAuthors}>
                        {renderAuthors(data.authors)}
                    </div>
                ) : null}

                <div className={cardFooter}>
                    {footerTag ? <span>{footerTag}</span> : null}
                    <ArrowRight2 />
                </div>
            </CardLink>
        </li>
    );
};

export default Card;<|MERGE_RESOLUTION|>--- conflicted
+++ resolved
@@ -51,19 +51,6 @@
     if (authors.length > 1) {
         return (
             <AvatarGroup max={3}>
-<<<<<<< HEAD
-                {authors.map((author) => (
-                    <Avatar
-                        key={author.id}
-                        image={
-                            author.picture.localFile.childImageSharp
-                                .gatsbyImageData
-                        }
-                        alt={`Picture of ${author.name}`}
-                        name={author.name}
-                    />
-                ))}
-=======
                 {authors.map((author) => {
                     const authorImage = author.picture?.localFile
                         ?.childImageSharp?.gatsbyImageData
@@ -81,7 +68,6 @@
                         />
                     );
                 })}
->>>>>>> d3848f2c
             </AvatarGroup>
         );
     }
