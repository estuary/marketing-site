--- conflicted
+++ resolved
@@ -139,11 +139,7 @@
 
     return (
         <li key={data.id}>
-<<<<<<< HEAD
-            <Link id={linkId} to={`/${data.slug}`} className={container}>
-=======
-            <Link to={data.slug} className={container}>
->>>>>>> ce38fc0c
+            <Link id={linkId} to={data.slug} className={container}>
                 {hasImgBackground ? (
                     <div className={imgWrapper}>
                         <GatsbyImage {...imageProps} />
