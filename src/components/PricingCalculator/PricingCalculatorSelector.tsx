import { InputLabel } from '@mui/material';
import * as React from 'react';
import MinusSign from '../../svgs/minus-sign.svg';
import PlusSign from '../../svgs/plus-sign.svg';
import { PricingCalculatorContext } from './PricingCalculatorProvider';
import {
    ButtonMinus,
    ButtonPlus,
    ConnectorsCounterWrapper,
    CountInput,
    Form,
} from './styles';

const inputLabel = 'Number of connectors';

export const PricingCalculatorSelector = () => {
    const pricingCalculator = React.useContext(PricingCalculatorContext);

<<<<<<< HEAD
    const handleMinusClick = () => {
        pricingCalculator?.setSelectedConnectors((c) => Math.max(2, c - 1));
    };
=======
  const maxConnectors = 21;

  const handleMinusClick = () => {
    setSelectedConnectors((c) => Math.max(2, c - 1));
  };
>>>>>>> ebfc0e66

    const handlePlusClick = () =>
        pricingCalculator?.setSelectedConnectors((c) => Math.max(0, c + 1));

<<<<<<< HEAD
    const handleCountInputChange = (
        evt: React.ChangeEvent<HTMLInputElement | HTMLTextAreaElement>
    ) => {
        const value = parseInt(evt.target.value, 10);
        pricingCalculator?.setSelectedConnectors(value >= 2 ? value : 2);
    };

    return (
        <ConnectorsCounterWrapper>
            <ButtonMinus
                onClick={handleMinusClick}
                disabled={pricingCalculator?.selectedConnectors === 2}
                aria-label={`decrease ${inputLabel}`}
            >
                <MinusSign />
            </ButtonMinus>
            <Form variant="outlined">
                <InputLabel htmlFor="pricing-calculator-selector-input">
                    {inputLabel}
                </InputLabel>
                <CountInput
                    id="pricing-calculator-selector-input"
                    label="Number of connectors"
                    inputProps={{
                        style: { textAlign: 'center' },
                        min: 2,
                    }}
                    type="number"
                    value={pricingCalculator?.selectedConnectors}
                    onChange={handleCountInputChange}
                    notched
                />
            </Form>
            <ButtonPlus
                onClick={handlePlusClick}
                aria-label={`increase ${inputLabel}`}
            >
                <PlusSign />
            </ButtonPlus>
        </ConnectorsCounterWrapper>
    );
=======
  const handleCountInputChange = (evt: React.ChangeEvent<HTMLInputElement | HTMLTextAreaElement>) => {
    const value = parseInt(evt.target.value);

    if (!Number.isNaN(value)) {
      const clampedValue = Math.max(2, Math.min(maxConnectors, value));
      setSelectedConnectors(clampedValue);
    }
  };

  return (
    <ConnectorsCounterWrapper>
      <ButtonMinus onClick={handleMinusClick} disabled={selectedConnectors === 2} aria-label={`decrease ${inputLabel}`}>
        <MinusSign />
      </ButtonMinus>
      <Form variant="outlined">
        <InputLabel htmlFor="pricing-calculator-selector-input">{inputLabel}</InputLabel>
        <CountInput
          id="pricing-calculator-selector-input"
          label="Number of connectors"
          inputProps={{
            style: { textAlign: 'center' },
            min: 2,
            max: maxConnectors
          }}
          value={selectedConnectors > 20 ? '+20' : selectedConnectors.toString()}
          onChange={handleCountInputChange}
          notched
        />
      </Form>
      <ButtonPlus onClick={handlePlusClick} disabled={selectedConnectors === maxConnectors} aria-label={`increase ${inputLabel}`}>
        <PlusSign />
      </ButtonPlus>
    </ConnectorsCounterWrapper>
  );
>>>>>>> ebfc0e66
};<|MERGE_RESOLUTION|>--- conflicted
+++ resolved
@@ -2,80 +2,31 @@
 import * as React from 'react';
 import MinusSign from '../../svgs/minus-sign.svg';
 import PlusSign from '../../svgs/plus-sign.svg';
-import { PricingCalculatorContext } from './PricingCalculatorProvider';
+import { usePricingCalculator } from './PricingCalculatorProvider';
 import {
-    ButtonMinus,
-    ButtonPlus,
-    ConnectorsCounterWrapper,
-    CountInput,
-    Form,
+  ButtonMinus,
+  ButtonPlus,
+  ConnectorsCounterWrapper,
+  CountInput,
+  Form,
 } from './styles';
 
 const inputLabel = 'Number of connectors';
 
 export const PricingCalculatorSelector = () => {
-    const pricingCalculator = React.useContext(PricingCalculatorContext);
+  const { selectedConnectors, setSelectedConnectors } = usePricingCalculator()
 
-<<<<<<< HEAD
-    const handleMinusClick = () => {
-        pricingCalculator?.setSelectedConnectors((c) => Math.max(2, c - 1));
-    };
-=======
   const maxConnectors = 21;
 
   const handleMinusClick = () => {
     setSelectedConnectors((c) => Math.max(2, c - 1));
   };
->>>>>>> ebfc0e66
 
-    const handlePlusClick = () =>
-        pricingCalculator?.setSelectedConnectors((c) => Math.max(0, c + 1));
+  const handlePlusClick = () =>
+    setSelectedConnectors((c) => Math.max(0, c + 1));
 
-<<<<<<< HEAD
-    const handleCountInputChange = (
-        evt: React.ChangeEvent<HTMLInputElement | HTMLTextAreaElement>
-    ) => {
-        const value = parseInt(evt.target.value, 10);
-        pricingCalculator?.setSelectedConnectors(value >= 2 ? value : 2);
-    };
-
-    return (
-        <ConnectorsCounterWrapper>
-            <ButtonMinus
-                onClick={handleMinusClick}
-                disabled={pricingCalculator?.selectedConnectors === 2}
-                aria-label={`decrease ${inputLabel}`}
-            >
-                <MinusSign />
-            </ButtonMinus>
-            <Form variant="outlined">
-                <InputLabel htmlFor="pricing-calculator-selector-input">
-                    {inputLabel}
-                </InputLabel>
-                <CountInput
-                    id="pricing-calculator-selector-input"
-                    label="Number of connectors"
-                    inputProps={{
-                        style: { textAlign: 'center' },
-                        min: 2,
-                    }}
-                    type="number"
-                    value={pricingCalculator?.selectedConnectors}
-                    onChange={handleCountInputChange}
-                    notched
-                />
-            </Form>
-            <ButtonPlus
-                onClick={handlePlusClick}
-                aria-label={`increase ${inputLabel}`}
-            >
-                <PlusSign />
-            </ButtonPlus>
-        </ConnectorsCounterWrapper>
-    );
-=======
   const handleCountInputChange = (evt: React.ChangeEvent<HTMLInputElement | HTMLTextAreaElement>) => {
-    const value = parseInt(evt.target.value);
+    const value = parseInt(evt.target.value, 10);
 
     if (!Number.isNaN(value)) {
       const clampedValue = Math.max(2, Math.min(maxConnectors, value));
@@ -108,5 +59,4 @@
       </ButtonPlus>
     </ConnectorsCounterWrapper>
   );
->>>>>>> ebfc0e66
 };