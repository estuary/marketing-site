<<<<<<< HEAD
import * as React from 'react';
import BrandCard from './BrandCard';
import { PricingCalculatorContext } from './PricingCalculatorProvider';
import { ComparisonWrapper } from './styles';

export const PricingCalculatorComparison = () => {
    const pricingCalculator = React.useContext(PricingCalculatorContext);

    return (
        <ComparisonWrapper>
            <BrandCard
                title="ESTUARY"
                price={pricingCalculator?.prices.estuary ?? 0}
            />
            <BrandCard
                title="Confluent"
                price={pricingCalculator?.prices.confluent ?? 0}
            />
            <BrandCard
                title="Fivetran"
                price={pricingCalculator?.prices.fivetran ?? 0}
            />
        </ComparisonWrapper>
    );
};
=======
import * as React from "react"
import OpenHubspotModal from "../HubSpot/OpenModal"
import BrandCard from "./BrandCard"
import { PricingCalculatorContext } from "./PricingCalculatorProvider"
import { ComparisonWrapper } from "./styles"

export const PricingCalculatorComparison = () => {
  const { prices, selectedConnectors, selectedGbs } = React.useContext(PricingCalculatorContext)

  return (
    <ComparisonWrapper>
      {selectedConnectors === 21 || selectedGbs === 5 ? (
        <OpenHubspotModal
          buttonLabel="Need More?"
          buttonId="section-one-hubspot"
        />
      ) : (
        <>
          <BrandCard
            title="ESTUARY"
            price={prices.estuary}
          />
          <BrandCard
            title="Confluent"
            price={prices.confluent}
          />
          <BrandCard
            title="Fivetran"
            price={prices.fivetran}
          />
        </>
      )}
    </ComparisonWrapper>
  )
}
>>>>>>> ebfc0e66
<|MERGE_RESOLUTION|>--- conflicted
+++ resolved
@@ -1,38 +1,11 @@
-<<<<<<< HEAD
-import * as React from 'react';
-import BrandCard from './BrandCard';
-import { PricingCalculatorContext } from './PricingCalculatorProvider';
-import { ComparisonWrapper } from './styles';
-
-export const PricingCalculatorComparison = () => {
-    const pricingCalculator = React.useContext(PricingCalculatorContext);
-
-    return (
-        <ComparisonWrapper>
-            <BrandCard
-                title="ESTUARY"
-                price={pricingCalculator?.prices.estuary ?? 0}
-            />
-            <BrandCard
-                title="Confluent"
-                price={pricingCalculator?.prices.confluent ?? 0}
-            />
-            <BrandCard
-                title="Fivetran"
-                price={pricingCalculator?.prices.fivetran ?? 0}
-            />
-        </ComparisonWrapper>
-    );
-};
-=======
 import * as React from "react"
 import OpenHubspotModal from "../HubSpot/OpenModal"
 import BrandCard from "./BrandCard"
-import { PricingCalculatorContext } from "./PricingCalculatorProvider"
+import { usePricingCalculator } from "./PricingCalculatorProvider"
 import { ComparisonWrapper } from "./styles"
 
 export const PricingCalculatorComparison = () => {
-  const { prices, selectedConnectors, selectedGbs } = React.useContext(PricingCalculatorContext)
+  const { selectedConnectors, selectedGbs, prices } = usePricingCalculator()
 
   return (
     <ComparisonWrapper>
@@ -59,5 +32,4 @@
       )}
     </ComparisonWrapper>
   )
-}
->>>>>>> ebfc0e66
+}