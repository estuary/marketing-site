--- conflicted
+++ resolved
@@ -37,13 +37,9 @@
                     <RenderToc items={tableOfContents} />
                 </div>
             ) : null}
-<<<<<<< HEAD
-            <SidebarCta ctaButtonid={ctaButtonid} />
-=======
-            <OutboundLinkFilled href={dashboardRegisterUrl}>
+            <OutboundLinkFilled id={ctaButtonid} href={dashboardRegisterUrl}>
                 Start Building For Free
             </OutboundLinkFilled>
->>>>>>> ce38fc0c
         </div>
     );
 };
