@import '../../../globalStyles/sections.module.less';

.animationBaseStyling {
    width: 100%;

    &> :first-child {
        overflow: visible;
        max-height: 80vh;
        width: 100%;
        height: 100%;
    }

    &> :not(:first-child) {
        display: none;
    }

    @media (min-width: 1025px) {
        &> :first-child {
            width: 406.5px;
            height: 365px;
        }
    }
}

.container {
    padding-top: 16px !important;
    padding-bottom: 40px !important;
    display: flex;
    flex-direction: column;
    width: 100%;

    @media (min-width: 1281px) {
        justify-content: center;
        align-items: center;
        padding-top: 4vh;
        padding-bottom: 4vh;
    }

    @media (max-width: 1024px) {
        padding-top: 52px;
    }

    @media (max-width: 425px) {
        min-height: 500px;
        padding-top: 16px;
    }
}

.mainContent {
    .globalMaxWidth;

    display: flex;
    width: 100%;
    justify-content: space-between;
    align-items: center;
    gap: 40px;

    @media (max-width: 1536px) {
        margin-right: 0;
        padding-right: 0;
    }

    @media (max-width: 810px) {
        .globalMaxWidth;
        flex-direction: column-reverse;
    }

    h1 {
        max-width: 760px;
    }

    p {
        font-size: 1rem;
        margin-bottom: 12px;
        max-width: 560px;
    }
}

.flowAnimationContainer {
    display: flex;
    flex: 1 1 auto;
    justify-content: flex-end;
    min-width: 24rem;
    position: relative;
    right: 20px;

    div {
        margin-left: auto;
    }

    @media (min-width: 1280px) {
        right: 0;
    }

    @media (max-width: 1024px) {
        min-width: 20rem;
        width: 100%;
    }

    @media (max-width: 810px) {
        display: none;
    }
}

.flowAnimationPlaceholderContainer {
    .animationBaseStyling;
<<<<<<< HEAD
=======
}

.metricCardsList {
    .globalMaxWidth;
    .sectionTopBottomPadding;

    margin-bottom: 0;
    padding-top: 0;
    padding-bottom: 29px;
    width: 100%;
    display: grid;
    grid-template-columns: repeat(4, 1fr);
    gap: 24px;

    @media (max-width: 1116px) {
        grid-template-columns: repeat(2, 1fr);
    }

    @media (max-width: 600px) {
        grid-template-columns: repeat(1, 1fr);
    }
>>>>>>> 94a2d679
}<|MERGE_RESOLUTION|>--- conflicted
+++ resolved
@@ -104,28 +104,4 @@
 
 .flowAnimationPlaceholderContainer {
     .animationBaseStyling;
-<<<<<<< HEAD
-=======
-}
-
-.metricCardsList {
-    .globalMaxWidth;
-    .sectionTopBottomPadding;
-
-    margin-bottom: 0;
-    padding-top: 0;
-    padding-bottom: 29px;
-    width: 100%;
-    display: grid;
-    grid-template-columns: repeat(4, 1fr);
-    gap: 24px;
-
-    @media (max-width: 1116px) {
-        grid-template-columns: repeat(2, 1fr);
-    }
-
-    @media (max-width: 600px) {
-        grid-template-columns: repeat(1, 1fr);
-    }
->>>>>>> 94a2d679
 }