--- conflicted
+++ resolved
@@ -41,13 +41,8 @@
                 <MetricCard value="&#60;100 ms" label="Latency" />
                 <MetricCard value="1 petabyte / month" label="Data moved" />
                 <MetricCard value="99.9%" label="Uptime" />
-<<<<<<< HEAD
             </MetricCardsList>
-            <VanityLogosMarquee />
-=======
-            </ul>
             <VanityLogosMarquee pageId="homepage" />
->>>>>>> 94a2d679
         </section>
     );
 };
