import * as React from 'react';
import ActiveUsersIcon from '../../../svgs/metric-active-users.svg';
import LatencyIcon from '../../../svgs/metric-latency.svg';
import SingleDataflowIcon from '../../../svgs/metric-single-dataflow.svg';
import MetricCard from '../../MetricCard';
import VanityLogosMarquee from '../../VanityLogosMarquee';
import AnimFallback from './AnimFallback';
import AnimatedHero from './AnimatedHero';
import {
    Container,
    FlowAnimationContainer,
    HomepageDescription,
    HomepageHeader,
    HomepageHeadingButtons,
    HomepageTitle,
    MainContent,
    MetricCardsList,
    PrimaryButton,
    SecondaryButton,
} from './styles';

const metricIconColor = '#FFFFFF';

const SectionOne = () => {
    return (
        <Container>
            <MainContent>
                <HomepageHeader>
                    <HomepageTitle>
                        <span>MEET</span> <span>THE FASTEST</span>
                        <span>,</span> <span>MOST RELIABLE</span>{' '}
                        <span>ETL</span>
                    </HomepageTitle>
                    <HomepageDescription>
                        The only platform built from the ground up for truly
                        real-time ETL and ELT data integration, set up in
                        minutes.
                    </HomepageDescription>
                    <HomepageHeadingButtons>
                        <PrimaryButton
                            target="_blank"
                            href="https://dashboard.estuary.dev/register"
                        >
                            Build a Pipeline
                        </PrimaryButton>
                        <SecondaryButton
                            buttonLabel="Contact Us"
                            buttonId="section-one-hubspot"
                        />
                    </HomepageHeadingButtons>
                </HomepageHeader>
                <FlowAnimationContainer>
                    <React.Suspense fallback={AnimFallback}>
                        <AnimatedHero />
                    </React.Suspense>
                </FlowAnimationContainer>
            </MainContent>
            <MetricCardsList>
<<<<<<< HEAD
                <MetricCard
                    icon={<ActiveUsersIcon />}
                    value="3000+"
                    label="Active users"
                />
                <MetricCard
                    icon={<LatencyIcon />}
                    value="&#60;100ms"
                    label="Latency"
                />
                <MetricCard
                    icon={<SingleDataflowIcon color="#FFFFFF" />}
                    value="7+gb/sec"
                    label="Single dataflow"
                />
=======
                <MetricCard>
                    <MetricIconWrapper>
                        <ActiveUsersIcon color={metricIconColor} />
                    </MetricIconWrapper>
                    <MetricsWrapper>
                        <MetricValue>3000+</MetricValue>
                        <MetricLabel>Active users</MetricLabel>
                    </MetricsWrapper>
                </MetricCard>
                <MetricCard>
                    <MetricIconWrapper>
                        <LatencyIcon color={metricIconColor} />
                    </MetricIconWrapper>
                    <MetricsWrapper>
                        <MetricValue>&#60;100ms</MetricValue>
                        <MetricLabel>Latency</MetricLabel>
                    </MetricsWrapper>
                </MetricCard>
                <MetricCard>
                    <MetricIconWrapper>
                        <SingleDataflowIcon color={metricIconColor} />
                    </MetricIconWrapper>
                    <MetricsWrapper>
                        <MetricValue>7+gb/sec</MetricValue>
                        <MetricLabel>Single dataflow</MetricLabel>
                    </MetricsWrapper>
                </MetricCard>
>>>>>>> 631b3b27
            </MetricCardsList>
            <VanityLogosMarquee />
        </Container>
    );
};

export default SectionOne;<|MERGE_RESOLUTION|>--- conflicted
+++ resolved
@@ -56,51 +56,21 @@
                 </FlowAnimationContainer>
             </MainContent>
             <MetricCardsList>
-<<<<<<< HEAD
                 <MetricCard
-                    icon={<ActiveUsersIcon />}
+                    icon={<ActiveUsersIcon color={metricIconColor} />}
                     value="3000+"
                     label="Active users"
                 />
                 <MetricCard
-                    icon={<LatencyIcon />}
+                    icon={<LatencyIcon color={metricIconColor} />}
                     value="&#60;100ms"
                     label="Latency"
                 />
                 <MetricCard
-                    icon={<SingleDataflowIcon color="#FFFFFF" />}
+                    icon={<SingleDataflowIcon color={metricIconColor} />}
                     value="7+gb/sec"
                     label="Single dataflow"
                 />
-=======
-                <MetricCard>
-                    <MetricIconWrapper>
-                        <ActiveUsersIcon color={metricIconColor} />
-                    </MetricIconWrapper>
-                    <MetricsWrapper>
-                        <MetricValue>3000+</MetricValue>
-                        <MetricLabel>Active users</MetricLabel>
-                    </MetricsWrapper>
-                </MetricCard>
-                <MetricCard>
-                    <MetricIconWrapper>
-                        <LatencyIcon color={metricIconColor} />
-                    </MetricIconWrapper>
-                    <MetricsWrapper>
-                        <MetricValue>&#60;100ms</MetricValue>
-                        <MetricLabel>Latency</MetricLabel>
-                    </MetricsWrapper>
-                </MetricCard>
-                <MetricCard>
-                    <MetricIconWrapper>
-                        <SingleDataflowIcon color={metricIconColor} />
-                    </MetricIconWrapper>
-                    <MetricsWrapper>
-                        <MetricValue>7+gb/sec</MetricValue>
-                        <MetricLabel>Single dataflow</MetricLabel>
-                    </MetricsWrapper>
-                </MetricCard>
->>>>>>> 631b3b27
             </MetricCardsList>
             <VanityLogosMarquee />
         </Container>
