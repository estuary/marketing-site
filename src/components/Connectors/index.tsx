--- conflicted
+++ resolved
@@ -65,34 +65,9 @@
     slug,
     type,
     showType = false,
-<<<<<<< HEAD
-}: ReturnType<typeof normalizeConnector> & { showType?: boolean }) => (
-    <Link id={`${getSlugifiedText(title)}-link/connectors-page`} to={`${slug}`}>
-        <div className={connectorCard}>
-            <div className={connectorCardTop}>
-                <GatsbyImage
-                    image={logo?.childImageSharp?.gatsbyImageData}
-                    alt={`${title} Logo`}
-                    className={clsx(connectorPostCardImage, 'icon-wrapper')}
-                    loading="eager"
-                />
-                {recommended || showType ? (
-                    <div style={{ flexGrow: 1 }} />
-                ) : null}
-                {recommended ? (
-                    <div>
-                        <p className={connectorPostCardRecommended}>
-                            RECOMMENDED
-                        </p>
-                    </div>
-                ) : null}
-                {showType ? (
-                    <>
-                        {recommended ? <div style={{ flexBasis: 4 }} /> : null}
-=======
 }: ReturnType<typeof normalizeConnector> & { showType?: boolean }) => {
     return (
-        <Link to={`${slug}`}>
+        <Link id={`${getSlugifiedText(title)}-link/connectors-page`} to={`${slug}`}>
             <div className={connectorCard}>
                 <div className={connectorCardTop}>
                     {!logo?.childImageSharp?.gatsbyImageData ? (
@@ -117,7 +92,6 @@
                         <div style={{ flexGrow: 1 }} />
                     ) : null}
                     {recommended ? (
->>>>>>> 0538e200
                         <div>
                             <p className={connectorPostCardRecommended}>
                                 RECOMMENDED
