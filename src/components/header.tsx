--- conflicted
+++ resolved
@@ -118,11 +118,7 @@
                         <Link className="global-header-link" to="https://dashboard.estuary.dev">
                             Log in
                         </Link>
-<<<<<<< HEAD
                         <a target="_blank" href="https://dashboard.estuary.dev/register" className="global-header-try-it-button" >
-=======
-                        <Link className="global-header-try-it-button" to="https://dashboard.estuary.dev/register">
->>>>>>> f8c075ce
                             Try it free
                         </a>
                     </div>
