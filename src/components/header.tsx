--- conflicted
+++ resolved
@@ -1,235 +1,220 @@
-import * as React from "react"
-import { Link, graphql, useStaticQuery } from "gatsby"
-import { useState, useRef, useEffect } from "react"
-import ColoredLogo from "../svgs/colored-logo.svg"
-import SlackIcon from "../svgs/slack-outline.svg"
-import GithubIcon from "../svgs/github-outline.svg"
-import clsx from "clsx"
-import { OutboundLink } from "../components/OutboundLink"
-import { isDesktop } from "react-device-detect"
-
-import HeaderNavbar from "./HeaderNavbar"
-
-const useNavItems = () => {
-    const queryResults = useStaticQuery(graphql`
-        query GetNavData {
-            allStrapiProductComparisonPage {
-                nodes {
-                    Slug
-                    their_name
-                }
-            }
-            allStrapiCaseStudy {
-                nodes {
-                    Slug
-                    Title
-                }
-            }
-        }
-    `)
-
-    return [
-    {
-        title: "Product",
-        children: [
-            isDesktop && {
-                title: "Product Tour",
-                path: "/why"
-            },
-            {
-                title: "About Flow",
-                path: "/product",
-            },
-            {
-                title: "Integrations",
-                path: "/integrations",
-                children: [
-                    {
-                        title: "Sources",
-                        path: "/sources",
-                    },
-                    {
-                        title: "Destinations",
-                        path: "/destinations",
-                    },
-                ],
-            },
-            {
-                title: "Solutions",
-                path: "/solutions",
-            },
-        ].filter(Boolean),
-    },
-    {
-        title: "Pricing",
-        path: "/pricing",
-    },
-    {
-        title: "Connectors",
-        path: "https://estuary.dev/integrations/",
-    },
-    {
-        title: "Resources",
-        children: [
-            {
-                title: "Docs",
-                path: "https://docs.estuary.dev",
-            },
-            {
-                title: "Blog",
-                path: "/blog/data-engineering",
-            },
-            {
-                title: "Case Study",
-                children: queryResults.allStrapiCaseStudy.nodes.map(
-                    caseStudy => ({
-                        title: caseStudy.Title,
-                        path: `/customers/${caseStudy.Slug}`,
-                    })
-                ),
-            },
-            {
-                title: "Comparisons",
-                children:
-                    queryResults.allStrapiProductComparisonPage.nodes.map(
-                        comparison => ({
-                            title: comparison.their_name,
-                            path: `/${comparison.Slug}`,
-                        })
-                    ),
-            },
-            {
-                title: "Podcasts",
-                path: "/podcasts",
-            },
-            {
-                title: "Contact",
-                path: "/about#contact-us",
-            },
-        ],
-    },
-    {
-        title: "Docs",
-        path: "/docs",
-    },
-]
-};
-
-const MenuBarsImage = () => (
-    <svg
-        width="20"
-        height="12"
-        viewBox="0 0 20 12"
-        fill="none"
-        xmlns="http://www.w3.org/2000/svg"
-    >
-        <path
-            d="M1 2H19C19.2652 2 19.5196 1.89464 19.7071 1.70711C19.8946 1.51957 20 1.26522 20 1C20 0.734784 19.8946 0.48043 19.7071 0.292893C19.5196 0.105357 19.2652 0 19 0H1C0.734784 0 0.48043 0.105357 0.292893 0.292893C0.105357 0.48043 0 0.734784 0 1C0 1.26522 0.105357 1.51957 0.292893 1.70711C0.48043 1.89464 0.734784 2 1 2ZM19 10H1C0.734784 10 0.48043 10.1054 0.292893 10.2929C0.105357 10.4804 0 10.7348 0 11C0 11.2652 0.105357 11.5196 0.292893 11.7071C0.48043 11.8946 0.734784 12 1 12H19C19.2652 12 19.5196 11.8946 19.7071 11.7071C19.8946 11.5196 20 11.2652 20 11C20 10.7348 19.8946 10.4804 19.7071 10.2929C19.5196 10.1054 19.2652 10 19 10ZM19 5H1C0.734784 5 0.48043 5.10536 0.292893 5.29289C0.105357 5.48043 0 5.73478 0 6C0 6.26522 0.105357 6.51957 0.292893 6.70711C0.48043 6.89464 0.734784 7 1 7H19C19.2652 7 19.5196 6.89464 19.7071 6.70711C19.8946 6.51957 20 6.26522 20 6C20 5.73478 19.8946 5.48043 19.7071 5.29289C19.5196 5.10536 19.2652 5 19 5Z"
-            fill="white"
-        />
-    </svg>
-)
-
-<<<<<<< HEAD
-const Header = (props: { theme: "light" | "dark", fixedHeader?: boolean }) => {
-=======
-const Header = (props: { fixedHeader?: boolean }) => {
->>>>>>> 2d1e7096
-    const [mobileMenuOpen, setMobileMenuOpen] = useState(false)
-    const wrapperRef = useRef(null);
-
-    const { fixedHeader } = props
-
-<<<<<<< HEAD
-    const { theme, fixedHeader } = props
-=======
-    useEffect(() => {
-        function handleClickOutside(event) {
-          if (wrapperRef.current && !wrapperRef.current.contains(event.target)) {
-            setMobileMenuOpen(false)
-          }
-        }
-    
-        document.addEventListener("mousedown", handleClickOutside);
-        return () => {
-          document.removeEventListener("mousedown", handleClickOutside);
-        };
-      }, [wrapperRef]);
->>>>>>> 2d1e7096
-
-    return (
-        <>
-            {/* @ts-ignore */}
-            <header
-<<<<<<< HEAD
-                className={clsx("global-header", fixedHeader && "global-header-fixed", {
-                    "global-header-light": theme === "light",
-                    "global-header-dark": theme === "dark",
-                })}
-=======
-                className={clsx("global-header global-header-dark", fixedHeader && "global-header-fixed")}
-                ref={wrapperRef}
->>>>>>> 2d1e7096
-            >
-                <div className="global-header-padder" />
-                <Link className="global-header-logo-link" to="/">
-                    <ColoredLogo
-                        className="global-header-logo"
-                        style={{ width: 27, height: 35 }}
-                    />
-                    <h1 className={"global-header-title"}>Estuary</h1>
-                </Link>
-                <div style={{ flex: "1 2 140px" }} />
-                <div className="global-header-wrapper">
-                    <div className={clsx('global-header-link-wrapper', mobileMenuOpen && 'is-open')}>
-                        <HeaderNavbar />
-                    </div>
-                    <div className="global-header-login-try">
-                        <OutboundLink
-                            target="_blank"
-                            href="https://estuary-dev.slack.com/join/shared_invite/zt-86nal6yr-VPbv~YfZE9Q~6Zl~gmZdFQ#/shared-invite/email"
-                            className="header-social-icon"
-                            aria-label="Slack Invite Link"
-                        >
-                            <SlackIcon className="social-icon" />
-                        </OutboundLink>
-                        <OutboundLink
-                            target="_blank"
-                            href="https://github.com/estuary/flow"
-                            className="header-social-icon"
-                            aria-label="Github Repo Link"
-                        >
-                            <GithubIcon className="social-icon" />
-                        </OutboundLink>
-                        <OutboundLink
-                            className="global-header-link"
-                            href="https://dashboard.estuary.dev"
-                            style={{marginRight:"1rem"}}
-                        >
-                            Log in
-                        </OutboundLink>
-                        <OutboundLink
-                            target="_blank"
-                            href="https://dashboard.estuary.dev/register"
-                            className="global-header-try-it-button"
-                        >
-                            Try it free
-                        </OutboundLink>
-                    </div>
-                </div>
-                <div className="global-header-mobile-menu-wrapper">
-                    <button
-                        onClick={() => setMobileMenuOpen(open => !open)}
-                        className="global-header-mobile-menu-button"
-                        title="Menu"
-                    >
-                        <MenuBarsImage />
-                    </button>
-                </div>
-                <div className="global-header-padder" />
-            </header>
-        </>
-    )
-}
-
-export default Header+import * as React from "react"
+import { Link, graphql, useStaticQuery } from "gatsby"
+import { useState, useRef, useEffect } from "react"
+import ColoredLogo from "../svgs/colored-logo.svg"
+import SlackIcon from "../svgs/slack-outline.svg"
+import GithubIcon from "../svgs/github-outline.svg"
+import clsx from "clsx"
+import { OutboundLink } from "../components/OutboundLink"
+import { isDesktop } from "react-device-detect"
+
+import HeaderNavbar from "./HeaderNavbar"
+
+const useNavItems = () => {
+    const queryResults = useStaticQuery(graphql`
+        query GetNavData {
+            allStrapiProductComparisonPage {
+                nodes {
+                    Slug
+                    their_name
+                }
+            }
+            allStrapiCaseStudy {
+                nodes {
+                    Slug
+                    Title
+                }
+            }
+        }
+    `)
+
+    return [
+    {
+        title: "Product",
+        children: [
+            isDesktop && {
+                title: "Product Tour",
+                path: "/why"
+            },
+            {
+                title: "About Flow",
+                path: "/product",
+            },
+            {
+                title: "Integrations",
+                path: "/integrations",
+                children: [
+                    {
+                        title: "Sources",
+                        path: "/sources",
+                    },
+                    {
+                        title: "Destinations",
+                        path: "/destinations",
+                    },
+                ],
+            },
+            {
+                title: "Solutions",
+                path: "/solutions",
+            },
+        ].filter(Boolean),
+    },
+    {
+        title: "Pricing",
+        path: "/pricing",
+    },
+    {
+        title: "Connectors",
+        path: "https://estuary.dev/integrations/",
+    },
+    {
+        title: "Resources",
+        children: [
+            {
+                title: "Docs",
+                path: "https://docs.estuary.dev",
+            },
+            {
+                title: "Blog",
+                path: "/blog/data-engineering",
+            },
+            {
+                title: "Case Study",
+                children: queryResults.allStrapiCaseStudy.nodes.map(
+                    caseStudy => ({
+                        title: caseStudy.Title,
+                        path: `/customers/${caseStudy.Slug}`,
+                    })
+                ),
+            },
+            {
+                title: "Comparisons",
+                children:
+                    queryResults.allStrapiProductComparisonPage.nodes.map(
+                        comparison => ({
+                            title: comparison.their_name,
+                            path: `/${comparison.Slug}`,
+                        })
+                    ),
+            },
+            {
+                title: "Podcasts",
+                path: "/podcasts",
+            },
+            {
+                title: "Contact",
+                path: "/about#contact-us",
+            },
+        ],
+    },
+    {
+        title: "Docs",
+        path: "/docs",
+    },
+]
+};
+
+const MenuBarsImage = () => (
+    <svg
+        width="20"
+        height="12"
+        viewBox="0 0 20 12"
+        fill="none"
+        xmlns="http://www.w3.org/2000/svg"
+    >
+        <path
+            d="M1 2H19C19.2652 2 19.5196 1.89464 19.7071 1.70711C19.8946 1.51957 20 1.26522 20 1C20 0.734784 19.8946 0.48043 19.7071 0.292893C19.5196 0.105357 19.2652 0 19 0H1C0.734784 0 0.48043 0.105357 0.292893 0.292893C0.105357 0.48043 0 0.734784 0 1C0 1.26522 0.105357 1.51957 0.292893 1.70711C0.48043 1.89464 0.734784 2 1 2ZM19 10H1C0.734784 10 0.48043 10.1054 0.292893 10.2929C0.105357 10.4804 0 10.7348 0 11C0 11.2652 0.105357 11.5196 0.292893 11.7071C0.48043 11.8946 0.734784 12 1 12H19C19.2652 12 19.5196 11.8946 19.7071 11.7071C19.8946 11.5196 20 11.2652 20 11C20 10.7348 19.8946 10.4804 19.7071 10.2929C19.5196 10.1054 19.2652 10 19 10ZM19 5H1C0.734784 5 0.48043 5.10536 0.292893 5.29289C0.105357 5.48043 0 5.73478 0 6C0 6.26522 0.105357 6.51957 0.292893 6.70711C0.48043 6.89464 0.734784 7 1 7H19C19.2652 7 19.5196 6.89464 19.7071 6.70711C19.8946 6.51957 20 6.26522 20 6C20 5.73478 19.8946 5.48043 19.7071 5.29289C19.5196 5.10536 19.2652 5 19 5Z"
+            fill="white"
+        />
+    </svg>
+)
+
+const Header = (props: { fixedHeader?: boolean }) => {
+    const [mobileMenuOpen, setMobileMenuOpen] = useState(false)
+    const wrapperRef = useRef(null);
+
+    const { fixedHeader } = props
+
+    useEffect(() => {
+        function handleClickOutside(event) {
+          if (wrapperRef.current && !wrapperRef.current.contains(event.target)) {
+            setMobileMenuOpen(false)
+          }
+        }
+    
+        document.addEventListener("mousedown", handleClickOutside);
+        return () => {
+          document.removeEventListener("mousedown", handleClickOutside);
+        };
+      }, [wrapperRef]);
+
+    return (
+        <>
+            {/* @ts-ignore */}
+            <header
+                className={clsx("global-header global-header-dark", fixedHeader && "global-header-fixed")}
+                ref={wrapperRef}
+            >
+                <div className="global-header-padder" />
+                <Link className="global-header-logo-link" to="/">
+                    <ColoredLogo
+                        className="global-header-logo"
+                        style={{ width: 27, height: 35 }}
+                    />
+                    <h1 className={"global-header-title"}>Estuary</h1>
+                </Link>
+                <div style={{ flex: "1 2 140px" }} />
+                <div className="global-header-wrapper">
+                    <div className={clsx('global-header-link-wrapper', mobileMenuOpen && 'is-open')}>
+                        <HeaderNavbar />
+                    </div>
+                    <div className="global-header-login-try">
+                        <OutboundLink
+                            target="_blank"
+                            href="https://estuary-dev.slack.com/join/shared_invite/zt-86nal6yr-VPbv~YfZE9Q~6Zl~gmZdFQ#/shared-invite/email"
+                            className="header-social-icon"
+                            aria-label="Slack Invite Link"
+                        >
+                            <SlackIcon className="social-icon" />
+                        </OutboundLink>
+                        <OutboundLink
+                            target="_blank"
+                            href="https://github.com/estuary/flow"
+                            className="header-social-icon"
+                            aria-label="Github Repo Link"
+                        >
+                            <GithubIcon className="social-icon" />
+                        </OutboundLink>
+                        <OutboundLink
+                            className="global-header-link"
+                            href="https://dashboard.estuary.dev"
+                            style={{marginRight:"1rem"}}
+                        >
+                            Log in
+                        </OutboundLink>
+                        <OutboundLink
+                            target="_blank"
+                            href="https://dashboard.estuary.dev/register"
+                            className="global-header-try-it-button"
+                        >
+                            Try it free
+                        </OutboundLink>
+                    </div>
+                </div>
+                <div className="global-header-mobile-menu-wrapper">
+                    <button
+                        onClick={() => setMobileMenuOpen(open => !open)}
+                        className="global-header-mobile-menu-button"
+                        title="Menu"
+                    >
+                        <MenuBarsImage />
+                    </button>
+                </div>
+                <div className="global-header-padder" />
+            </header>
+        </>
+    )
+}
+
+export default Header