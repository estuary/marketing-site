import React from 'react';
<<<<<<< HEAD
import { dashboardRegisterUrl } from '../../shared';
=======
import { LinkFilled } from '../globalStyles';
import { OutboundLinkFilled } from './OutboundLink';
>>>>>>> 3c8c68b7

const SignUp = () => {
    return (
        <section className="signup">
            <div className="signup-bg">
                <div className="signup-heading">
                    <span>See how</span> Estuary can work for you and your data
                </div>
                <div className="cta-wrap">
<<<<<<< HEAD
                    <a href={dashboardRegisterUrl}>Sign up</a>
                    <a href="https://estuary.dev/contact-us">Contact us</a>
=======
                    <OutboundLinkFilled
                        href="https://dashboard.estuary.dev/register"
                        target="_blank"
                    >
                        Sign up
                    </OutboundLinkFilled>
                    <LinkFilled
                        href="https://estuary.dev/contact-us"
                        target="_blank"
                    >
                        Contact us
                    </LinkFilled>
>>>>>>> 3c8c68b7
                </div>
            </div>
        </section>
    );
};

export default SignUp;<|MERGE_RESOLUTION|>--- conflicted
+++ resolved
@@ -1,10 +1,7 @@
 import React from 'react';
-<<<<<<< HEAD
 import { dashboardRegisterUrl } from '../../shared';
-=======
 import { LinkFilled } from '../globalStyles';
 import { OutboundLinkFilled } from './OutboundLink';
->>>>>>> 3c8c68b7
 
 const SignUp = () => {
     return (
@@ -14,12 +11,8 @@
                     <span>See how</span> Estuary can work for you and your data
                 </div>
                 <div className="cta-wrap">
-<<<<<<< HEAD
-                    <a href={dashboardRegisterUrl}>Sign up</a>
-                    <a href="https://estuary.dev/contact-us">Contact us</a>
-=======
                     <OutboundLinkFilled
-                        href="https://dashboard.estuary.dev/register"
+                        href={dashboardRegisterUrl}
                         target="_blank"
                     >
                         Sign up
@@ -30,7 +23,6 @@
                     >
                         Contact us
                     </LinkFilled>
->>>>>>> 3c8c68b7
                 </div>
             </div>
         </section>
