import styled from 'styled-components';

import { OutboundLink } from '../OutboundLink';

export const Container = styled.div`
    background-color: #5072eb;
    height: 24px;
    display: flex;
    justify-content: center;
    align-items: center;
    position: fixed;
    top: 0;
    width: 100%;
    z-index: 99999;
    display: none;
    font-weight: 700;

    @media (min-width: 1024px) {
        display: flex;
    }
`;

export const Link = styled(OutboundLink)`
<<<<<<< HEAD
    font-size: 12px;
    text-decoration-line: underline;
    color: #fff;
`;

export const Button = styled(IconButton)`
    color: #fff;
    position: absolute;
    right: 5px;
=======
  font-size: 12px;
  text-decoration-line: underline;
  color: #fff;
>>>>>>> 926265b1
`;<|MERGE_RESOLUTION|>--- conflicted
+++ resolved
@@ -21,19 +21,7 @@
 `;
 
 export const Link = styled(OutboundLink)`
-<<<<<<< HEAD
     font-size: 12px;
     text-decoration-line: underline;
     color: #fff;
-`;
-
-export const Button = styled(IconButton)`
-    color: #fff;
-    position: absolute;
-    right: 5px;
-=======
-  font-size: 12px;
-  text-decoration-line: underline;
-  color: #fff;
->>>>>>> 926265b1
 `;