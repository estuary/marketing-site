--- conflicted
+++ resolved
@@ -1,12 +1,7 @@
 import CloseIcon from '@mui/icons-material/Close';
-<<<<<<< HEAD
-import React, { useCallback, useEffect, useState } from 'react';
-import { Button, Container, Link } from './styles';
-=======
 import IconButton from '@mui/material/IconButton';
 import React, { useCallback, useEffect, useState } from 'react';
 import { Container, Link } from './styles';
->>>>>>> 926265b1
 
 const DEFAULTS = {
     href: '/why',
@@ -45,20 +40,11 @@
             <Link target="_blank" href={SETTINGS.href}>
                 {SETTINGS.message}
             </Link>
-<<<<<<< HEAD
-            <Button onClick={onClick} aria-label="Close banner">
-                <CloseIcon color="inherit" fontSize="small" />
-            </Button>
-        </Container>
-    );
-};
-=======
             <IconButton onClick={onClick} aria-label="Close banner">
                 <CloseIcon color="inherit" fontSize="small" />
             </IconButton>
         </Container>
     );
 }
->>>>>>> 926265b1
 
 export default TakeATour;