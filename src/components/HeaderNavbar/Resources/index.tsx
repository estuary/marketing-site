--- conflicted
+++ resolved
@@ -1,21 +1,13 @@
-<<<<<<< HEAD
 import clsx from "clsx"
 import { Link } from "gatsby"
 import React, { useEffect, useRef } from "react"
 import { isDesktop } from "react-device-detect"
 import { OutboundLink } from "../../OutboundLink"
-=======
-import clsx from 'clsx';
-import { Link } from 'gatsby';
-import React, { useEffect, useRef } from 'react';
-import { isDesktop } from 'react-device-detect';
-import { OutboundLink } from '../../../components/OutboundLink';
 import Chevron from '@mui/icons-material/ChevronRight';
 import { caseStudies, listen, read, tour } from './items';
 import { webinarsUrl } from '../../../../shared';
 import CardItem from '../CardItem';
 import { StaticImage } from 'gatsby-plugin-image';
->>>>>>> 1fc91395
 
 const Card = React.lazy(() => import('../Card'));
 
@@ -54,7 +46,6 @@
     };
   }, [active]);
 
-<<<<<<< HEAD
     return (
         <>
             <Link
@@ -90,7 +81,7 @@
                         items={caseStudies}
                     />
                     <CardItem className="hide-on-mobile" title="WEBINAR">
-                        <NavbarImage />
+                        <StaticImage src="../../../svgs/navbar-image-2.svg" alt="Estuary 101 Webinar" />
                         <OutboundLink
                             target="_blank"
                             href={webinarsUrl}
@@ -105,35 +96,5 @@
         </>
     )
 }
-=======
-  return (
-    <>
-      <Link
-        className={clsx('global-header-link', active && 'active')}
-        to="#"
-        onClick={onClick}
-        onMouseEnter={onMouseEnter}
-      >
-        Resources
-        <Chevron className="menu-chevron" fontSize="small" />
-      </Link>
-      <React.Suspense fallback={null}>
-        <Card customRef={wrapperRef} show={active} onMouseLeave={onMouseLeave}>
-          <CardItem title="READ" onlyContent items={read} />
-          <CardItem className="no-padding" title="LISTEN" onlyContent items={listen} />
-          <CardItem className="hide-on-mobile" title="TOUR" items={tour} />
-          <CardItem className="hide-on-mobile" title="CASE STUDIES" items={caseStudies} />
-          <CardItem className="hide-on-mobile" title="WEBINAR">
-            <StaticImage src="../../../svgs/navbar-image-2.svg" alt="Estuary 101 Webinar" />
-            <OutboundLink target="_blank" href={webinarsUrl} className="cta-button">
-              Watch Estuary 101
-            </OutboundLink>
-          </CardItem>
-        </Card>
-      </React.Suspense>
-    </>
-  );
-};
->>>>>>> 1fc91395
 
 export default HeaderNavbarResources;