import { Link } from 'gatsby';
import { useCallback } from 'react';
import { globalHeaderLink } from '../styles.module.less';
import LinkProduct from './Product';
import LinkResources from './Resources';
import LinkSolutions from './Solutions';
import { globalHeaderLinks } from './styles.module.less';

const HeaderNavbar = ({ activeMenu, setActiveMenu }) => {
    const closeMenus = useCallback(() => setActiveMenu(''), [setActiveMenu]);

    return (
        <div className={globalHeaderLinks} onMouseLeave={closeMenus}>
            <LinkProduct
                active={activeMenu === 'product'}
                setActive={setActiveMenu}
            />
            <Link
                onMouseEnter={closeMenus}
                className={globalHeaderLink}
                to="/pricing"
            >
                Pricing
            </Link>
            <Link
                onMouseEnter={closeMenus}
                className={globalHeaderLink}
                to="/integrations"
            >
                Connectors
            </Link>
            <LinkResources
                active={activeMenu === 'resources'}
                setActive={setActiveMenu}
            />
<<<<<<< HEAD
            <LinkSolutions
                active={activeMenu === 'solutions'}
                setActive={setActiveMenu}
            />
            <OutboundLink
                target="_blank"
                className={globalHeaderLink}
                href="https://docs.estuary.dev"
                onMouseEnter={closeMenus}
            >
                Docs
            </OutboundLink>
=======
>>>>>>> 1d47f370
        </div>
    );
};

export default HeaderNavbar;<|MERGE_RESOLUTION|>--- conflicted
+++ resolved
@@ -33,21 +33,10 @@
                 active={activeMenu === 'resources'}
                 setActive={setActiveMenu}
             />
-<<<<<<< HEAD
             <LinkSolutions
                 active={activeMenu === 'solutions'}
                 setActive={setActiveMenu}
             />
-            <OutboundLink
-                target="_blank"
-                className={globalHeaderLink}
-                href="https://docs.estuary.dev"
-                onMouseEnter={closeMenus}
-            >
-                Docs
-            </OutboundLink>
-=======
->>>>>>> 1d47f370
         </div>
     );
 };
