--- conflicted
+++ resolved
@@ -1,28 +1,12 @@
-<<<<<<< HEAD
 import clsx from "clsx"
 import React, { useEffect, useRef } from "react"
 import { isDesktop } from "react-device-detect"
-=======
-import React, { useRef, useEffect } from 'react';
-import clsx from 'clsx';
-import { Link } from 'gatsby';
-import { isDesktop } from 'react-device-detect';
->>>>>>> 1fc91395
-
 import Chevron from '@mui/icons-material/ChevronRight';
-
-<<<<<<< HEAD
 import { compare, products } from "./items"
-
 import { Link } from "gatsby"
 import { LinkFilled } from "../../../globalStyles"
 import CardItem from "../CardItem"
-=======
-import { products, compare } from './items';
-
-import CardItem from '../CardItem';
 import { StaticImage } from 'gatsby-plugin-image';
->>>>>>> 1fc91395
 
 const Card = React.lazy(() => import('../Card'));
 
@@ -80,40 +64,18 @@
           <CardItem title="COMPARE" items={compare} />
           <CardItem className="hide-on-mobile" title="CASE STUDY">
             <StaticImage src="../../../svgs/navbar-image-1.svg" alt="Connect&Go Success Story" />
-            <Link target="_blank" to="/customers/connectngo" className="cta-button">
+            <LinkFilled
+              target="_blank"
+              to="/customers/connectngo"
+              className="cta-button"
+            >
               Read Customer Story
-            </Link>
-<<<<<<< HEAD
-            <React.Suspense fallback={null}>
-                <Card
-                    customRef={wrapperRef}
-                    show={active}
-                    onMouseLeave={onMouseLeave}
-                >
-                    <CardItem title="PRODUCT" onlyContent items={products} />
-                    <CardItem title="COMPARE" items={compare} />
-                    <CardItem className="hide-on-mobile" title="CASE STUDY">
-                        <NavbarImage />
-                        <LinkFilled
-                            target="_blank"
-                            to="/customers/connectngo"
-                            className="cta-button"
-                        >
-                            Read Customer Story
-                        </LinkFilled>
-                    </CardItem>
-                </Card>
-            </React.Suspense>
-        </>
-    )
-}
-=======
+            </LinkFilled>
           </CardItem>
         </Card>
       </React.Suspense>
     </>
   );
 };
->>>>>>> 1fc91395
 
 export default HeaderNavbarProduct;