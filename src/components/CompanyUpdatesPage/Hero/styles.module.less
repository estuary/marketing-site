<<<<<<< HEAD
.container {
  > :nth-child(2) {
    flex: none;
    max-width: 57%;
  }

  @media (max-width: 1024px) {
    > :nth-child(1) {
      flex: none;
      max-width: 100%;
    }

    > :nth-child(2) {
      flex: none;
      max-width: 100%;
    }
  }
}

.baseImage {
  position: relative;

  span {
    position: absolute;
    z-index: 1;
    line-height: 100%;
    color: var(--grey);
    text-align: center;
    font-size: 0.6rem;
=======
.diagramCardPositions {
  h4 {
    top: 0.9vw;
    font-size: 0.65vw;
    line-height: 0.65vw;

    @media (min-width: 1601px) {
      font-size: 0.65rem;
      line-height: 10px;
    }

    @media (max-width: 1024px) {
      font-size: 1.3vw;
      line-height: normal;
    }
  }

  h4:first-of-type {
    left: 1vw;
>>>>>>> 1d47f370

    @media (min-width: 1601px) {
      top: 16px;
      left: 15px;
    }

    @media (max-width: 1024px) {
      top: 5%;
      left: 3.2%;
    }

    @media (max-width: 768px) {
      top: 5%;
      left: 3.6%;
      font-size: 1.25vw;
      line-height: normal;
    }

    @media (max-width: 425px) {
      left: 3.2%;
      font-size: 1.5vw;
    }
  }

  h4:nth-of-type(2) {
    top: 0.55vw;
    right: 1.9vw;

    @media (min-width: 1601px) {
      top: 12px;
      right: 30px;
    }

    @media (max-width: 1024px) {
      top: 3%;
      right: 5%;
    }

    @media (max-width: 768px) {
      top: 2.8%;
      left: 82.5%;
      font-size: 1.25vw;
      line-height: normal;
    }

    @media (max-width: 425px) {
      font-size: 1.5vw;
      white-space: nowrap;
    }
  }

  div {
    gap: 0.2vw;

    @media (max-width: 425px) {
      gap: 1vw;
    }

    span {
      font-size: 0.65vw;
      line-height: normal;

      @media (min-width: 1601px) {
        font-size: 0.65rem;
      }

      @media (max-width: 1024px) {
        font-size: 1.3vw;
      }

      @media (max-width: 425px) {
        font-size: 1.5vw;
      }
    }

    svg {
      width: 1.5vw;
      height: 1.5vw;

      @media (min-width: 1601px) {
        width: 24px;
        height: 24px;
      }

      @media (max-width: 1024px) {
        width: 3vw;
        height: 3vw;
      }

      @media (max-width: 425px) {
        width: 3.5vw;
        height: 3.5vw;
      }
    }
  }

  div:first-of-type {
    top: 3.4vw;
    left: 2.8vw;

    @media (min-width: 1601px) {
      top: 56px;
      left: 44px;
    }

    @media (max-width: 1024px) {
      top: 19%;
      left: 7.8%;
    }
  }

  div:nth-of-type(2) {
    top: 9.1vw;
    left: 1.5vw;

    @media (min-width: 1601px) {
      top: 148px;
      left: 26px;
    }

    @media (max-width: 1280px) {
      top: 48%;
      left: 3.6%;
    }

    @media (max-width: 1024px) {
      top: 48%;
      left: 4.4%;
    }
  }

  div:nth-of-type(3) {
    top: 14vw;
    left: 2.2vw;

    @media (min-width: 1601px) {
      top: 230px;
      left: 36px;
    }

    @media (max-width: 1280px) {
      top: 75%;
      left: 6%;
    }
  }

  div:nth-of-type(4) {
    top: 3.4vw;
    right: 2.8vw;

    @media (min-width: 1601px) {
      top: 55px;
      right: 46px;
    }

    @media (max-width: 1280px) {
      top: 18%;
      right: 7.5%;
    }

    @media (max-width: 768px) {
      left: 85%;
    }
  }

  div:nth-of-type(5) {
    top: 9vw;
    right: 2.6vw;

    @media (min-width: 1601px) {
      top: 144px;
      right: 42px;
    }

    @media (max-width: 1280px) {
      top: 46%;
      right: 7%;
    }

    @media (max-width: 768px) {
      left: 84%;
    }
  }

  div:nth-of-type(6) {
    top: 14.5vw;
    right: 3.5vw;

    @media (min-width: 1601px) {
      top: 236px;
      right: 58px;
    }

    @media (max-width: 1280px) {
      top: 76%;
      right: 9.5%;
    }

    @media (max-width: 768px) {
      left: 86%;
    }
  }
<<<<<<< HEAD
=======

  div:nth-of-type(7) {
    top: 50%;
    left: 50%;
    transform: translate(-50%, -50%);

    div {
      display: flex;
      align-items: center;
      gap: 8px;
      flex-direction: row;
      position: static;
    }

    h4 {
      position: static;

      @media (max-width: 1024px) {
        font-size: 1vw;
        line-height: 1.25vw;
      }
    }
  }
>>>>>>> 1d47f370
}<|MERGE_RESOLUTION|>--- conflicted
+++ resolved
@@ -1,34 +1,3 @@
-<<<<<<< HEAD
-.container {
-  > :nth-child(2) {
-    flex: none;
-    max-width: 57%;
-  }
-
-  @media (max-width: 1024px) {
-    > :nth-child(1) {
-      flex: none;
-      max-width: 100%;
-    }
-
-    > :nth-child(2) {
-      flex: none;
-      max-width: 100%;
-    }
-  }
-}
-
-.baseImage {
-  position: relative;
-
-  span {
-    position: absolute;
-    z-index: 1;
-    line-height: 100%;
-    color: var(--grey);
-    text-align: center;
-    font-size: 0.6rem;
-=======
 .diagramCardPositions {
   h4 {
     top: 0.9vw;
@@ -48,7 +17,6 @@
 
   h4:first-of-type {
     left: 1vw;
->>>>>>> 1d47f370
 
     @media (min-width: 1601px) {
       top: 16px;
@@ -251,8 +219,6 @@
       left: 86%;
     }
   }
-<<<<<<< HEAD
-=======
 
   div:nth-of-type(7) {
     top: 50%;
@@ -276,5 +242,4 @@
       }
     }
   }
->>>>>>> 1d47f370
 }