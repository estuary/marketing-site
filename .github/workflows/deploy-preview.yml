name: Deploy to Firebase Preview

on:
    pull_request:
        # We should look into not always running a preview for every PR
        # paths:
        #     - .env
        #     - .firebaserc
        #     - .lighthouserc.js
        #     - config.ts
        #     - gatsby*
        #     - package.json
        #     - tsconfig.json
        #     - types.d.tsconfig
        #     - yarn.lock
        #     - content/**
        #     - patches/**
        #     - plugins/**
        #     - src/**
        #     - static/**

concurrency:
    group: preview-${{ github.ref }}

jobs:
<<<<<<< HEAD
  build_and_preview:
    runs-on: ubuntu-2004-large
    steps:
      - name: Checkout
        uses: actions/checkout@v3
        with:
          fetch-depth: 20
      - name: Fetch base_ref HEAD to use it as Ancestor hash in LHCI
        run: git fetch --depth=1 origin +refs/heads/${{github.base_ref}}:refs/remotes/origin/${{github.base_ref}}
      - uses: actions/setup-node@v1
        with:
          node-version: '18.x'
      - name: Caching
        id: gatsby-cache-build
        uses: actions/cache@v2
        with:
          path: |
            node_modules
            .cache
            public
          key: ${{ runner.os }}-gatsby-build-preview-${{github.head_ref}}-${{ github.run_id }}
          restore-keys: |
            ${{ runner.os }}-gatsby-build-preview-${{github.head_ref}}-
      - run: yarn install
      - run: yarn run build --log-pages
        env:
            CI: true
            STRAPI_API_URL: ${{ secrets.STRAPI_API_URL }}
            STRAPI_TOKEN: ${{ secrets.STRAPI_TOKEN }}
            GATSBY_DB_USER: ${{ secrets.GATSBY_DB_USER }}
            GATSBY_DB_PASS: ${{ secrets.GATSBY_DB_PASS }}
            GATSBY_DB_HOST: ${{ secrets.GATSBY_DB_HOST }}
            GATSBY_DB_PORT: ${{ secrets.GATSBY_DB_PORT }}
            GATSBY_DB_NAME: ${{ secrets.GATSBY_DB_NAME }}
      - name: Installing Lighthouse CI
        run: |
          npm install -g @lhci/cli@0.13.x
      # @see https://github.com/GoogleChrome/lighthouse-ci/issues/138#issuecomment-561698511
      - name: Run Lighthouse CI
        id: lighthouse
        uses: actions/github-script@v6
        with: 
          script: |
            const lighthouseConfig = require('./.lighthouserc.js');
        
            // Healthcheck
            await exec.exec('lhci', ['healthcheck', '--fatal']);

            // Desktop
            for await (const url of lighthouseConfig.ci.collect.url) {
                await exec.exec('lhci', ['collect', '--additive', '--url', url, '--psiStrategy', 'desktop', '--settings.preset', 'desktop']);
            };

            await exec.exec('lhci', ['assert']);
            await exec.exec('lhci', ['upload', '--githubStatusContextSuffix', '/desktop']);

            // Cleanup
            await exec.exec('rm', ['-fr', '.lighthouseci']);

            // Mobile
            for await (const url of lighthouseConfig.ci.collect.url) {
                await exec.exec('lhci', ['collect', '--additive', '--url', url, '--psiStrategy', 'mobile']);
            };

            await exec.exec('lhci', ['assert']);
            await exec.exec('lhci', ['upload', '--githubStatusContextSuffix', '/mobile']);
        env:
          LHCI_GITHUB_APP_TOKEN: ${{ secrets.LHCI_GITHUB_APP_TOKEN }}
          LHCI_TOKEN: ${{ secrets.LHCI_TOKEN }}
          LHCI_BASIC_AUTH_USERNAME: ${{ secrets.LHCI_BASIC_AUTH_USERNAME }}
          LHCI_BASIC_AUTH_PASSWORD: ${{ secrets.LHCI_BASIC_AUTH_PASSWORD }}
      - uses: FirebaseExtended/action-hosting-deploy@v0
        id: firebase
        with:
          repoToken: "${{ secrets.GITHUB_TOKEN }}"
          firebaseServiceAccount: "${{ secrets.FIREBASE_SERVICE_ACCOUNT }}"
          expires: 30d
          projectId: estuary-marketing
      - run: echo ${{steps.firebase.outputs.urls}}
=======
    build_and_preview:
        runs-on: ubuntu-2004-large
        steps:
            - name: Checkout
              uses: actions/checkout@v3
              with:
                  fetch-depth: 20
            - name: Fetch base_ref HEAD to use it as Ancestor hash in LHCI
              run: git fetch --depth=1 origin +refs/heads/${{github.base_ref}}:refs/remotes/origin/${{github.base_ref}}
            - uses: actions/setup-node@v1
              with:
                  node-version: '18.x'
            - name: Caching
              id: gatsby-cache-build
              uses: actions/cache@v2
              with:
                  path: |
                      node_modules
                      .cache
                      public
                  key: ${{ runner.os }}-gatsby-build-preview-${{github.head_ref}}-${{ github.run_id }}
                  restore-keys: |
                      ${{ runner.os }}-gatsby-build-preview-${{github.head_ref}}-
            - run: yarn install
            - run: yarn run build --log-pages
              env:
                  CI: true
                  STRAPI_API_URL: ${{ secrets.STRAPI_API_URL }}
                  STRAPI_TOKEN: ${{ secrets.STRAPI_TOKEN }}
                  GATSBY_DB_USER: ${{ secrets.GATSBY_DB_USER }}
                  GATSBY_DB_PASS: ${{ secrets.GATSBY_DB_PASS }}
                  GATSBY_DB_HOST: ${{ secrets.GATSBY_DB_HOST }}
                  GATSBY_DB_PORT: ${{ secrets.GATSBY_DB_PORT }}
                  GATSBY_DB_NAME: ${{ secrets.GATSBY_DB_NAME }}
            - name: run Lighthouse CI
              run: |
                  npm install -g @lhci/cli@0.13.x
                  lhci autorun
              env:
                  LHCI_GITHUB_APP_TOKEN: ${{ secrets.LHCI_GITHUB_APP_TOKEN }}
                  LHCI_TOKEN: ${{ secrets.LHCI_TOKEN }}
                  LHCI_BASIC_AUTH_USERNAME: ${{ secrets.LHCI_BASIC_AUTH_USERNAME }}
                  LHCI_BASIC_AUTH_PASSWORD: ${{ secrets.LHCI_BASIC_AUTH_PASSWORD }}
            - uses: FirebaseExtended/action-hosting-deploy@v0
              id: firebase
              with:
                  repoToken: '${{ secrets.GITHUB_TOKEN }}'
                  firebaseServiceAccount: '${{ secrets.FIREBASE_SERVICE_ACCOUNT }}'
                  expires: 30d
                  projectId: estuary-marketing
            - run: echo ${{steps.firebase.outputs.urls}}
>>>>>>> 2cadcdcd
<|MERGE_RESOLUTION|>--- conflicted
+++ resolved
@@ -23,87 +23,6 @@
     group: preview-${{ github.ref }}
 
 jobs:
-<<<<<<< HEAD
-  build_and_preview:
-    runs-on: ubuntu-2004-large
-    steps:
-      - name: Checkout
-        uses: actions/checkout@v3
-        with:
-          fetch-depth: 20
-      - name: Fetch base_ref HEAD to use it as Ancestor hash in LHCI
-        run: git fetch --depth=1 origin +refs/heads/${{github.base_ref}}:refs/remotes/origin/${{github.base_ref}}
-      - uses: actions/setup-node@v1
-        with:
-          node-version: '18.x'
-      - name: Caching
-        id: gatsby-cache-build
-        uses: actions/cache@v2
-        with:
-          path: |
-            node_modules
-            .cache
-            public
-          key: ${{ runner.os }}-gatsby-build-preview-${{github.head_ref}}-${{ github.run_id }}
-          restore-keys: |
-            ${{ runner.os }}-gatsby-build-preview-${{github.head_ref}}-
-      - run: yarn install
-      - run: yarn run build --log-pages
-        env:
-            CI: true
-            STRAPI_API_URL: ${{ secrets.STRAPI_API_URL }}
-            STRAPI_TOKEN: ${{ secrets.STRAPI_TOKEN }}
-            GATSBY_DB_USER: ${{ secrets.GATSBY_DB_USER }}
-            GATSBY_DB_PASS: ${{ secrets.GATSBY_DB_PASS }}
-            GATSBY_DB_HOST: ${{ secrets.GATSBY_DB_HOST }}
-            GATSBY_DB_PORT: ${{ secrets.GATSBY_DB_PORT }}
-            GATSBY_DB_NAME: ${{ secrets.GATSBY_DB_NAME }}
-      - name: Installing Lighthouse CI
-        run: |
-          npm install -g @lhci/cli@0.13.x
-      # @see https://github.com/GoogleChrome/lighthouse-ci/issues/138#issuecomment-561698511
-      - name: Run Lighthouse CI
-        id: lighthouse
-        uses: actions/github-script@v6
-        with: 
-          script: |
-            const lighthouseConfig = require('./.lighthouserc.js');
-        
-            // Healthcheck
-            await exec.exec('lhci', ['healthcheck', '--fatal']);
-
-            // Desktop
-            for await (const url of lighthouseConfig.ci.collect.url) {
-                await exec.exec('lhci', ['collect', '--additive', '--url', url, '--psiStrategy', 'desktop', '--settings.preset', 'desktop']);
-            };
-
-            await exec.exec('lhci', ['assert']);
-            await exec.exec('lhci', ['upload', '--githubStatusContextSuffix', '/desktop']);
-
-            // Cleanup
-            await exec.exec('rm', ['-fr', '.lighthouseci']);
-
-            // Mobile
-            for await (const url of lighthouseConfig.ci.collect.url) {
-                await exec.exec('lhci', ['collect', '--additive', '--url', url, '--psiStrategy', 'mobile']);
-            };
-
-            await exec.exec('lhci', ['assert']);
-            await exec.exec('lhci', ['upload', '--githubStatusContextSuffix', '/mobile']);
-        env:
-          LHCI_GITHUB_APP_TOKEN: ${{ secrets.LHCI_GITHUB_APP_TOKEN }}
-          LHCI_TOKEN: ${{ secrets.LHCI_TOKEN }}
-          LHCI_BASIC_AUTH_USERNAME: ${{ secrets.LHCI_BASIC_AUTH_USERNAME }}
-          LHCI_BASIC_AUTH_PASSWORD: ${{ secrets.LHCI_BASIC_AUTH_PASSWORD }}
-      - uses: FirebaseExtended/action-hosting-deploy@v0
-        id: firebase
-        with:
-          repoToken: "${{ secrets.GITHUB_TOKEN }}"
-          firebaseServiceAccount: "${{ secrets.FIREBASE_SERVICE_ACCOUNT }}"
-          expires: 30d
-          projectId: estuary-marketing
-      - run: echo ${{steps.firebase.outputs.urls}}
-=======
     build_and_preview:
         runs-on: ubuntu-2004-large
         steps:
@@ -138,10 +57,38 @@
                   GATSBY_DB_HOST: ${{ secrets.GATSBY_DB_HOST }}
                   GATSBY_DB_PORT: ${{ secrets.GATSBY_DB_PORT }}
                   GATSBY_DB_NAME: ${{ secrets.GATSBY_DB_NAME }}
-            - name: run Lighthouse CI
+            - name: Installing Lighthouse CI
               run: |
                   npm install -g @lhci/cli@0.13.x
-                  lhci autorun
+            # @see https://github.com/GoogleChrome/lighthouse-ci/issues/138#issuecomment-561698511
+            - name: Run Lighthouse CI
+              id: lighthouse
+              uses: actions/github-script@v6
+              with:
+                  script: |
+                      const lighthouseConfig = require('./.lighthouserc.js');
+
+                      // Healthcheck
+                      await exec.exec('lhci', ['healthcheck', '--fatal']);
+
+                      // Desktop
+                      for await (const url of lighthouseConfig.ci.collect.url) {
+                          await exec.exec('lhci', ['collect', '--additive', '--url', url, '--psiStrategy', 'desktop', '--settings.preset', 'desktop']);
+                      };
+
+                      await exec.exec('lhci', ['assert']);
+                      await exec.exec('lhci', ['upload', '--githubStatusContextSuffix', '/desktop']);
+
+                      // Cleanup
+                      await exec.exec('rm', ['-fr', '.lighthouseci']);
+
+                      // Mobile
+                      for await (const url of lighthouseConfig.ci.collect.url) {
+                          await exec.exec('lhci', ['collect', '--additive', '--url', url, '--psiStrategy', 'mobile']);
+                      };
+
+                      await exec.exec('lhci', ['assert']);
+                      await exec.exec('lhci', ['upload', '--githubStatusContextSuffix', '/mobile']);
               env:
                   LHCI_GITHUB_APP_TOKEN: ${{ secrets.LHCI_GITHUB_APP_TOKEN }}
                   LHCI_TOKEN: ${{ secrets.LHCI_TOKEN }}
@@ -154,5 +101,4 @@
                   firebaseServiceAccount: '${{ secrets.FIREBASE_SERVICE_ACCOUNT }}'
                   expires: 30d
                   projectId: estuary-marketing
-            - run: echo ${{steps.firebase.outputs.urls}}
->>>>>>> 2cadcdcd
+            - run: echo ${{steps.firebase.outputs.urls}}